# This file is part of VoltDB.
# Copyright (C) 2008-2017 VoltDB Inc.
#
# This program is free software: you can redistribute it and/or modify
# it under the terms of the GNU Affero General Public License as
# published by the Free Software Foundation, either version 3 of the
# License, or (at your option) any later version.
#
# This program is distributed in the hope that it will be useful,
# but WITHOUT ANY WARRANTY; without even the implied warranty of
# MERCHANTABILITY or FITNESS FOR A PARTICULAR PURPOSE.  See the
# GNU Affero General Public License for more details.
#
# You should have received a copy of the GNU Affero General Public License
# along with VoltDB.  If not, see <http://www.gnu.org/licenses/>.
from voltcli import properties
import os
import sys 

# Main Java Class
VoltDB = 'org.voltdb.VoltDB'

@VOLT.Command(
    options = (
        VOLT.StringOption('-C', '--config', 'configfile',
                         'specify the location of the deployment file',
                          default = None),
        VOLT.StringOption('-D', '--dir', 'directory_spec',
                          'Specifies the root directory for the database. The default is voltdbroot under the current working directory.',
                          default = None),
        VOLT.BooleanOption('-f', '--force', 'force',
                           'Initialize a new, empty database. Any previous session will be overwritten.'),
        VOLT.StringOption('-s', '--schema', 'schema',
                           'Specifies a file containing the data definition (as SQL statements) to be loaded when starting the database.'),
        VOLT.StringOption('-j', '--classes', 'classes_jarfile',
                          'Specifies a .jar file containing classes used to declare stored procedures. The classes are loaded automatically from a saved copy when the database starts.')
    ),
    description = 'Initializes a new, empty database.'
)

def init(runner):
    global voltdb_properties
    voltdb_properties = {}
    #print "DEBUG: sys.path[0]  [" + str(sys.path[0]) + "]"
    runner.args.extend(['initialize'])
    if runner.opts.configfile:
        runner.opts.configfile = preconfig(runner.opts.configfile)
        if runner.opts.configfile: 
            runner.args.extend(['deployment', runner.opts.configfile])
    if runner.opts.directory_spec:
        runner.args.extend(['voltdbroot', runner.opts.directory_spec])
    if runner.opts.force:
        runner.args.extend(['force'])
    if runner.opts.schema:
        runner.args.extend(['schema', runner.opts.schema])
    if runner.opts.classes_jarfile:
        runner.args.extend(['classes', runner.opts.classes_jarfile])

    args = runner.args
<<<<<<< HEAD
    if runner.opts.classes_jarfile:
        kwargs = dict(classpath=runner.opts.classes_jarfile)
        runner.java_execute(VoltDB, None, *args, **kwargs)
    else:
        runner.java_execute(VoltDB, None, *args)

    if len(voltdb_properties) > 0:
        print "Saving properties file... " + runner.opts.directory_spec + "/voltdbroot/config/properties.conf"
        properties.write_set(voltdb_properties,properties.INIT_FILE_SET,runner.opts.directory_spec + "/voltdbroot/config/properties.conf")

def preconfig(f):
    global voltdb_property_files, voltdb_properties
    loaded = False
    deploymentfile = None
    voltdb_property_files = [] 
    props = []
    files = f.split(",")
    for i in range(0,len(files)):
        files[i] = files[i].strip()   # remove excess white space
        parts = files[i].split(".")
        extension = parts[len(parts)-1].lower()
        if extension == "xml":
            if not deploymentfile:
                deploymentfile = files[i]
            else:
                print "FATAL: too many deployment files. Only one XML deployment file is allowed."
                exit()
        else:
            voltdb_property_files.append(files[i])
    #if deploymentfile: print "DEBUG: Deployment file is " + deploymentfile
    if len(voltdb_property_files) > 0: 
        for i in voltdb_property_files: 
            if not loaded:
                try:
                    properties.load_property_defs()
                except Exception as e:
                    WARNING("Cannot load property definitions.\n" + str(e))
            print "Loading configuration file " + i
            props.append(properties.load(i))
        voltdb_properties = props[0]    
        for i in range(1,len(props)): 
            voltdb_properties = properties.merge(props[0],props[i],False)
    return deploymentfile
=======
    runner.java_execute(VoltDB, None, *args)
>>>>>>> 05c7a862
<|MERGE_RESOLUTION|>--- conflicted
+++ resolved
@@ -57,7 +57,6 @@
         runner.args.extend(['classes', runner.opts.classes_jarfile])
 
     args = runner.args
-<<<<<<< HEAD
     if runner.opts.classes_jarfile:
         kwargs = dict(classpath=runner.opts.classes_jarfile)
         runner.java_execute(VoltDB, None, *args, **kwargs)
@@ -100,7 +99,4 @@
         voltdb_properties = props[0]    
         for i in range(1,len(props)): 
             voltdb_properties = properties.merge(props[0],props[i],False)
-    return deploymentfile
-=======
-    runner.java_execute(VoltDB, None, *args)
->>>>>>> 05c7a862
+    return deploymentfile