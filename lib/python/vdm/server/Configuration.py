--- conflicted
+++ resolved
@@ -1262,13 +1262,9 @@
         if 'snapshot' in req.json and 'frequency' in req.json['snapshot']:
             frequency_unit = ['h', 'm', 's']
             frequency = str(req.json['snapshot']['frequency'])
-<<<<<<< HEAD
             if ' ' in frequency:
                 return {'status': 'error', 'error': 'Snapshot: White spaces not allowed in frequency.'}
-            last_char = frequency[len(frequency)-1]
-=======
             last_char = frequency[len(frequency) - 1]
->>>>>>> ce03bcc8
             if last_char not in frequency_unit:
                 return {'status': 'error', 'error': 'Snapshot: Invalid frequency value.'}
             frequency = frequency[:-1]
