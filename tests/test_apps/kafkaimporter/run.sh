#!/usr/bin/env bash

#set -o nounset #exit if an unset variable is used
set -o errexit #exit on any single command fail

# find voltdb binaries in either installation or distribution directory.
if [ -n "$(which voltdb 2> /dev/null)" ]; then
    VOLTDB_BIN=$(dirname "$(which voltdb)")
else
    VOLTDB_BIN="$(dirname $(dirname $(pwd)))/bin"
    echo "The VoltDB scripts are not in your PATH."
    echo "For ease of use, add the VoltDB bin directory: "
    echo
    echo $VOLTDB_BIN
    echo
    echo "to your PATH."
    echo
fi
# move voltdb commands into path for this script
PATH=$VOLTDB_BIN:$PATH

# installation layout has all libraries in $VOLTDB_ROOT/lib/voltdb
if [ -d "$VOLTDB_BIN/../lib/voltdb" ]; then
    VOLTDB_BASE=$(dirname "$VOLTDB_BIN")
    VOLTDB_LIB="$VOLTDB_BASE/lib/voltdb"
    VOLTDB_VOLTDB="$VOLTDB_LIB"
# distribution layout has libraries in separate lib and voltdb directories
else
    VOLTDB_BASE=$(dirname "$VOLTDB_BIN")
    VOLTDB_LIB="$VOLTDB_BASE/lib"
    VOLTDB_VOLTDB="$VOLTDB_BASE/voltdb"
fi

APPCLASSPATH=$CLASSPATH:$({ \
    \ls -1 "$VOLTDB_VOLTDB"/voltdb-*.jar; \
    \ls -1 "$VOLTDB_LIB"/*.jar; \
    \ls -1 "$VOLTDB_LIB"/kafka*.jar; \
    \ls -1 "$VOLTDB_LIB"/extension/*.jar; \
} 2> /dev/null | paste -sd ':' - )
CLIENTCLASSPATH=client.jar:$CLASSPATH:$({ \
    \ls -1 "$VOLTDB_VOLTDB"/voltdbclient-*.jar; \
    \ls -1 "$VOLTDB_LIB"/kafka*.jar; \
    \ls -1 "$VOLTDB_LIB"/slf4j-api-1.6.2.jar; \
} 2> /dev/null | paste -sd ':' - )
# LOG4J="$VOLTDB_VOLTDB/log4j.xml"
LICENSE="$VOLTDB_VOLTDB/license.xml"
HOST="localhost"

# remove binaries, logs, runtime artifacts, etc... but keep the jars
function clean() {
    rm -rf debugoutput voltdbroot log catalog-report.html \
         statement-plans build/*.class clientbuild/*.class
}

# remove everything from "clean" as well as the jarfiles
function cleanall() {
    ant clean
}

# compile the source code for procedures and the client into jarfiles
function jars() {
    ant all
    cp formatter.jar $VOLTDB_BASE/bundles
<<<<<<< HEAD
    cp formatter.jar ~/workspace/voltdb/bundles
=======
>>>>>>> bc8cfeed
}

# compile the procedure and client jarfiles if they don't exist
function jars-ifneeded() {
    rm -rf felix-cache
    if [ ! -e sp.jar ] || [ ! -e client.jar ]; then
        jars;
    fi
}

# run the voltdb server locally
# note -- use something like this to create the Kafka topic, name
# matching the name used in the deployment file:
#   /home/opt/kafka/bin/kafka-topics.sh --zookeeper kafka2:2181 --topic A7_KAFKAEXPORTTABLE2 --partitions 2 --replication-factor 1 --create
function server() {
    jars-ifneeded
    echo "Starting the VoltDB server."
    echo "Remember -- the Kafka topic must exist before launching this test."
    echo "To perform this action manually, use the command line: "
    echo
    echo "voltdb create -d deployment.xml -l $LICENSE -H $HOST"
    echo
    voltdb create -d deployment.xml -l $LICENSE -H $HOST
}

#kafka importer
function kafka() {
    jars-ifneeded
    echo "Starting the VoltDB server."
    echo "To perform this action manually, use the command line: "
    echo
    echo "voltdb create -d deployment-kafka.xml -l $LICENSE -H $HOST"
    echo
    voltdb create -d deployment-kafka.xml -l $LICENSE -H $HOST
}

# load schema and procedures
function init() {
    jars-ifneeded
    sqlcmd < ddl.sql
}

# wait for backgrounded server to start up
function wait_for_startup() {
    until sqlcmd  --query=' exec @SystemInformation, OVERVIEW;' > /dev/null 2>&1
    do
        sleep 2
        echo " ... Waiting for VoltDB to start"
        if [[ $SECONDS -gt 60 ]]
        then
            echo "Exiting.  VoltDB did not startup within 60 seconds" 1>&2; exit 1;
        fi
    done
}

# startup server in background and load schema
function background_server_andload() {
    jars-ifneeded
    # run the server in the background
    voltdb create -B -d deployment.xml -l $LICENSE -H $HOST > nohup.log 2>&1 &
    wait_for_startup
    init
}

# run the client that drives the example
function client() {
    async-benchmark
}

# Asynchronous benchmark sample
# Use this target for argument help
function async-benchmark-help() {
    jars-ifneeded
    java -classpath $CLIENTCLASSPATH kafkaimporter.client.kafkaimporter.KafkaImportBenchmark --help
}

# latencyreport: default is OFF
# ratelimit: must be a reasonable value if lantencyreport is ON
# Disable the comments to get latency report
function async-benchmark() {
    jars-ifneeded
    echo java -classpath $CLIENTCLASSPATH \
        client.kafkaimporter.KafkaImportBenchmark \
        --displayinterval=5 \
        --duration=180 \
        --kafkaserverlist=localhost:9092 \
        --alltypes=false \
        --useexport=false \
        --expected_rows=6000000 \
        --servers=localhost
}

# The following two demo functions are used by the Docker package. Don't remove.
# compile the jars for procs and client code
function demo-compile() {
    jars
}

function demo() {
    echo "starting server in background..."
    background_server_andload
    echo "starting client..."
    client

    echo
    echo When you are done with the demo database, \
        remember to use \"voltadmin shutdown\" to stop \
        the server process.
}

function help() {
    echo "Usage: ./run.sh {clean|server|init|demo|client|async-benchmark|aysnc-benchmark-help}"
}

# Run the target passed as the first arg on the command line
# If no first arg, run server
if [ $# -gt 1 ]; then help; exit; fi
if [ $# = 1 ]; then $1; else server; fi<|MERGE_RESOLUTION|>--- conflicted
+++ resolved
@@ -61,10 +61,6 @@
 function jars() {
     ant all
     cp formatter.jar $VOLTDB_BASE/bundles
-<<<<<<< HEAD
-    cp formatter.jar ~/workspace/voltdb/bundles
-=======
->>>>>>> bc8cfeed
 }
 
 # compile the procedure and client jarfiles if they don't exist
