--- conflicted
+++ resolved
@@ -53,7 +53,7 @@
 
     // Supported
     public void testUnsupportedSyntax() {
-        failToCompile("DELETE FROM R1 WHERE A IN (SELECT A A1 FROM R1 WHERE A>1)", "IN/EXISTS subquery clauses are only supported in SELECT statements");
+        failToCompile("DELETE FROM R1 WHERE A IN (SELECT A A1 FROM R1 WHERE A>1)");
     }
 
     private void checkOutputSchema(AbstractPlanNode planNode, String... columns) {
@@ -122,209 +122,6 @@
         checkIndexScan(indexNode, tableName, primaryKeyIndexName, columns);
     }
 
-<<<<<<< HEAD
-//    public void testSimple() {
-//        AbstractPlanNode pn;
-//        String tbName = "T1";
-//
-//        pn = compile("select A, C FROM (SELECT A, C FROM R1) T1");
-//        pn = pn.getChild(0);
-//
-//        checkSeqScan(pn, tbName,  "A", "C");
-//        pn = pn.getChild(0);
-//        checkSeqScan(pn, "R1", "A", "C");
-//
-//
-//        pn = compile("select A, C FROM (SELECT A, C FROM R1) T1 WHERE A > 0");
-//        pn = pn.getChild(0);
-//        checkSeqScan(pn, tbName,  "A", "C");
-//        checkPredicateComparisonExpression(pn, tbName);
-//        pn = pn.getChild(0);
-//        checkSeqScan(pn, "R1", "A", "C");
-//
-//
-//        pn = compile("select A, C FROM (SELECT A, C FROM R1) T1 WHERE T1.A < 0");
-//        pn = pn.getChild(0);
-//        checkSeqScan(pn, tbName,  "A", "C");
-//        checkPredicateComparisonExpression(pn, tbName);
-//        pn = pn.getChild(0);
-//        checkSeqScan(pn, "R1", "A", "C");
-//
-//
-//        pn = compile("select A1, C1 FROM (SELECT A A1, C C1 FROM R1) T1 WHERE T1.A1 < 0");
-//        pn = pn.getChild(0);
-//        checkSeqScan(pn, tbName,  "A1", "C1");
-//        checkPredicateComparisonExpression(pn, tbName);
-//        pn = pn.getChild(0);
-//        checkSeqScan(pn, "R1", "A", "C");
-//
-//        // With projection.
-//        pn = compile("select C1 FROM (SELECT A A1, C C1 FROM R1) T1 WHERE T1.A1 < 0");
-//        pn = pn.getChild(0);
-//        checkSeqScan(pn, tbName,  "C1");
-//        assertEquals(((SeqScanPlanNode) pn).getInlinePlanNodes().size(), 1);
-//        assertNotNull(((SeqScanPlanNode) pn).getInlinePlanNode(PlanNodeType.PROJECTION));
-//        checkPredicateComparisonExpression(pn, tbName);
-//        pn = pn.getChild(0);
-//        checkSeqScan(pn, "R1", "A", "C");
-//
-//        // Complex columns in sub selects
-//        pn = compile("select C1 FROM (SELECT A+3 A1, C C1 FROM R1) T1 WHERE T1.A1 < 0");
-//        pn = pn.getChild(0);
-//        checkSeqScan(pn, tbName,  "C1");
-//        assertEquals(((SeqScanPlanNode) pn).getInlinePlanNodes().size(), 1);
-//        assertNotNull(((SeqScanPlanNode) pn).getInlinePlanNode(PlanNodeType.PROJECTION));
-//
-//        checkPredicateComparisonExpression(pn, tbName);
-//        pn = pn.getChild(0);
-//        checkSeqScan(pn, "R1", "A1", "C");
-//
-//        pn = compile("select C1 FROM (SELECT A+3, C C1 FROM R1) T1 WHERE T1.C1 < 0");
-//        pn = pn.getChild(0);
-//        checkSeqScan(pn, tbName,  "C1");
-//        assertEquals(((SeqScanPlanNode) pn).getInlinePlanNodes().size(), 1);
-//        assertNotNull(((SeqScanPlanNode) pn).getInlinePlanNode(PlanNodeType.PROJECTION));
-//        checkPredicateComparisonExpression(pn, tbName);
-//        pn = pn.getChild(0);
-//        checkSeqScan(pn, "R1",  "C1", "C");
-//
-//
-//        // select *
-//        pn = compile("select A, C FROM (SELECT * FROM R1) T1 WHERE T1.A < 0");
-//        pn = pn.getChild(0);
-//        checkSeqScan(pn, tbName,  "A", "C");
-//        checkPredicateComparisonExpression(pn, tbName);
-//        pn = pn.getChild(0);
-//        checkSeqScan(pn, "R1", "A", "C", "D");
-//
-//
-//        pn = compile("select * FROM (SELECT A, D FROM R1) T1 WHERE T1.A < 0");
-//        pn = pn.getChild(0);
-//        checkSeqScan(pn, tbName,  "A", "D");
-//        checkPredicateComparisonExpression(pn, tbName);
-//        pn = pn.getChild(0);
-//        checkSeqScan(pn, "R1", "A", "D");
-//
-//
-//        pn = compile("select A, C FROM (SELECT * FROM R1 where D > 3) T1 WHERE T1.A < 0");
-//        pn = pn.getChild(0);
-//        checkSeqScan(pn, tbName,  "A", "C");
-//        checkPredicateComparisonExpression(pn, tbName);
-//        pn = pn.getChild(0);
-//        checkSeqScan(pn, "R1", "A", "C", "D");
-//    }
-//
-//    public void testMultipleLevelsNested() {
-//        AbstractPlanNode pn;
-//        List<AbstractPlanNode> planNodes;
-//
-//        // Three levels selects
-//        pn = compile("select A2 FROM " +
-//                "(SELECT A1 AS A2 FROM (SELECT A AS A1 FROM R1 WHERE A < 3) T1 WHERE T1.A1 > 0) T2  WHERE T2.A2 = 3");
-//        pn = pn.getChild(0);
-//        checkSeqScan(pn, "T2",  "A2");
-//        checkPredicateComparisonExpression(pn, "T2");
-//        pn = pn.getChild(0);
-//        checkSeqScan(pn, "T1",  "A1");
-//        checkPredicateComparisonExpression(pn, "T1");
-//        pn = pn.getChild(0);
-//        checkSeqScan(pn, "R1",  "A");
-//        checkPredicateComparisonExpression(pn, "R1");
-//
-//        //
-//        // Crazy fancy sub-query:
-//        // Multiple nested levels + partitioned table + partition detecting
-//        //
-//        planNodes = compileToFragments(
-//                "select P3.A, T3.C " +
-//                "FROM (select * from " +
-//                "               (select T1.A, P1.C from P1, " +
-//                "                             (select P2.A from R1, P2 " +
-//                "                               where p2.A = R1.C and R1.D = 3) T1 " +
-//                "               where P1.A = T1.A ) T2 ) T3, " +
-//                "     P3 " +
-//                "where P3.A = T3.A ");
-//        assertEquals(2, planNodes.size());
-//
-//
-//        planNodes = compileToFragments(
-//                "select P3.A, T3.C " +
-//                "FROM (select * from " +
-//                "               (select T1.A, P1.C from P1, " +
-//                "                             (select P2.A from R1, P2 " +
-//                "                               where p2.A = R1.C and p2.A = 3) T1 " +
-//                "               where P1.A = T1.A ) T2 ) T3, " +
-//                "     P3 " +
-//                "where P3.A = T3.A ");
-//        assertEquals(1, planNodes.size());
-//
-//        // LIMIT
-//        String sql = "select A_count, count(*) " +
-//                    "from (select A, count(*) as A_count " +
-//                    "       from (select A, C from P1 ORDER BY A LIMIT 6) T1 group by A) T2 " +
-//                    "group by A_count order by A_count";
-//        planNodes = compileToFragments(sql);
-//        // send node
-//        pn = planNodes.get(1).getChild(0);
-//        checkPrimaryKeyIndexScan(pn, "P1");
-//        assertNotNull(pn.getInlinePlanNode(PlanNodeType.LIMIT));
-//
-//        // LIMIT with GROUP BY, no limit push down
-//        sql = "select A_count, count(*) " +
-//                "from (select A, count(*) as A_count " +
-//                "       from (select C, COUNT(*) A from P1 GROUP BY C ORDER BY A LIMIT 6) T1 group by A) T2 " +
-//                "group by A_count order by A_count";
-//        planNodes = compileToFragments(sql);
-//        printExplainPlan(planNodes);
-//        // send node
-//        pn = planNodes.get(1).getChild(0);
-//        checkPrimaryKeyIndexScan(pn, "P1");
-//        assertNull(pn.getInlinePlanNode(PlanNodeType.LIMIT));
-//    }
-//
-//    public void testFunctions() {
-//        AbstractPlanNode pn;
-//        String tbName = "T1";
-//
-//        // Function expression
-//        pn = compile("select ABS(C) FROM (SELECT A, C FROM R1) T1");
-//        pn = pn.getChild(0);
-//        checkSeqScan(pn, tbName,  "C1" );
-//        pn = pn.getChild(0);
-//        checkSeqScan(pn, "R1",  "A", "C" );
-//
-//        // Use alias column from sub select instead.
-//        pn = compile("select A1, ABS(C) FROM (SELECT A A1, C FROM R1) T1");
-//        pn = pn.getChild(0);
-//        checkSeqScan(pn, tbName,  "A1", "C2" ); // hsql auto generated column alias C2.
-//        pn = pn.getChild(0);
-//        checkSeqScan(pn, "R1",  "A", "C" );
-//
-//        pn = compile("select A1 + 3, ABS(C) FROM (SELECT A A1, C FROM R1) T1");
-//        pn = pn.getChild(0);
-//        checkSeqScan(pn, tbName,  "C1", "C2" );
-//        assertEquals(((SeqScanPlanNode) pn).getInlinePlanNodes().size(), 1);
-//        assertNotNull(((SeqScanPlanNode) pn).getInlinePlanNode(PlanNodeType.PROJECTION));
-//        pn = pn.getChild(0);
-//        checkSeqScan(pn, "R1",  "A", "C" );
-//
-//        pn = compile("select A1 + 3, ABS(C) FROM (SELECT A A1, C FROM R1) T1 WHERE ABS(A1) > 3");
-//        pn = pn.getChild(0);
-//        checkSeqScan(pn, tbName,  "C1", "C2" );
-//        assertEquals(((SeqScanPlanNode) pn).getInlinePlanNodes().size(), 1);
-//        assertNotNull(((SeqScanPlanNode) pn).getInlinePlanNode(PlanNodeType.PROJECTION));
-//        pn = pn.getChild(0);
-//        checkSeqScan(pn, "R1",  "A", "C" );
-//    }
-//
-//    public void testReplicated() {
-//        AbstractPlanNode pn;
-//        List<AbstractPlanNode> planNodes;
-//        AbstractPlanNode nlpn;
-//
-//        planNodes = compileToFragments("select T1.A, P1.C FROM (SELECT A FROM R1) T1, P1 " +
-//                "WHERE T1.A = P1.C AND P1.A = 3 ");
-=======
     public void testSimple() {
         AbstractPlanNode pn;
         String tbName = "T1";
@@ -477,6 +274,7 @@
                 "       from (select C, COUNT(*) A from P1 GROUP BY C ORDER BY A LIMIT 6) T1 group by A) T2 " +
                 "group by A_count order by A_count";
         planNodes = compileToFragments(sql);
+        printExplainPlan(planNodes);
         // send node
         pn = planNodes.get(1).getChild(0);
         checkPrimaryKeyIndexScan(pn, "P1");
@@ -576,7 +374,6 @@
         // Uncomment next test cases when ENG-6371 is fixed
 //        planNodes = compileToFragments("select T1.A FROM (SELECT A FROM R1 where R1.A = 3) T1, P1 " +
 //                "WHERE T1.A = P1.A ");
->>>>>>> 0fd53bfc
 //        assertEquals(1, planNodes.size());
 //        pn = planNodes.get(0);
 //        assertTrue(pn instanceof SendPlanNode);
@@ -585,1692 +382,10 @@
 //        nlpn = pn.getChild(0);
 //        assertTrue(nlpn instanceof NestLoopPlanNode);
 //        pn = nlpn.getChild(0);
-//        checkSeqScan(pn, "T1", "A");
+//        checkSeqScanSubSelects(pn, "T1", "A");
 //        pn = pn.getChild(0);
-//        checkSeqScan(pn, "R1", "A");
+//        checkSeqScanSubSelects(pn, "R1", "A");
 //        pn = nlpn.getChild(1);
-<<<<<<< HEAD
-//        checkPrimaryKeyIndexScan(pn, "P1", "A", "C");
-//
-//
-//        planNodes = compileToFragments("select T1.A FROM (SELECT A FROM R1) T1, P1 " +
-//                "WHERE T1.A = P1.A AND P1.A = 3 ");
-//        assertEquals(1, planNodes.size());
-//        pn = planNodes.get(0);
-//        assertTrue(pn instanceof SendPlanNode);
-//        pn = pn.getChild(0);
-//        assertTrue(pn instanceof ProjectionPlanNode);
-//        nlpn = pn.getChild(0);
-//        assertTrue(nlpn instanceof NestLoopPlanNode);
-//        pn = nlpn.getChild(0);
-//        checkSeqScan(pn, "T1", "A");
-//        pn = pn.getChild(0);
-//        checkSeqScan(pn, "R1", "A");
-//        pn = nlpn.getChild(1);
-//        checkPrimaryKeyIndexScan(pn, "P1", "A");
-//
-//
-//        planNodes = compileToFragments("select T1.A FROM (SELECT A FROM R1) T1, P1 " +
-//                "WHERE T1.A = P1.A AND T1.A = 3 ");
-//        assertEquals(1, planNodes.size());
-//        pn = planNodes.get(0);
-//        assertTrue(pn instanceof SendPlanNode);
-//        pn = pn.getChild(0);
-//        assertTrue(pn instanceof ProjectionPlanNode);
-//        nlpn = pn.getChild(0);
-//        assertTrue(nlpn instanceof NestLoopPlanNode);
-//        pn = nlpn.getChild(0);
-//        checkSeqScan(pn, "T1", "A");
-//        pn = pn.getChild(0);
-//        checkSeqScan(pn, "R1", "A");
-//        pn = nlpn.getChild(1);
-//        checkPrimaryKeyIndexScan(pn, "P1", "A");
-//
-//        // Uncomment next test cases when ENG-6371 is fixed
-////        planNodes = compileToFragments("select T1.A FROM (SELECT A FROM R1 where R1.A = 3) T1, P1 " +
-////                "WHERE T1.A = P1.A ");
-////        assertEquals(1, planNodes.size());
-////        pn = planNodes.get(0);
-////        assertTrue(pn instanceof SendPlanNode);
-////        pn = pn.getChild(0);
-////        assertTrue(pn instanceof ProjectionPlanNode);
-////        nlpn = pn.getChild(0);
-////        assertTrue(nlpn instanceof NestLoopPlanNode);
-////        pn = nlpn.getChild(0);
-////        checkSeqScanSubSelects(pn, "T1", "A");
-////        pn = pn.getChild(0);
-////        checkSeqScanSubSelects(pn, "R1", "A");
-////        pn = nlpn.getChild(1);
-////        checkPrimaryKeySubSelect(pn, "P1", "A");
-//
-//
-//        planNodes = compileToFragments("select T1.A, P1.C FROM (SELECT A FROM R1) T1, P1 " +
-//                "WHERE T1.A = P1.C ");
-//        assertEquals(2, planNodes.size());
-//
-//        pn = planNodes.get(0).getChild(0);
-//        assertTrue(pn instanceof ProjectionPlanNode);
-//        pn = pn.getChild(0);
-//        assertTrue(pn instanceof ReceivePlanNode);
-//
-//        pn = planNodes.get(1);
-//        assertTrue(pn instanceof SendPlanNode);
-//        System.out.println(pn.toExplainPlanString());
-//        nlpn = pn.getChild(0);
-//        assertTrue(nlpn instanceof NestLoopPlanNode);
-//        pn = nlpn.getChild(0);
-//        checkSeqScan(pn, "T1", "A");
-//        pn = pn.getChild(0);
-//        checkSeqScan(pn, "R1", "A");
-//        pn = nlpn.getChild(1);
-//        assertTrue(pn instanceof AbstractScanPlanNode);
-//
-//
-//        // Three table joins
-//        planNodes = compileToFragments("select T1.A, P1.A FROM (SELECT A FROM R1) T1, P1, P2 " +
-//                "WHERE P2.A = P1.A and T1.A = P1.C ");
-//        assertEquals(2, planNodes.size());
-//
-//        pn = planNodes.get(0).getChild(0);
-//        assertTrue(pn instanceof ProjectionPlanNode);
-//        pn = pn.getChild(0);
-//        assertTrue(pn instanceof ReceivePlanNode);
-//
-//        pn = planNodes.get(1);
-//        assertTrue(pn instanceof SendPlanNode);
-//
-//        nlpn = pn.getChild(0);
-//        assertTrue(nlpn instanceof NestLoopPlanNode);
-//
-//        pn = nlpn.getChild(1);
-//        checkSeqScan(pn, "T1", "A");
-//        pn = pn.getChild(0);
-//        checkSeqScan(pn, "R1", "A");
-//
-//        nlpn = nlpn.getChild(0);
-//        assertTrue(nlpn instanceof NestLoopIndexPlanNode);
-//        pn = nlpn.getChild(0);
-//        checkPrimaryKeyIndexScan(pn, "P1", "A", "C");
-//
-//        assertEquals(nlpn.getInlinePlanNodes().size(), 1);
-//        pn = nlpn.getInlinePlanNode(PlanNodeType.INDEXSCAN);
-//        checkPrimaryKeyIndexScan(pn, "P2", "A");
-//    }
-//
-//    public void testReplicatedGroupbyLIMIT() {
-//        AbstractPlanNode pn;
-//
-//        pn = compile("select A, C FROM (SELECT * FROM R1 WHERE A > 3 Limit 3) T1 ");
-//        pn = pn.getChild(0);
-//        checkSeqScan(pn, "T1",  "A", "C" );
-//        pn = pn.getChild(0);
-//        checkSeqScan(pn, "R1",  "A", "C", "D");
-//        checkPredicateComparisonExpression(pn, "R1");
-//        assertEquals(((SeqScanPlanNode) pn).getInlinePlanNodes().size(), 2);
-//        assertNotNull(((SeqScanPlanNode) pn).getInlinePlanNode(PlanNodeType.PROJECTION));
-//        assertNotNull(((SeqScanPlanNode) pn).getInlinePlanNode(PlanNodeType.LIMIT));
-//
-//        // inline limit and projection node.
-//        pn = compile("select A, SUM(D) FROM (SELECT A, D FROM R1 WHERE A > 3 Limit 3 ) T1 Group by A");
-//        pn = pn.getChild(0);
-//        assertTrue(pn instanceof SeqScanPlanNode);
-//        assertTrue(pn.getInlinePlanNode(PlanNodeType.HASHAGGREGATE) != null);
-//
-//        pn = pn.getChild(0);
-//        checkSeqScan(pn, "R1",  "A", "D" );
-//        checkPredicateComparisonExpression(pn, "R1");
-//        assertEquals(((SeqScanPlanNode) pn).getInlinePlanNodes().size(), 2);
-//        assertNotNull(((SeqScanPlanNode) pn).getInlinePlanNode(PlanNodeType.PROJECTION));
-//        assertNotNull(((SeqScanPlanNode) pn).getInlinePlanNode(PlanNodeType.LIMIT));
-//
-//        // add order by node, wihtout inline limit and projection node.
-//        pn = compile("select A, SUM(D) FROM (SELECT A, D FROM R1 WHERE A > 3 ORDER BY D Limit 3 ) T1 Group by A");
-//        pn = pn.getChild(0);
-//        assertTrue(pn.getInlinePlanNode(PlanNodeType.HASHAGGREGATE) != null);
-//        checkSeqScan(pn, "T1" );
-//        pn = pn.getChild(0);
-//        assertTrue(pn instanceof ProjectionPlanNode);
-//        pn = pn.getChild(0);
-//        // inline limit with order by
-//        assertTrue(pn instanceof OrderByPlanNode);
-//        assertNotNull(pn.getInlinePlanNode(PlanNodeType.LIMIT));
-//        pn = pn.getChild(0);
-//        checkSeqScan(pn, "R1",  "A", "D" );
-//        checkPredicateComparisonExpression(pn, "R1");
-//        assertEquals(((SeqScanPlanNode) pn).getInlinePlanNodes().size(), 1);
-//        assertNotNull(((SeqScanPlanNode) pn).getInlinePlanNode(PlanNodeType.PROJECTION));
-//
-//        AbstractPlanNode aggNode;
-//
-//        pn = compile("select A, SUM(D) FROM (SELECT A, D FROM R1 WHERE A > 3 ORDER BY D Limit 3 ) T1 Group by A HAVING SUM(D) < 3");
-//        pn = pn.getChild(0);
-//        assertTrue(pn.getInlinePlanNode(PlanNodeType.HASHAGGREGATE) != null);
-//        aggNode = pn.getInlinePlanNode(PlanNodeType.HASHAGGREGATE);
-//        assertNotNull(((HashAggregatePlanNode)aggNode).getPostPredicate());
-//        checkSeqScan(pn, "T1" );
-//        pn = pn.getChild(0);
-//        assertTrue(pn instanceof ProjectionPlanNode);
-//        pn = pn.getChild(0);
-//        // inline limit with order by
-//        assertTrue(pn instanceof OrderByPlanNode);
-//        assertNotNull(pn.getInlinePlanNode(PlanNodeType.LIMIT));
-//        pn = pn.getChild(0);
-//        checkSeqScan(pn, "R1",  "A", "D" );
-//        checkPredicateComparisonExpression(pn, "R1");
-//        assertEquals(((SeqScanPlanNode) pn).getInlinePlanNodes().size(), 1);
-//        assertNotNull(((SeqScanPlanNode) pn).getInlinePlanNode(PlanNodeType.PROJECTION));
-//
-//
-//        pn = compile("select A, SUM(D)*COUNT(*) FROM (SELECT A, D FROM R1 WHERE A > 3 ORDER BY D Limit 3 ) T1 Group by A HAVING SUM(D) < 3");
-//        pn = pn.getChild(0);
-//        assertTrue(pn instanceof ProjectionPlanNode); // complex aggregation
-//        pn = pn.getChild(0);
-//        assertTrue(pn.getInlinePlanNode(PlanNodeType.HASHAGGREGATE) != null);
-//        aggNode = pn.getInlinePlanNode(PlanNodeType.HASHAGGREGATE);
-//        assertNotNull(((HashAggregatePlanNode)aggNode).getPostPredicate());
-//
-//        checkSeqScan(pn, "T1");
-//        pn = pn.getChild(0);
-//        assertTrue(pn instanceof ProjectionPlanNode);
-//        pn = pn.getChild(0);
-//        // inline limit with order by
-//        assertTrue(pn instanceof OrderByPlanNode);
-//        assertNotNull(pn.getInlinePlanNode(PlanNodeType.LIMIT));
-//        pn = pn.getChild(0);
-//        checkSeqScan(pn, "R1",  "A", "D" );
-//        checkPredicateComparisonExpression(pn, "R1");
-//        assertEquals(((SeqScanPlanNode) pn).getInlinePlanNodes().size(), 1);
-//        assertNotNull(((SeqScanPlanNode) pn).getInlinePlanNode(PlanNodeType.PROJECTION));
-//
-//
-//
-//        pn = compile("select A, SUM(D) FROM (SELECT A, D FROM R1 WHERE A > 3 ORDER BY D Limit 3 ) T1 Group by A HAVING AVG(D) < 3");
-//        pn = pn.getChild(0);
-//        assertTrue(pn instanceof ProjectionPlanNode); // complex aggregation
-//        pn = pn.getChild(0);
-//        assertTrue(pn.getInlinePlanNode(PlanNodeType.HASHAGGREGATE) != null);
-//        aggNode = pn.getInlinePlanNode(PlanNodeType.HASHAGGREGATE);
-//        assertNotNull(((HashAggregatePlanNode)aggNode).getPostPredicate());
-//
-//        checkSeqScan(pn, "T1");
-//        pn = pn.getChild(0);
-//        assertTrue(pn instanceof ProjectionPlanNode);
-//        pn = pn.getChild(0);
-//        // inline limit with order by
-//        assertTrue(pn instanceof OrderByPlanNode);
-//        assertNotNull(pn.getInlinePlanNode(PlanNodeType.LIMIT));
-//        pn = pn.getChild(0);
-//        checkSeqScan(pn, "R1",  "A", "D" );
-//        checkPredicateComparisonExpression(pn, "R1");
-//        assertEquals(((SeqScanPlanNode) pn).getInlinePlanNodes().size(), 1);
-//        assertNotNull(((SeqScanPlanNode) pn).getInlinePlanNode(PlanNodeType.PROJECTION));
-//
-//
-//
-//        // Aggregation inside of the from clause
-//        pn = compile("select A FROM (SELECT A, SUM(C) FROM R1 WHERE A > 3 GROUP BY A ORDER BY A Limit 3) T1 ");
-//        pn = pn.getChild(0);
-//        assertTrue(pn instanceof SeqScanPlanNode);
-//        checkSeqScan(pn, "T1", "A");
-//        pn = pn.getChild(0);
-//        assertTrue(pn instanceof ProjectionPlanNode);
-//        pn = pn.getChild(0);
-//        // inline limit with order by
-//        assertTrue(pn instanceof OrderByPlanNode);
-//        assertNotNull(pn.getInlinePlanNode(PlanNodeType.LIMIT));
-//        pn = pn.getChild(0);
-//        assertTrue(pn.getInlinePlanNode(PlanNodeType.HASHAGGREGATE) != null);
-//        assertTrue(pn instanceof SeqScanPlanNode);
-//        checkSeqScan(pn, "R1");
-//
-//
-//        pn = compile("select SC, SUM(A) as SA FROM (SELECT A, SUM(C) as SC, MAX(D) as MD FROM R1 " +
-//                "WHERE A > 3 GROUP BY A ORDER BY A Limit 3) T1  " +
-//                "Group by SC");
-//
-//        pn = pn.getChild(0);
-//        assertTrue(pn.getInlinePlanNode(PlanNodeType.HASHAGGREGATE) != null);
-//        assertTrue(pn instanceof SeqScanPlanNode);
-//        checkSeqScan(pn, "T1");
-//        pn = pn.getChild(0);
-//        assertTrue(pn instanceof ProjectionPlanNode);
-//        pn = pn.getChild(0);
-//        // inline limit with order by
-//        assertTrue(pn instanceof OrderByPlanNode);
-//        assertNotNull(pn.getInlinePlanNode(PlanNodeType.LIMIT));
-//        pn = pn.getChild(0);
-//        assertTrue(pn.getInlinePlanNode(PlanNodeType.HASHAGGREGATE) != null);
-//        assertTrue(pn instanceof SeqScanPlanNode);
-//        checkSeqScan(pn, "R1");
-//    }
-//
-//    public void testPartitionedSameLevel() {
-//        // force it to be single partitioned.
-//        AbstractPlanNode pn;
-//        List<AbstractPlanNode> planNodes;
-//
-//        //
-//        // Single partition detection : single table
-//        //
-//        planNodes = compileToFragments("select A FROM (SELECT A FROM P1 WHERE A = 3) T1 ");
-//        assertEquals(1, planNodes.size());
-//        pn = planNodes.get(0);
-//        assertTrue(pn instanceof SendPlanNode);
-//        pn = pn.getChild(0);
-//        checkSeqScan(pn, "T1",  "A");
-//        pn = pn.getChild(0);
-//        checkPrimaryKeyIndexScan(pn, "P1", "A");
-//        assertEquals(((IndexScanPlanNode) pn).getInlinePlanNodes().size(), 1);
-//        assertNotNull(((IndexScanPlanNode) pn).getInlinePlanNode(PlanNodeType.PROJECTION));
-//
-//        planNodes = compileToFragments("select A, C FROM (SELECT A, C FROM P1 WHERE A = 3) T1 ");
-//        assertEquals(1, planNodes.size());
-//        pn = planNodes.get(0);
-//        assertTrue(pn instanceof SendPlanNode);
-//        pn = pn.getChild(0);
-//        checkSeqScan(pn, "T1",  "A", "C");
-//        pn = pn.getChild(0);
-//        checkPrimaryKeyIndexScan(pn, "P1", "A", "C");
-//        assertEquals(((IndexScanPlanNode) pn).getInlinePlanNodes().size(), 1);
-//        assertNotNull(((IndexScanPlanNode) pn).getInlinePlanNode(PlanNodeType.PROJECTION));
-//
-//        // Single partition query without selecting partition column from sub-query
-//        planNodes = compileToFragments("select C FROM (SELECT A, C FROM P1 WHERE A = 3) T1 ");
-//        assertEquals(1, planNodes.size());
-//        planNodes = compileToFragments("select C FROM (SELECT C FROM P1 WHERE A = 3) T1 ");
-//        assertEquals(1, planNodes.size());
-//
-//        //
-//        // AdHoc multiple partitioned sub-select queries.
-//        //
-//        planNodes = compileToFragments("select A, C FROM (SELECT A, C FROM P1) T1 ");
-//        assertEquals(2, planNodes.size());
-//        pn = planNodes.get(0).getChild(0);
-//        assertTrue(pn instanceof ProjectionPlanNode);
-//        pn = pn.getChild(0);
-//        assertTrue(pn instanceof ReceivePlanNode);
-//        pn = planNodes.get(1).getChild(0);
-//        checkSeqScan(pn, "T1",  "A", "C" );
-//        pn = pn.getChild(0);
-//        assertTrue(pn instanceof ProjectionPlanNode); // This sounds it could be optimized
-//        pn = pn.getChild(0);
-//        checkPrimaryKeyIndexScan(pn, "P1", "A", "C");
-//
-//        planNodes = compileToFragments("select A FROM (SELECT A, C FROM P1 WHERE A > 3) T1 ");
-//        assertEquals(2, planNodes.size());
-//        pn = planNodes.get(0).getChild(0);
-//        assertTrue(pn instanceof ProjectionPlanNode);
-//        pn = pn.getChild(0);
-//        assertTrue(pn instanceof ReceivePlanNode);
-//        pn = planNodes.get(1).getChild(0);
-//        checkSeqScan(pn, "T1",  "A" );
-//        pn = pn.getChild(0);
-//        assertTrue(pn instanceof ProjectionPlanNode);
-//        pn = pn.getChild(0);
-//        checkPrimaryKeyIndexScan(pn, "P1", "A", "C");
-//
-//
-//        //
-//        // Group by
-//        //
-//        planNodes = compileToFragments("select C, SD FROM " +
-//                "(SELECT C, SUM(D) as SD FROM P1 GROUP BY C) T1 ");
-//        assertEquals(2, planNodes.size());
-//        pn = planNodes.get(0).getChild(0);
-//        checkSeqScan(pn, "T1", "C", "SD");
-//        assertNotNull(pn.getInlinePlanNode(PlanNodeType.PROJECTION));
-//        pn = pn.getChild(0);
-//        assertTrue(pn instanceof HashAggregatePlanNode);
-//        pn = pn.getChild(0);
-//        assertTrue(pn instanceof ReceivePlanNode);
-//
-//        pn = planNodes.get(1);
-//        assertTrue(pn instanceof SendPlanNode);
-//        pn = pn.getChild(0);
-//        checkPrimaryKeyIndexScan(pn, "P1", "C", "SD");
-//        assertNotNull(pn.getInlinePlanNode(PlanNodeType.PROJECTION));
-//        assertNotNull(pn.getInlinePlanNode(PlanNodeType.HASHAGGREGATE));
-//
-//        // rename group by column
-//        planNodes = compileToFragments("select X, SD FROM " +
-//                "(SELECT C AS X, SUM(D) as SD FROM P1 GROUP BY C) T1 ");
-//        assertEquals(2, planNodes.size());
-//        pn = planNodes.get(0).getChild(0);
-//        checkSeqScan(pn, "T1", "X", "SD");
-//        assertNotNull(pn.getInlinePlanNode(PlanNodeType.PROJECTION));
-//        pn = pn.getChild(0);
-//        assertTrue(pn instanceof HashAggregatePlanNode);
-//        pn = pn.getChild(0);
-//        assertTrue(pn instanceof ReceivePlanNode);
-//
-//        pn = planNodes.get(1);
-//        assertTrue(pn instanceof SendPlanNode);
-//        pn = pn.getChild(0);
-//        checkPrimaryKeyIndexScan(pn, "P1", "C", "SD");
-//        assertNotNull(pn.getInlinePlanNode(PlanNodeType.PROJECTION));
-//        assertNotNull(pn.getInlinePlanNode(PlanNodeType.HASHAGGREGATE));
-//
-//
-//        AbstractPlanNode nlpn;
-//        //
-//        // Partitioned Joined tests
-//        //
-//        failToCompile("select * FROM " +
-//                "(SELECT C, SUM(D) as SD FROM P1 GROUP BY C) T1, P2 where T1.C = P2.A ",
-//                joinErrorMsg);
-//
-//        planNodes = compileToFragments("select C, SD FROM " +
-//                "(SELECT C, SUM(D) as SD FROM P1 GROUP BY C) T1, R1 Where T1.C = R1.C ");
-//        assertEquals(2, planNodes.size());
-//
-//        pn = planNodes.get(0).getChild(0);
-//        assertTrue(pn instanceof ProjectionPlanNode);
-//        nlpn = pn.getChild(0);
-//        assertTrue(nlpn instanceof NestLoopPlanNode);
-//        pn = nlpn.getChild(1);
-//        checkSeqScan(pn, "R1");
-//        pn = nlpn.getChild(0);
-//        checkSeqScan(pn, "T1", "C", "SD");
-//        assertNotNull(pn.getInlinePlanNode(PlanNodeType.PROJECTION));
-//        pn = pn.getChild(0);
-//        assertTrue(pn instanceof HashAggregatePlanNode);
-//        pn = pn.getChild(0);
-//        assertTrue(pn instanceof ReceivePlanNode);
-//
-//        pn = planNodes.get(1);
-//        assertTrue(pn instanceof SendPlanNode);
-//        pn = pn.getChild(0);
-//        checkPrimaryKeyIndexScan(pn, "P1", "C", "SD");
-//        assertNotNull(pn.getInlinePlanNode(PlanNodeType.PROJECTION));
-//        assertNotNull(pn.getInlinePlanNode(PlanNodeType.HASHAGGREGATE));
-//
-//        // Group by Partitioned column
-//        planNodes = compileToFragments("select C, SD FROM " +
-//                "(SELECT A, C, SUM(D) as SD FROM P1 WHERE A > 3 GROUP BY A, C) T1 ");
-//        assertEquals(2, planNodes.size());
-//
-//        planNodes = compileToFragments("select C, SD FROM " +
-//                "(SELECT A, C, SUM(D) as SD FROM P1 WHERE A = 3 GROUP BY A, C) T1 ");
-//        assertEquals(1, planNodes.size());
-//
-//        planNodes = compileToFragments("select C, SD FROM " +
-//                "(SELECT A, C, SUM(D) as SD FROM P1 WHERE A = 3 GROUP BY A, C) T1, R1 WHERE T1.C = R1.C ");
-//        assertEquals(1, planNodes.size());
-//
-//        //
-//        // Limit
-//        //
-//        planNodes = compileToFragments("select C FROM (SELECT C FROM P1 WHERE A > 3 ORDER BY C LIMIT 5) T1 ");
-//        assertEquals(2, planNodes.size());
-//
-//        planNodes = compileToFragments("select T1.C FROM (SELECT C FROM P1 WHERE A > 3 ORDER BY C LIMIT 5) T1, " +
-//                "R1 WHERE T1.C > R1.C ");
-//        assertEquals(2, planNodes.size());
-//
-//        planNodes = compileToFragments("select C FROM (SELECT A, C FROM P1 WHERE A = 3 ORDER BY C LIMIT 5) T1 ");
-//        assertEquals(1, planNodes.size());
-//        // Without selecting partition column from sub-query
-//        planNodes = compileToFragments(("select C FROM (SELECT C FROM P1 WHERE A = 3 ORDER BY C LIMIT 5) T1 "));
-//        assertEquals(1, planNodes.size());
-//
-//        planNodes = compileToFragments("select T1.C FROM (SELECT A, C FROM P1 WHERE A = 3 ORDER BY C LIMIT 5) T1, " +
-//                "R1 WHERE T1.C > R1.C ");
-//        assertEquals(1, planNodes.size());
-//        // Without selecting partition column from sub-query
-//        planNodes = compileToFragments("select T1.C FROM (SELECT C FROM P1 WHERE A = 3 ORDER BY C LIMIT 5) T1, " +
-//                "R1 WHERE T1.C > R1.C ");
-//        assertEquals(1, planNodes.size());
-//
-//        //
-//        // Group by & LIMIT 5
-//        //
-//        planNodes = compileToFragments("select C, SD FROM " +
-//                "(SELECT C, SUM(D) as SD FROM P1 GROUP BY C ORDER BY C LIMIT 5) T1 ");
-//        assertEquals(2, planNodes.size());
-//
-//        // Without selecting partition column from sub-query
-//        planNodes = compileToFragments("select C, SD FROM " +
-//                "(SELECT C, SUM(D) as SD FROM P1 WHERE A = 3 GROUP BY C ORDER BY C LIMIT 5) T1 ");
-//        assertEquals(1, planNodes.size());
-//    }
-//
-//    public void testPartitionedCrossLevel() {
-//        AbstractPlanNode pn;
-//        List<AbstractPlanNode> planNodes;
-//        AbstractPlanNode nlpn;
-//
-//        planNodes = compileToFragments("SELECT T1.A, T1.C, P2.D FROM P2, (SELECT A, C FROM P1) T1 " +
-//                "where T1.A = P2.A ");
-//        assertEquals(2, planNodes.size());
-//        pn = planNodes.get(0).getChild(0);
-//        assertTrue(pn instanceof ProjectionPlanNode);
-//        pn = pn.getChild(0);
-//        assertTrue(pn instanceof ReceivePlanNode);
-//
-//        pn = planNodes.get(1);
-//        assertTrue(pn instanceof SendPlanNode);
-//        nlpn = pn.getChild(0);
-//        assertTrue(nlpn instanceof NestLoopIndexPlanNode);
-//        assertEquals(JoinType.INNER, ((NestLoopIndexPlanNode) nlpn).getJoinType());
-//        pn = nlpn.getChild(0);
-//        checkSeqScan(pn, "T1", "A", "C");
-//        pn = pn.getChild(0);
-//        assertTrue(pn instanceof ProjectionPlanNode);
-//        pn = pn.getChild(0);
-//        checkPrimaryKeyIndexScan(pn, "P1", "A", "C");
-//        // Check inlined index scan
-//        pn = ((NestLoopIndexPlanNode) nlpn).getInlinePlanNode(PlanNodeType.INDEXSCAN);
-//        checkPrimaryKeyIndexScan(pn, "P2", "A","D");
-//
-//
-//        planNodes = compileToFragments("SELECT A, C FROM P2, (SELECT A, C FROM P1) T1 " +
-//                "where T1.A = P2.A and P2.A = 1");
-//        assertEquals(1, planNodes.size());
-//
-//        planNodes = compileToFragments("SELECT A, C FROM P2, (SELECT A, C FROM P1) T1 " +
-//                "where T1.A = P2.A and T1.A = 1");
-//        assertEquals(1, planNodes.size());
-//
-//        planNodes = compileToFragments("SELECT A, C FROM P2, (SELECT A, C FROM P1 where P1.A = 3) T1 " +
-//                "where T1.A = P2.A ");
-//        assertEquals(1, planNodes.size());
-//
-//        // Distributed join
-//        planNodes = compileToFragments("select D1, D2 " +
-//                "FROM (SELECT A, D D1 FROM P1 ) T1, (SELECT A, D D2 FROM P2 ) T2 " +
-//                "WHERE T1.A = T2.A");
-//        assertEquals(2, planNodes.size());
-//
-//        planNodes = compileToFragments("select D1, P2.D " +
-//                "FROM (SELECT A, D D1 FROM P1 WHERE A=1) T1, P2 " +
-//                "WHERE T1.A = P2.A AND P2.A = 1");
-//        assertEquals(1, planNodes.size());
-//
-//
-//        // TODO (xin): Make it compile in future
-////        planNodes = compileToFragments("select T1.A, T1.C, T1.SD FROM " +
-////                "(SELECT A, C, SUM(D) as SD FROM P1 WHERE A > 3 GROUP BY A, C) T1, P2 WHERE T1.A = P2.A");
-//
-//
-//        // (1) Multiple level subqueries (recursive) partition detecting
-//        planNodes = compileToFragments("select * from p2, " +
-//                "(select * from (SELECT A, D D1 FROM P1) T1) T2 where p2.A = T2.A");
-//        assertEquals(2, planNodes.size());
-//
-//        planNodes = compileToFragments("select * from p2, " +
-//                "(select * from (SELECT A, D D1 FROM P1 WHERE A=2) T1) T2 " +
-//                "where p2.A = T2.A ");
-//        assertEquals(1, planNodes.size());
-//
-//        planNodes = compileToFragments("select * from p2, " +
-//                "(select * from (SELECT A, D FROM P1, P3 where P1.A = P3.A) T1) T2 " +
-//                "where p2.A = T2.A");
-//        assertEquals(2, planNodes.size());
-//
-//        planNodes = compileToFragments("select * from p2, " +
-//                "(select * from (SELECT A, D FROM P1, P3 where P1.A = P3.A) T1) T2 " +
-//                "where p2.A = T2.A and P2.A = 1");
-//        assertEquals(1, planNodes.size());
-//
-//
-//        // (2) Multiple subqueries on the same level partition detecting
-//        planNodes = compileToFragments("select D1, D2 FROM " +
-//                "(SELECT A, D D1 FROM P1 WHERE A=2) T1, " +
-//                "(SELECT A, D D2 FROM P2 WHERE A=2) T2");
-//        assertEquals(1, planNodes.size());
-//
-//
-//        planNodes = compileToFragments("select D1, D2 FROM " +
-//                "(SELECT A, D D1 FROM P1 WHERE A=2) T1, " +
-//                "(SELECT A, D D2 FROM P2) T2 where T2.A = 2");
-//        assertEquals(1, planNodes.size());
-//
-//        planNodes = compileToFragments("select D1, D2 FROM " +
-//                "(SELECT A, D D1 FROM P1) T1, " +
-//                "(SELECT A, D D2 FROM P2 WHERE A=2) T2 where T1.A = 2");
-//        assertEquals(1, planNodes.size());
-//
-//
-//        // partitioned column renaming tests
-//        planNodes = compileToFragments("select D1, D2 FROM " +
-//                "(SELECT A A1, D D1 FROM P1) T1, " +
-//                "(SELECT A, D D2 FROM P2 WHERE A=2) T2 where T1.A1 = 2");
-//        assertEquals(1, planNodes.size());
-//
-//        planNodes = compileToFragments("select D1, D2 FROM " +
-//                "(SELECT A, D D1 FROM P1 WHERE A=2) T1, " +
-//                "(SELECT A A2, D D2 FROM P2 ) T2 where T2.A2 = 2");
-//        assertEquals(1, planNodes.size());
-//
-//
-//        planNodes = compileToFragments("select A1, A2, D1, D2 " +
-//                "FROM (SELECT A A1, D D1 FROM P1 WHERE A=2) T1, " +
-//                "(SELECT A A2, D D2 FROM P2) T2 where T2.A2=2");
-//        assertEquals(1, planNodes.size());
-//
-//        planNodes = compileToFragments("select A1, A2, D1, D2 " +
-//                "FROM (SELECT A A1, D D1 FROM P1 WHERE A=2) T1, " +
-//                "(SELECT A A2, D D2 FROM P2) T2 where T2.A2=2");
-//        assertEquals(1, planNodes.size());
-//
-//
-//        // Test with LIMIT
-//        failToCompile("select A1, A2, D1, D2 " +
-//                "FROM (SELECT A A1, D D1 FROM P1 WHERE A=2) T1, " +
-//                "(SELECT A A2, D D2 FROM P2 ORDER BY D LIMIT 3) T2 where T2.A2=2",
-//                joinErrorMsg);
-//    }
-//
-//    public void testPartitionedGroupByWithoutAggregate() {
-//        AbstractPlanNode pn;
-//        List<AbstractPlanNode> planNodes;
-//
-//        // group by non-partition column, no pushed down
-//        planNodes = compileToFragments(
-//                "SELECT * FROM (SELECT C FROM P1 GROUP BY C) T1");
-//        assertEquals(2, planNodes.size());
-//        pn = planNodes.get(0).getChild(0);
-//        checkSeqScan(pn, "T1");
-//        pn = pn.getChild(0);
-//        assertTrue(pn instanceof HashAggregatePlanNode);
-//
-//        pn = planNodes.get(1).getChild(0);
-//        checkPrimaryKeyIndexScan(pn, "P1");
-//
-//        // count(*), no pushed down
-//        planNodes = compileToFragments(
-//                "SELECT count(*) FROM (SELECT c FROM P1 GROUP BY c) T1");
-//        assertEquals(2, planNodes.size());
-//        pn = planNodes.get(0).getChild(0);
-//        assertTrue(pn instanceof TableCountPlanNode);
-//        pn = pn.getChild(0);
-//        assertTrue(pn instanceof HashAggregatePlanNode);
-//
-//        pn = planNodes.get(1).getChild(0);
-//        checkPrimaryKeyIndexScan(pn, "P1");
-//
-//
-//        // group by partition column, pushed down
-//        planNodes = compileToFragments(
-//                "SELECT * FROM (SELECT A FROM P1 GROUP BY A) T1");
-//        assertEquals(2, planNodes.size());
-//        pn = planNodes.get(0).getChild(0);
-//        assertTrue(pn instanceof ProjectionPlanNode);
-//        assertTrue(pn.getChild(0) instanceof ReceivePlanNode);
-//
-//        pn = planNodes.get(1).getChild(0);
-//        checkSeqScan(pn, "T1");
-//        pn = pn.getChild(0);
-//        checkPrimaryKeyIndexScan(pn, "P1");
-//
-//        planNodes = compileToFragments(
-//                "SELECT count(*) FROM (SELECT A FROM P1 GROUP BY A) T1");
-//        assertEquals(2, planNodes.size());
-//        pn = planNodes.get(0).getChild(0);
-//        assertTrue(pn.getChild(0) instanceof ReceivePlanNode);
-//
-//        pn = planNodes.get(1).getChild(0);
-//        assertTrue(pn instanceof TableCountPlanNode);
-//        pn = pn.getChild(0);
-//        checkPrimaryKeyIndexScan(pn, "P1");
-//    }
-//
-//    public void testPartitionedGroupBy() {
-//        AbstractPlanNode pn;
-//        List<AbstractPlanNode> planNodes;
-//        AbstractPlanNode nlpn;
-//
-//        // (1) Single partition query, filter on outer query.
-//        planNodes = compileToFragments(
-//                "SELECT * FROM (SELECT A, C FROM P1 GROUP BY A, C) T1 " +
-//                "where T1.A = 1 ");
-//        assertEquals(1, planNodes.size());
-//        pn = planNodes.get(0);
-//        assertTrue(pn instanceof SendPlanNode);
-//        pn = pn.getChild(0);
-//        checkSeqScan(pn, "T1", "A", "C");
-//        assertNotNull(pn.getInlinePlanNode(PlanNodeType.PROJECTION));
-//        // Because it group by the partition column, we can drop the group by column on coordinator
-//
-//        pn = pn.getChild(0);
-//        checkPrimaryKeyIndexScan(pn, "P1");
-//        assertNotNull(pn.getInlinePlanNode(PlanNodeType.PROJECTION));
-//        assertNotNull(pn.getInlinePlanNode(PlanNodeType.PARTIALAGGREGATE));
-//
-//
-//        // (2) Single partition query, filter in inner sub-query.
-//        planNodes = compileToFragments(
-//                "SELECT * FROM (SELECT A, C FROM P1 WHERE A = 1 GROUP BY A, C) T1");
-//        assertEquals(1, planNodes.size());
-//        pn = planNodes.get(0);
-//        assertTrue(pn instanceof SendPlanNode);
-//        pn = pn.getChild(0);
-//        checkSeqScan(pn, "T1", "A", "C");
-//        assertNotNull(pn.getInlinePlanNode(PlanNodeType.PROJECTION));
-//
-//        pn = pn.getChild(0);
-//        checkPrimaryKeyIndexScan(pn, "P1");
-//        assertNotNull(pn.getInlinePlanNode(PlanNodeType.PROJECTION));
-//        assertNotNull(pn.getInlinePlanNode(PlanNodeType.HASHAGGREGATE));
-//
-//
-//        // (3) Sub-query with replicated table group by
-//        planNodes = compileToFragments(
-//                "SELECT * FROM (SELECT A, C FROM R1 GROUP BY A, C) T1, P1 " +
-//                "where T1.A = P1.A ");
-//        assertEquals(2, planNodes.size());
-//        pn = planNodes.get(0);
-//        assertTrue(pn instanceof SendPlanNode);
-//        pn = pn.getChild(0);
-//        assertTrue(pn instanceof ProjectionPlanNode);
-//        pn = pn.getChild(0);
-//        assertTrue(pn instanceof ReceivePlanNode);
-//
-//        pn = planNodes.get(1);
-//        assertTrue(pn instanceof SendPlanNode);
-//        nlpn = pn.getChild(0);
-//        assertTrue(nlpn instanceof NestLoopIndexPlanNode);
-//        assertEquals(JoinType.INNER, ((NestLoopIndexPlanNode) nlpn).getJoinType());
-//        pn = nlpn.getInlinePlanNode(PlanNodeType.INDEXSCAN);
-//        checkPrimaryKeyIndexScan(pn, "P1");
-//
-//        pn = nlpn.getChild(0);
-//        checkSeqScan(pn, "T1");
-//        assertNotNull(pn.getInlinePlanNode(PlanNodeType.PROJECTION));
-//        pn = pn.getChild(0);
-//        checkSeqScan(pn, "R1");
-//        assertNotNull(pn.getInlinePlanNode(PlanNodeType.PROJECTION));
-//        assertNotNull(pn.getInlinePlanNode(PlanNodeType.HASHAGGREGATE));
-//
-//
-//        // Top aggregation node on coordinator
-//        planNodes = compileToFragments(
-//                "SELECT -8, T1.NUM FROM SR4 T0, " +
-//                "(select max(RATIO) RATIO, sum(NUM) NUM, DESC from SP4 group by DESC) T1 " +
-//                "WHERE (T1.NUM + 5 ) > 44");
-//
-//        assertEquals(2, planNodes.size());
-//        pn = planNodes.get(0);
-//        assertTrue(pn instanceof SendPlanNode);
-//        pn = pn.getChild(0);
-//        assertTrue(pn instanceof ProjectionPlanNode);
-//        nlpn = pn.getChild(0);
-//        assertTrue(nlpn instanceof NestLoopPlanNode);
-//        assertEquals(JoinType.INNER, ((NestLoopPlanNode) nlpn).getJoinType());
-//        pn = nlpn.getChild(0);
-//        checkPrimaryKeyIndexScan(pn, "SR4");
-//        pn = nlpn.getChild(1);
-//        checkSeqScan(pn, "T1", "NUM");
-//        pn = pn.getChild(0);
-//        assertTrue(pn instanceof AggregatePlanNode);
-//        pn = pn.getChild(0);
-//        assertTrue(pn instanceof ReceivePlanNode);
-//
-//        pn = planNodes.get(1);
-//        assertTrue(pn instanceof SendPlanNode);
-//        pn = pn.getChild(0);
-//        assertNotNull(pn.getInlinePlanNode(PlanNodeType.HASHAGGREGATE));
-//        checkPrimaryKeyIndexScan(pn, "SP4");
-//
-//        //
-//        // (4) Sub-query with partitioned table group by
-//        //
-//
-//        // optimize the group by case to join on distributed node.
-//        planNodes = compileToFragments(
-//                "SELECT * FROM (SELECT A, C FROM P1 GROUP BY A, C) T1, P2 " +
-//                "where T1.A = P2.A");
-//        assertEquals(2, planNodes.size());
-//        pn = planNodes.get(0);
-//        assertTrue(pn instanceof SendPlanNode);
-//        pn = pn.getChild(0);
-//        assertTrue(pn instanceof ProjectionPlanNode);
-//        pn = pn.getChild(0);
-//        assertTrue(pn instanceof ReceivePlanNode);
-//
-//        pn = planNodes.get(1);
-//        assertTrue(pn instanceof SendPlanNode);
-//        nlpn = pn.getChild(0);
-//        assertTrue(nlpn instanceof NestLoopIndexPlanNode);
-//        assertEquals(JoinType.INNER, ((NestLoopIndexPlanNode) nlpn).getJoinType());
-//        pn = nlpn.getInlinePlanNode(PlanNodeType.INDEXSCAN);
-//        checkPrimaryKeyIndexScan(pn, "P2");
-//
-//        pn = nlpn.getChild(0);
-//        checkSeqScan(pn, "T1");
-//        assertNotNull(pn.getInlinePlanNode(PlanNodeType.PROJECTION));
-//        pn = pn.getChild(0);
-//        checkPrimaryKeyIndexScan(pn, "P1");
-//        assertNotNull(pn.getInlinePlanNode(PlanNodeType.PROJECTION));
-//        assertNotNull(pn.getInlinePlanNode(PlanNodeType.PARTIALAGGREGATE));
-//
-//
-//        // Add aggregate inside of subquery
-//        planNodes = compileToFragments(
-//                "SELECT * FROM (SELECT A, COUNT(*) CT FROM P1 GROUP BY A, C) T1, P2 " +
-//                "where T1.A = P2.A");
-//        assertEquals(2, planNodes.size());
-//        pn = planNodes.get(0);
-//        assertTrue(pn instanceof SendPlanNode);
-//        pn = pn.getChild(0);
-//        assertTrue(pn instanceof ProjectionPlanNode);
-//        pn = pn.getChild(0);
-//        assertTrue(pn instanceof ReceivePlanNode);
-//
-//        pn = planNodes.get(1);
-//        assertTrue(pn instanceof SendPlanNode);
-//        nlpn = pn.getChild(0);
-//        assertTrue(nlpn instanceof NestLoopIndexPlanNode);
-//        assertEquals(JoinType.INNER, ((NestLoopIndexPlanNode) nlpn).getJoinType());
-//        pn = nlpn.getInlinePlanNode(PlanNodeType.INDEXSCAN);
-//        checkPrimaryKeyIndexScan(pn, "P2");
-//
-//        pn = nlpn.getChild(0);
-//        checkSeqScan(pn, "T1");
-//        assertNotNull(pn.getInlinePlanNode(PlanNodeType.PROJECTION));
-//        pn = pn.getChild(0);
-//        // ProjectionNode for the top Aggregate, this may not be needed if without complex aggregates
-//        assertTrue(pn instanceof ProjectionPlanNode);
-//        pn = pn.getChild(0);
-//        checkPrimaryKeyIndexScan(pn, "P1");
-//        assertNotNull(pn.getInlinePlanNode(PlanNodeType.PROJECTION));
-//        assertNotNull(pn.getInlinePlanNode(PlanNodeType.PARTIALAGGREGATE));
-//
-//
-//        // single partition filter inside subquery
-//        planNodes = compileToFragments(
-//                "SELECT * FROM (SELECT A, C FROM P1 WHERE A = 3 GROUP BY A, C) T1, P2 " +
-//                "where T1.A = P2.A ");
-//        assertEquals(1, planNodes.size());
-//
-//        pn = planNodes.get(0);
-//        assertTrue(pn instanceof SendPlanNode);
-//        pn = pn.getChild(0);
-//        assertTrue(pn instanceof ProjectionPlanNode);
-//        nlpn = pn.getChild(0);
-//        assertTrue(nlpn instanceof NestLoopIndexPlanNode);
-//        assertEquals(JoinType.INNER, ((NestLoopIndexPlanNode) nlpn).getJoinType());
-//        pn = nlpn.getInlinePlanNode(PlanNodeType.INDEXSCAN);
-//        checkPrimaryKeyIndexScan(pn, "P2");
-//
-//        pn = nlpn.getChild(0);
-//        checkSeqScan(pn, "T1");
-//        assertNotNull(pn.getInlinePlanNode(PlanNodeType.PROJECTION));
-//        pn = pn.getChild(0);
-//        checkPrimaryKeyIndexScan(pn, "P1");
-//        assertNotNull(pn.getInlinePlanNode(PlanNodeType.PROJECTION));
-//        assertNotNull(pn.getInlinePlanNode(PlanNodeType.HASHAGGREGATE));
-//
-//        // single partition filter outside subquery
-//        planNodes = compileToFragments(
-//                "SELECT * FROM (SELECT A, C FROM P1 GROUP BY A, C) T1, P2 " +
-//                "where T1.A = P2.A and P2.A = 3");
-//        assertEquals(1, planNodes.size());
-//
-//        pn = planNodes.get(0);
-//        assertTrue(pn instanceof SendPlanNode);
-//        pn = pn.getChild(0);
-//        assertTrue(pn instanceof ProjectionPlanNode);
-//        nlpn = pn.getChild(0);
-//        assertTrue(nlpn instanceof NestLoopPlanNode);
-//        assertEquals(JoinType.INNER, ((NestLoopPlanNode) nlpn).getJoinType());
-//        pn = nlpn.getChild(0);
-//        checkSeqScan(pn, "T1");
-//        assertNotNull(pn.getInlinePlanNode(PlanNodeType.PROJECTION));
-//        pn = pn.getChild(0);
-//        checkPrimaryKeyIndexScan(pn, "P1");
-//        assertNotNull(pn.getInlinePlanNode(PlanNodeType.PROJECTION));
-//        assertNotNull(pn.getInlinePlanNode(PlanNodeType.PARTIALAGGREGATE));
-//
-//        pn = nlpn.getChild(1);
-//        checkPrimaryKeyIndexScan(pn, "P2");
-//
-//
-//        planNodes = compileToFragments(
-//                "SELECT * FROM (SELECT A, C FROM P1 GROUP BY A, C) T1, P2 " +
-//                "where T1.A = P2.A and T1.A = 3");
-//        assertEquals(1, planNodes.size());
-//
-//        pn = planNodes.get(0);
-//        assertTrue(pn instanceof SendPlanNode);
-//        pn = pn.getChild(0);
-//        assertTrue(pn instanceof ProjectionPlanNode);
-//        nlpn = pn.getChild(0);
-//        assertTrue(nlpn instanceof NestLoopPlanNode);
-//        assertEquals(JoinType.INNER, ((NestLoopPlanNode) nlpn).getJoinType());
-//        pn = nlpn.getChild(0);
-//        checkSeqScan(pn, "T1");
-//        assertNotNull(pn.getInlinePlanNode(PlanNodeType.PROJECTION));
-//        pn = pn.getChild(0);
-//        checkPrimaryKeyIndexScan(pn, "P1");
-//        assertNotNull(pn.getInlinePlanNode(PlanNodeType.PROJECTION));
-//        assertNotNull(pn.getInlinePlanNode(PlanNodeType.PARTIALAGGREGATE));
-//
-//        pn = nlpn.getChild(1);
-//        checkPrimaryKeyIndexScan(pn, "P2");
-//
-//
-//        // Group by C, A instead of A, C
-//        planNodes = compileToFragments(
-//                "SELECT * FROM (SELECT A, C FROM P1 GROUP BY C, A) T1, P2 " +
-//                "where T1.A = P2.A and T1.A = 3");
-//        assertEquals(1, planNodes.size());
-//
-//        pn = planNodes.get(0);
-//        assertTrue(pn instanceof SendPlanNode);
-//        pn = pn.getChild(0);
-//        assertTrue(pn instanceof ProjectionPlanNode);
-//        nlpn = pn.getChild(0);
-//        assertTrue(nlpn instanceof NestLoopPlanNode);
-//        assertEquals(JoinType.INNER, ((NestLoopPlanNode) nlpn).getJoinType());
-//        pn = nlpn.getChild(0);
-//        checkSeqScan(pn, "T1");
-//        assertNotNull(pn.getInlinePlanNode(PlanNodeType.PROJECTION));
-//        pn = pn.getChild(0);
-//        checkPrimaryKeyIndexScan(pn, "P1");
-//        assertNotNull(pn.getInlinePlanNode(PlanNodeType.PROJECTION));
-//        assertNotNull(pn.getInlinePlanNode(PlanNodeType.PARTIALAGGREGATE));
-//
-//        pn = nlpn.getChild(1);
-//        checkPrimaryKeyIndexScan(pn, "P2");
-//
-//    }
-//
-//    public void testTableAggSubquery() {
-//        AbstractPlanNode pn;
-//        List<AbstractPlanNode> planNodes;
-//        AbstractPlanNode nlpn;
-//
-//        planNodes = compileToFragments(
-//                "SELECT * FROM (SELECT sum(C) AS SC FROM P1) T1");
-//        assertEquals(2, planNodes.size());
-//        pn = planNodes.get(0).getChild(0);
-//        checkSeqScan(pn, "T1", "SC");
-//        assertNotNull(pn.getInlinePlanNode(PlanNodeType.PROJECTION));
-//        pn = pn.getChild(0);
-//        assertTrue(pn instanceof AggregatePlanNode);
-//        pn = pn.getChild(0);
-//        assertTrue(pn instanceof ReceivePlanNode);
-//
-//        pn = planNodes.get(1);
-//        assertTrue(pn instanceof SendPlanNode);
-//        pn = pn.getChild(0);
-//        checkSeqScan(pn, "P1");
-//        assertNotNull(pn.getInlinePlanNode(PlanNodeType.PROJECTION));
-//        assertNotNull(pn.getInlinePlanNode(PlanNodeType.AGGREGATE));
-//
-//
-//        failToCompile("SELECT * FROM (SELECT sum(C) AS SC FROM P1) T1, P2 " +
-//                "where P2.A = T1.SC", joinErrorMsg);
-//
-//        failToCompile("SELECT * FROM (SELECT count(A) as A FROM P1) T1, P2 " +
-//                "where P2.A = T1.A", joinErrorMsg);
-//
-//
-//        planNodes = compileToFragments(
-//                "SELECT * FROM (SELECT sum(C) AS SC FROM P1) T1, R1 " +
-//                "where R1.A = T1.SC");
-//        for (AbstractPlanNode apn: planNodes) {
-//            System.out.println(apn.toExplainPlanString());
-//        }
-//        assertEquals(2, planNodes.size());
-//        pn = planNodes.get(0).getChild(0);
-//        assertTrue(pn instanceof ProjectionPlanNode);
-//        nlpn = pn.getChild(0);
-//        assertTrue(nlpn instanceof NestLoopPlanNode);
-//        assertEquals(JoinType.INNER, ((NestLoopPlanNode) nlpn).getJoinType());
-//
-//        pn = nlpn.getChild(1);
-//        checkSeqScan(pn, "R1");
-//
-//        pn = nlpn.getChild(0);
-//        checkSeqScan(pn, "T1");
-//        assertNotNull(pn.getInlinePlanNode(PlanNodeType.PROJECTION));
-//        pn = pn.getChild(0);
-//        assertTrue(pn instanceof AggregatePlanNode);
-//        pn = pn.getChild(0);
-//        assertTrue(pn instanceof ReceivePlanNode);
-//
-//        pn = planNodes.get(1).getChild(0);
-//        checkPrimaryKeyIndexScan(pn, "P1");
-//        assertNotNull(pn.getInlinePlanNode(PlanNodeType.PROJECTION));
-//        assertNotNull(pn.getInlinePlanNode(PlanNodeType.AGGREGATE));
-//    }
-//
-//    /*
-//     * LIMIT/OFFSET/DISTINCT/GROUP BY are not always the bad guys.
-//     * When they apply on the replicated table only, the subquery contains this case should
-//     * be able to drop the receive node if it has partition table in other places.
-//     */
-//    public void testFineGrainedCases() {
-//        List<AbstractPlanNode> planNodes;
-//
-//        // LIMIT comes from replicated table which has no receive node
-//        planNodes = compileToFragments(
-//                "SELECT * FROM (SELECT P1.A, R1.C FROM R1, P1,  " +
-//                "                (SELECT A, C FROM R2 LIMIT 5) T0 where R1.A = T0.A ) T1, " +
-//                "              P2 " +
-//                "where T1.A = P2.A");
-//        assertEquals(2, planNodes.size());
-//        checkPushedDownJoins(planNodes, 3);
-//
-//        // Distinct apply on replicated table only
-//        planNodes = compileToFragments(
-//                "SELECT * FROM (SELECT P1.A, R1.C FROM R1, P1,  " +
-//                "                (SELECT Distinct A, C FROM R2 where A > 3) T0 where R1.A = T0.A ) T1, " +
-//                "              P2 " +
-//                "where T1.A = P2.A");
-//        for (AbstractPlanNode apn: planNodes) {
-//            System.out.println(apn.toExplainPlanString());
-//        }
-//        assertEquals(2, planNodes.size());
-//        checkPushedDownJoins(planNodes, 3);
-//
-//
-//        // table count
-//        planNodes = compileToFragments(
-//                "SELECT * FROM (SELECT P1.A, R1.C FROM R1, P1,  " +
-//                "                (SELECT COUNT(*) AS A FROM R2 where C > 3) T0 where R1.A = T0.A ) T1, " +
-//                "              P2 " +
-//                "where T1.A = P2.A");
-//        for (AbstractPlanNode apn: planNodes) {
-//            System.out.println(apn.toExplainPlanString());
-//        }
-//        assertEquals(2, planNodes.size());
-//        checkPushedDownJoins(planNodes, 3);
-//
-//
-//        // group by
-//        planNodes = compileToFragments(
-//                "SELECT * FROM (SELECT P1.A, R1.C FROM R1, P1,  " +
-//                "                (SELECT A, COUNT(*) C FROM R2 where C > 3 GROUP BY A) T0 where R1.A = T0.A ) T1, " +
-//                "              P2 " +
-//                "where T1.A = P2.A");
-//        for (AbstractPlanNode apn: planNodes) {
-//            System.out.println(apn.toExplainPlanString());
-//        }
-//        assertEquals(2, planNodes.size());
-//        checkPushedDownJoins(planNodes, 3);
-//
-//        //
-//        planNodes = compileToFragments(
-//                "SELECT * FROM (SELECT P1.A, R1.C FROM R1, P1,  " +
-//                "                (SELECT A, C FROM R2 where C > 3 ) T0 where R1.A = T0.A ) T1, " +
-//                "              P2 " +
-//                "where T1.A = P2.A");
-//        for (AbstractPlanNode apn: planNodes) {
-//            System.out.println(apn.toExplainPlanString());
-//        }
-//        assertEquals(2, planNodes.size());
-//        checkPushedDownJoins(planNodes, 3);
-//    }
-//
-//    private void checkJoinNode(AbstractPlanNode root, PlanNodeType type, int num) {
-//        List<AbstractPlanNode> nodes = root.findAllNodesOfType(type);
-//        if (num > 0) {
-//            assertEquals(num, nodes.size());
-//        }
-//    }
-//
-//    private void checkPushedDownJoins(List<AbstractPlanNode> planNodes, int nestLoopCount) {
-//        assertEquals(2, planNodes.size());
-//
-//        checkJoinNode(planNodes.get(0), PlanNodeType.NESTLOOP, 0);
-//        checkJoinNode(planNodes.get(0), PlanNodeType.NESTLOOPINDEX, 0);
-//        // Join on distributed node
-//        checkJoinNode(planNodes.get(1), PlanNodeType.NESTLOOP, 3);
-//    }
-//
-//    public void testPartitionedLimitOffset() {
-//        AbstractPlanNode pn;
-//        List<AbstractPlanNode> planNodes;
-//        AbstractPlanNode nlpn;
-//
-//        // Top aggregation node on coordinator
-//        planNodes = compileToFragments(
-//                "SELECT -8, T1.NUM " +
-//                "FROM SR4 T0, (select RATIO, NUM, DESC from SP4 order by DESC, NUM, RATIO limit 1 offset 1) T1 " +
-//                "WHERE (T1.NUM + 5 ) > 44");
-//
-//        assertEquals(2, planNodes.size());
-//        pn = planNodes.get(0);
-//        assertTrue(pn instanceof SendPlanNode);
-//        pn = pn.getChild(0);
-//        assertTrue(pn instanceof ProjectionPlanNode);
-//        nlpn = pn.getChild(0);
-//        assertTrue(nlpn instanceof NestLoopPlanNode);
-//        assertEquals(JoinType.INNER, ((NestLoopPlanNode) nlpn).getJoinType());
-//        pn = nlpn.getChild(0);
-//        checkPrimaryKeyIndexScan(pn, "SR4");
-//        pn = nlpn.getChild(1);
-//        checkSeqScan(pn, "T1", "NUM");
-//        pn = pn.getChild(0);
-//        assertTrue(pn instanceof ProjectionPlanNode);
-//        pn = pn.getChild(0);
-//        // inline limit with order by
-//        assertTrue(pn instanceof OrderByPlanNode);
-//        assertNotNull(pn.getInlinePlanNode(PlanNodeType.LIMIT));
-//        pn = pn.getChild(0);
-//        assertTrue(pn instanceof ReceivePlanNode);
-//
-//        pn = planNodes.get(1).getChild(0);
-//        // inline limit with order by
-//        assertTrue(pn instanceof OrderByPlanNode);
-//        assertNotNull(pn.getInlinePlanNode(PlanNodeType.LIMIT));
-//        pn = pn.getChild(0);
-//        checkPrimaryKeyIndexScan(pn, "SP4");
-//
-//
-//        planNodes = compileToFragments(
-//                "SELECT * FROM (SELECT A, C FROM P1 LIMIT 3) T1 " +
-//                "where T1.A = 1 ");
-//        assertEquals(2, planNodes.size());
-//    }
-//
-//    public void testPartitionedAlias() {
-//        List<AbstractPlanNode> planNodes;
-//        planNodes = compileToFragments("SELECT * FROM P1 X, P2 Y where X.A = Y.A");
-//        assertEquals(2, planNodes.size());
-//
-//
-//        // Rename partition columns in sub-query
-//        planNodes = compileToFragments(
-//                "SELECT * FROM " +
-//                "   (select P1.A P1A, P2.A P2A from P1, P2 where p1.a=p2.a and p1.a = 1) T1," +
-//                "   P3, P4 " +
-//                "WHERE P3.A = P4.A and T1.P1A = P3.A");
-//        assertEquals(1, planNodes.size());
-//
-//        planNodes = compileToFragments(
-//                "SELECT * FROM " +
-//                "   (select P1.A P1A, P2.A P2A from P1, P2 where p1.a=p2.a and p1.a = 1) T1," +
-//                "   P3, P4 " +
-//                "WHERE P3.A = P4.A and T1.P1A = P4.A");
-//        assertEquals(1, planNodes.size());
-//
-//        planNodes = compileToFragments(
-//                "SELECT * FROM " +
-//                "   (select P1.A P1A, P2.A P2A from P1, P2 where p1.a=p2.a and p1.a = 1) T1," +
-//                "   P3, P4 " +
-//                "WHERE T1.P1A = P4.A and T1.P1A = P3.A");
-//        assertEquals(1, planNodes.size());
-//
-//
-//        planNodes = compileToFragments(
-//                "SELECT * FROM " +
-//                "   (select P1.A P1A, P2.A P2A from P1, P2 where p1.a=p2.a and p1.a = 1) T1," +
-//                "   P3, P4 " +
-//                "WHERE T1.P2A = P4.A and T1.P2A = P3.A");
-//        assertEquals(1, planNodes.size());
-//
-//        planNodes = compileToFragments(
-//                "SELECT * FROM " +
-//                "   (select P1.A P1A, P2.A P2A from P1, P2 where p1.a=p2.a and p1.a = 1) T1," +
-//                "   P3, P4 " +
-//                "WHERE P3.A = P4.A and T1.P2A = P3.A");
-//        assertEquals(1, planNodes.size());
-//
-//
-//        // Rename partition columns in sub-query
-//        planNodes = compileToFragments(
-//                "SELECT * FROM " +
-//                "   (select P1.A P1A, P2.A P2A from P1, P2 where p1.a=p2.a and p1.a = 1) T1," +
-//                "   P3 X, P4 Y " +
-//                "WHERE X.A = Y.A and T1.P1A = X.A");
-//        assertEquals(1, planNodes.size());
-//
-//    }
-//
-//    private String joinErrorMsg = "Join of multiple partitioned tables has insufficient join criteria.";
-//    public void testUnsupportedCases() {
-//        // (1)
-//        // sub-selected table must have an alias
-//        //
-//        failToCompile("select A, ABS(C) FROM (SELECT A A1, C FROM R1) T1",
-//                "user lacks privilege or object not found: A");
-//        failToCompile("select A+1, ABS(C) FROM (SELECT A A1, C FROM R1) T1",
-//                "user lacks privilege or object not found: A");
-//
-//        // (2)
-//        // sub-selected table must have an alias
-//        //
-//        String errorMessage = "Every derived table must have its own alias.";
-//        failToCompile("select C FROM (SELECT C FROM R1)  ", errorMessage);
-//
-//        // (3)
-//        // sub-selected table must have an valid join criteria.
-//        //
-//
-//        // Joined on different columns (not on their partitioned columns)
-//        failToCompile("select * from (SELECT A, D D1 FROM P1) T1, P2 where p2.D = T1.D1",
-//                joinErrorMsg);
-//
-//        failToCompile("select T1.A, T1.C, T1.SD FROM " +
-//                "(SELECT A, C, SUM(D) as SD FROM P1 WHERE A > 3 GROUP BY A, C) T1, P2 WHERE T1.C = P2.C ",
-//                joinErrorMsg);
-//
-//        // Nested subqueries
-//        failToCompile("select * from p2, (select * from (SELECT A, D D1 FROM P1) T1) T2 where p2.D= T2.D1",
-//                joinErrorMsg);
-//        failToCompile("select * from p2, (select * from (SELECT A, D D1 FROM P1 WHERE A=2) T1) T2 where p2.D = T2.D1",
-//                joinErrorMsg);
-//
-//        // Multiple subqueries on same level
-//        failToCompile("select A, C FROM (SELECT A FROM P1) T1, (SELECT C FROM P2) T2 WHERE T1.A = T2.C ",
-//                joinErrorMsg);
-//
-//        failToCompile("select D1, D2 FROM (SELECT A, D D1 FROM P1 WHERE A=1) T1, " +
-//                "(SELECT A, D D2 FROM P2 WHERE A=2) T2", joinErrorMsg);
-//
-//        failToCompile("select D1, D2 FROM " +
-//                "(SELECT A, D D1 FROM P1) T1, (SELECT A, D D2 FROM P2) T2 " +
-//                "WHERE T1.A = 1 AND T2.A = 2", joinErrorMsg);
-//
-//        // (4)
-//        // invalid partition
-//        //
-//        failToCompile("select * from (SELECT A, D D1 FROM P1) T1, P2 where p2.A = T1.A + 1",
-//                joinErrorMsg);
-//
-//        failToCompile("select * from (SELECT D D1 FROM P1) T1, P2 where P2.A = 1",
-//                joinErrorMsg);
-//
-//        failToCompile("select * FROM " +
-//                "(SELECT C, SUM(D) as SD FROM P1 GROUP BY C) T1, P2 where T1.C = P2.A ",
-//                joinErrorMsg);
-//
-//
-//        // (5)
-//        // ambiguous columns referencing
-//        //
-//        failToCompile(
-//                "SELECT * FROM " +
-//                "   (select * from P1, P2 where p1.a=p2.a and p1.a = 1) T1," +
-//                "   P3 X, P4 Y " +
-//                "WHERE X.A = Y.A and T1.A = X.A",  "T1.A");
-//
-//        //
-//        // (6) Subquery with partition table join with partition table on outer level
-//        //
-//        failToCompile("SELECT * FROM (SELECT A, C FROM P1 GROUP BY A, C LIMIT 5) T1, P2 " +
-//                "where T1.A = P2.A", joinErrorMsg);
-//
-//        failToCompile("SELECT * FROM (SELECT A, C FROM P1 GROUP BY A, C LIMIT 5 OFFSET 1) T1, P2 " +
-//                "where T1.A = P2.A", joinErrorMsg);
-//
-//        // Without GROUP BY.
-//        failToCompile("SELECT * FROM (SELECT COUNT(*) FROM P1) T1, P2 ", joinErrorMsg);
-//        failToCompile("SELECT * FROM (SELECT MAX(C) FROM P1) T1, P2 ", joinErrorMsg);
-//        failToCompile("SELECT * FROM (SELECT SUM(A) FROM P1) T1, P2 ", joinErrorMsg);
-//
-//        failToCompile("SELECT * FROM (SELECT A, C FROM P1 LIMIT 5) T1, P2 " +
-//                "where T1.A = P2.A", joinErrorMsg);
-//
-//
-//
-//        // Nested LIMIT/OFFSET
-//        failToCompile("SELECT * FROM (SELECT A, R1.C FROM R1, " +
-//                "                     (SELECT A, C FROM P1 LIMIT 5) T0 where R1.A = T0.A ) T1, P2 " +
-//                "where T1.A = P2.A", joinErrorMsg);
-//
-//
-//        // Invalid LIMIT/OFFSET on parent subquery with partitoned nested subquery
-//        failToCompile(
-//                "SELECT * FROM (SELECT T0.A, R1.C FROM R1, " +
-//                "                 (SELECT P1.A, C FROM P1,R2 where P1.A = R2.A) T0 " +
-//                "                 where R1.A = T0.A  ORDER BY T0.A LIMTI 5) T1, " +
-//                "              P2 " +
-//                "where T1.A = P2.A");
-//
-//        // Invalid on the same level
-//        failToCompile("SELECT * FROM (SELECT A, C FROM P1 GROUP BY A, C LIMIT 5) T1, " +
-//                "                    (SELECT A, C FROM P2) T2 " +
-//                "where T1.A = T2.A", joinErrorMsg);
-//
-//        failToCompile("SELECT * FROM (SELECT A, C FROM P1 GROUP BY A, C LIMIT 5) T1, " +
-//                "                    (SELECT A, C FROM P2) T2, P3 " +
-//                "where T1.A = T2.A AND P3.A = T2.A", joinErrorMsg);
-//
-//        failToCompile("SELECT * FROM (SELECT A, C FROM P1 GROUP BY A, C LIMIT 5) T1, " +
-//                "                    (SELECT A, C FROM R2) T2, P3 " +
-//                "where T1.A = T2.A AND P3.A = T2.A", joinErrorMsg);
-//
-//        // Invalid aggregate distinct
-//        failToCompile(
-//                "SELECT * FROM (SELECT A, C, SUM(distinct D) FROM P2 GROUP BY A, C) T1, P1 " +
-//                "where T1.A = P1.A ", joinErrorMsg);
-//
-//        // Error in one of the sub-queries and return exception directly for the whole statement
-//        String sql = "SELECT * FROM (SELECT A, C FROM P1 GROUP BY A, C) T1, " +
-//                "                    (SELECT P1.A, P1.C FROM P1, P3) T2, P3 " +
-//                "where T1.A = T2.A AND P3.A = T2.A";
-//        failToCompile(sql, joinErrorMsg);
-//        failToCompile(sql, "Subquery statement for table T2 has error");
-//    }
-//
-//    /**
-//     * The next DISTINCT are possible to do. The reason that we do not support them is
-//     * DISTINCT has to be applied again on coordinator after joins locally.
-//     * TODO: make the planner smarter to plan these kind of sub-queries.
-//     */
-//    public void testDistinct() {
-//        AbstractPlanNode pn;
-//        List<AbstractPlanNode> planNodes;
-//
-//        planNodes = compileToFragments(
-//                "SELECT * FROM (SELECT A, C, SUM(distinct D) FROM P2 GROUP BY A, C) T1, R1 " +
-//                "where T1.A = R1.A ");
-//        assertEquals(2, planNodes.size());
-//        assertTrue(planNodes.get(0).toExplainPlanString().contains("DISTINCT"));
-//        assertTrue(planNodes.get(0).toExplainPlanString().contains("LOOP INNER JOIN"));
-//
-//        pn = planNodes.get(1).getChild(0);
-//        checkPrimaryKeyIndexScan(pn, "P2");
-//        assertNotNull(pn.getInlinePlanNode(PlanNodeType.PROJECTION));
-//
-//        // T
-//        failToCompile(
-//                "SELECT * FROM (SELECT DISTINCT A, C FROM P1) T1, P2 where T1.A = P2.A",
-//                joinErrorMsg);
-//
-//
-//        failToCompile(
-//                "SELECT * FROM (SELECT DISTINCT A, C FROM P1 GROUP BY A, C) T1, P2 " +
-//                "where T1.A = P2.A");
-//
-//        failToCompile(
-//                "SELECT * FROM (SELECT T0.A, R1.C FROM R1, " +
-//                "                (SELECT Distinct P1.A, C FROM P1,R2 where P1.A = R2.A) T0 where R1.A = T0.A ) T1, " +
-//                "              P2 " +
-//                "where T1.A = P2.A");
-//
-//        failToCompile(
-//                "SELECT * FROM (SELECT DISTINCT T0.A, R1.C FROM R1, " +
-//                "                (SELECT P1.A, C FROM P1,R2 where P1.A = R2.A) T0 where R1.A = T0.A ) T1, " +
-//                "              P2 " +
-//                "where T1.A = P2.A");
-//
-//        failToCompile(
-//                "SELECT * FROM (SELECT DISTINCT A, C FROM P1 GROUP BY A, C) T1, P2 " +
-//                "where T1.A = P2.A");
-//    }
-//
-//    public void testEdgeCases() {
-//        AbstractPlanNode pn;
-//
-//        pn = compile("select T1.A FROM (SELECT A FROM R1) T1, (SELECT A FROM R2)T2 ");
-//        pn = pn.getChild(0);
-//        assertTrue(pn instanceof ProjectionPlanNode);
-//        checkOutputSchema("T1", pn, "A");
-//        pn = pn.getChild(0);
-//        assertTrue(pn instanceof NestLoopPlanNode);
-//        checkOutputSchema(pn, "A", "A");
-//        checkSeqScan(pn.getChild(0), "T1", "A");
-//        checkSeqScan(pn.getChild(0).getChild(0), "R1", "A");
-//        checkSeqScan(pn.getChild(1), "T2", "A");
-//        checkSeqScan(pn.getChild(1).getChild(0), "R2", "A");
-//
-//        pn = compile("select T2.A FROM (SELECT A FROM R1) T1, (SELECT A FROM R2)T2 ");
-//        pn = pn.getChild(0);
-//        assertTrue(pn instanceof ProjectionPlanNode);
-//        checkOutputSchema("T2", pn, "A");
-//        pn = pn.getChild(0);
-//        assertTrue(pn instanceof NestLoopPlanNode);
-//        checkOutputSchema(pn, "A", "A");
-//        checkSeqScan(pn.getChild(0), "T1", "A");
-//        checkSeqScan(pn.getChild(0).getChild(0), "R1", "A");
-//        checkSeqScan(pn.getChild(1), "T2", "A");
-//        checkSeqScan(pn.getChild(1).getChild(0), "R2", "A");
-//
-//        // TODO(xin): hsql does not complain about the ambiguous column A, but use 'T1' as default.
-//        // FIX(xin): throw compiler exception for this query.
-//        pn = compile("select A FROM (SELECT A FROM R1) T1, (SELECT A FROM R2) T2 ");
-//        pn = pn.getChild(0);
-//        assertTrue(pn instanceof ProjectionPlanNode);
-//        checkOutputSchema("T1", pn, "A");
-//        pn = pn.getChild(0);
-//        assertTrue(pn instanceof NestLoopPlanNode);
-//        checkOutputSchema(pn, "A", "A");
-//        checkSeqScan(pn.getChild(0), "T1", "A");
-//        checkSeqScan(pn.getChild(0).getChild(0), "R1", "A");
-//        checkSeqScan(pn.getChild(1), "T2", "A");
-//        checkSeqScan(pn.getChild(1).getChild(0), "R2", "A");
-//
-//        // Quick tests of some past spectacular planner failures that sqlcoverage uncovered.
-//
-//        pn = compile("SELECT 1, * FROM (select * from R1) T1, R2 T2 WHERE T2.A < 3737632230784348203");
-//        pn = pn.getChild(0);
-//        assertTrue(pn instanceof ProjectionPlanNode);
-//
-//        pn = compile("SELECT 2, * FROM (select * from R1) T1, R2 T2 WHERE CASE WHEN T2.A > 44 THEN T2.C END < 44 + 10");
-//        pn = pn.getChild(0);
-//        assertTrue(pn instanceof ProjectionPlanNode);
-//
-//        pn = compile("SELECT -8, T2.C FROM (select * from R1) T1, R1 T2 WHERE (T2.C + 5 ) > 44");
-//        pn = pn.getChild(0);
-//        System.out.println(pn.toExplainPlanString());
-//        assertTrue(pn instanceof ProjectionPlanNode);
-//    }
-//
-//    public void testJoinsSimple() {
-//        AbstractPlanNode pn;
-//        AbstractPlanNode nlpn;
-//
-//        pn = compile("select A, C FROM (SELECT A FROM R1) T1, (SELECT C FROM R2) T2 WHERE T1.A = T2.C");
-//        pn = pn.getChild(0);
-//        assertTrue(pn instanceof ProjectionPlanNode);
-//
-//        nlpn = pn.getChild(0);
-//        assertTrue(nlpn instanceof NestLoopPlanNode);
-//        assertEquals(2, nlpn.getChildCount());
-//        pn = nlpn.getChild(0);
-//        checkSeqScan(pn, "T1",  "A");
-//        pn= pn.getChild(0);
-//        checkSeqScan(pn, "R1",  "A");
-//
-//        pn = nlpn.getChild(1);
-//        checkSeqScan(pn, "T2",  "C");
-//        pn= pn.getChild(0);
-//        checkSeqScan(pn, "R2",  "C");
-//
-//
-//        // sub-selected table joins
-//        pn = compile("select A, C FROM (SELECT A FROM R1) T1, (SELECT C FROM R2) T2 WHERE A = C");
-//        pn = pn.getChild(0);
-//        assertTrue(pn instanceof ProjectionPlanNode);
-//
-//        nlpn = pn.getChild(0);
-//        assertTrue(nlpn instanceof NestLoopPlanNode);
-//        assertEquals(2, nlpn.getChildCount());
-//        pn = nlpn.getChild(0);
-//        checkSeqScan(pn, "T1",  "A");
-//        pn= pn.getChild(0);
-//        checkSeqScan(pn, "R1",  "A");
-//
-//        pn = nlpn.getChild(1);
-//        checkSeqScan(pn, "T2",  "C");
-//        pn= pn.getChild(0);
-//        checkSeqScan(pn, "R2",  "C");
-//    }
-//
-//    public void testJoins() {
-//        AbstractPlanNode pn;
-//        List<AbstractPlanNode> planNodes;
-//        AbstractPlanNode nlpn;
-//
-//        // Left Outer join
-//        planNodes = compileToFragments("SELECT A, C FROM R1 LEFT JOIN (SELECT A, C FROM R2) T1 ON T1.C = R1.C ");
-//        assertEquals(1, planNodes.size());
-//        pn = planNodes.get(0).getChild(0);
-//        assertTrue(pn instanceof ProjectionPlanNode);
-//        nlpn = pn.getChild(0);
-//        assertTrue(nlpn instanceof NestLoopPlanNode);
-//        assertEquals(JoinType.LEFT, ((NestLoopPlanNode) nlpn).getJoinType());
-//        pn = nlpn.getChild(0);
-//        checkSeqScan(pn, "R1", "A", "C");
-//        pn = nlpn.getChild(1);
-//        checkSeqScan(pn, "T1", "C");
-//        pn = pn.getChild(0);
-//        checkSeqScan(pn, "R2", "A", "C");
-//
-//        // Join with partitioned tables
-//
-//        // Join on coordinator: LEFT OUTER JOIN, replicated table on left side
-//        planNodes = compileToFragments("SELECT A, C FROM R1 LEFT JOIN (SELECT A, C FROM P1) T1 ON T1.C = R1.C ");
-//        assertEquals(2, planNodes.size());
-//        pn = planNodes.get(0).getChild(0);
-//        assertTrue(pn instanceof ProjectionPlanNode);
-//        nlpn = pn.getChild(0);
-//        assertTrue(nlpn instanceof NestLoopPlanNode);
-//        assertEquals(JoinType.LEFT, ((NestLoopPlanNode) nlpn).getJoinType());
-//        pn = nlpn.getChild(0);
-//        checkSeqScan(pn, "R1", "A", "C");
-//        pn = nlpn.getChild(1);
-//        assertTrue(pn instanceof ReceivePlanNode);
-//
-//        pn = planNodes.get(1);
-//        assertTrue(pn instanceof SendPlanNode);
-//        pn = pn.getChild(0);
-//        checkSeqScan(pn, "T1", "C");
-//        pn = pn.getChild(0);
-//        assertTrue(pn instanceof ProjectionPlanNode);
-//        pn = pn.getChild(0);
-//        checkPrimaryKeyIndexScan(pn, "P1", "A", "C");
-//
-//        // Group by inside of the subquery
-//        // whether it contains group by or not does not matter, because we check it by whether inner side is partitioned or not
-//        planNodes = compileToFragments("SELECT A, C FROM R1 LEFT JOIN (SELECT A, count(*) C FROM P1 GROUP BY A) T1 ON T1.C = R1.C ");
-//        assertEquals(2, planNodes.size());
-//        pn = planNodes.get(0).getChild(0);
-//        assertTrue(pn instanceof ProjectionPlanNode);
-//        nlpn = pn.getChild(0);
-//        assertTrue(nlpn instanceof NestLoopPlanNode);
-//        assertEquals(JoinType.LEFT, ((NestLoopPlanNode) nlpn).getJoinType());
-//        pn = nlpn.getChild(0);
-//        checkSeqScan(pn, "R1", "A", "C");
-//        pn = nlpn.getChild(1);
-//        assertTrue(pn instanceof ReceivePlanNode);
-//
-//        pn = planNodes.get(1);
-//        assertTrue(pn instanceof SendPlanNode);
-//        pn = pn.getChild(0);
-//        checkSeqScan(pn, "T1", "C");
-//        pn = pn.getChild(0);
-//        checkPrimaryKeyIndexScan(pn, "P1", "A", "C");
-//        assertNotNull(pn.getInlinePlanNode(PlanNodeType.PROJECTION));
-//        // Using index scan for group by only: use serial aggregate instead hash aggregate
-//        assertNotNull(pn.getInlinePlanNode(PlanNodeType.AGGREGATE));
-//
-//        // LEFT partition table
-//        planNodes = compileToFragments("SELECT T1.CC FROM P1 LEFT JOIN (SELECT A, count(*) CC FROM P2 GROUP BY A) T1 ON T1.A = P1.A ");
-//        assertEquals(2, planNodes.size());
-//        pn = planNodes.get(0).getChild(0);
-//        assertTrue(pn instanceof ProjectionPlanNode);
-//        pn = pn.getChild(0);
-//        assertTrue(pn instanceof ReceivePlanNode);
-//
-//        pn = planNodes.get(1);
-//        assertTrue(pn instanceof SendPlanNode);
-//        nlpn = pn.getChild(0);
-//        assertTrue(nlpn instanceof NestLoopPlanNode);
-//        assertEquals(JoinType.LEFT, ((NestLoopPlanNode) nlpn).getJoinType());
-//
-//        pn = nlpn.getChild(0);
-//        checkPrimaryKeyIndexScan(pn, "P1");
-//        pn = nlpn.getChild(1);
-//        checkSeqScan(pn, "T1");
-//        pn = pn.getChild(0);
-//        checkPrimaryKeyIndexScan(pn, "P2");
-//        assertNotNull(pn.getInlinePlanNode(PlanNodeType.PROJECTION));
-//        // Using index scan for group by only: use serial aggregate instead hash aggregate
-//        assertNotNull(pn.getInlinePlanNode(PlanNodeType.AGGREGATE));
-//
-//
-//        // Right outer join
-//        planNodes = compileToFragments("SELECT A, C FROM R1 RIGHT JOIN (SELECT A, count(*) C FROM P1 GROUP BY A) T1 ON T1.C = R1.C ");
-//        assertEquals(2, planNodes.size());
-//        pn = planNodes.get(0).getChild(0);
-//        assertTrue(pn instanceof ProjectionPlanNode);
-//        pn = pn.getChild(0);
-//        assertTrue(pn instanceof ReceivePlanNode);
-//
-//        pn = planNodes.get(1);
-//        assertTrue(pn instanceof SendPlanNode);
-//        nlpn = pn.getChild(0);
-//        assertTrue(nlpn instanceof NestLoopPlanNode);
-//        assertEquals(JoinType.LEFT, ((NestLoopPlanNode) nlpn).getJoinType());
-//
-//        pn = nlpn.getChild(1);
-//        checkSeqScan(pn, "R1", "A", "C");
-//        pn = nlpn.getChild(0);
-//        checkSeqScan(pn, "T1", "C");
-//        pn = pn.getChild(0);
-//        checkPrimaryKeyIndexScan(pn, "P1", "A", "C");
-//        assertNotNull(pn.getInlinePlanNode(PlanNodeType.PROJECTION));
-//        // Using index scan for group by only: use serial aggregate instead hash aggregate
-//        assertNotNull(pn.getInlinePlanNode(PlanNodeType.AGGREGATE));
-//
-//        // RIGHT partition table
-//        planNodes = compileToFragments("SELECT T1.CC FROM P1 RIGHT JOIN (SELECT A, count(*) CC FROM P2 GROUP BY A) T1 ON T1.A = P1.A ");
-//        assertEquals(2, planNodes.size());
-//        pn = planNodes.get(0).getChild(0);
-//        assertTrue(pn instanceof ProjectionPlanNode);
-//        pn = pn.getChild(0);
-//        assertTrue(pn instanceof ReceivePlanNode);
-//
-//        pn = planNodes.get(1);
-//        assertTrue(pn instanceof SendPlanNode);
-//        nlpn = pn.getChild(0);
-//        assertTrue(nlpn instanceof NestLoopIndexPlanNode);
-//        assertEquals(JoinType.LEFT, ((NestLoopIndexPlanNode) nlpn).getJoinType());
-//
-//        pn = nlpn.getInlinePlanNode(PlanNodeType.INDEXSCAN);
-//        checkPrimaryKeyIndexScan(pn, "P1");
-//        pn = nlpn.getChild(0);
-//        checkSeqScan(pn, "T1");
-//        pn = pn.getChild(0);
-//        checkPrimaryKeyIndexScan(pn, "P2");
-//        assertNotNull(pn.getInlinePlanNode(PlanNodeType.PROJECTION));
-//        // Using index scan for group by only: use serial aggregate instead hash aggregate
-//        assertNotNull(pn.getInlinePlanNode(PlanNodeType.AGGREGATE));
-//
-//        // Join locally: inner join case for subselects
-//        planNodes = compileToFragments("SELECT A, C FROM R1 INNER JOIN (SELECT A, C FROM P1) T1 ON T1.C = R1.C ");
-//        assertEquals(2, planNodes.size());
-//        pn = planNodes.get(0).getChild(0);
-//        assertTrue(pn instanceof ProjectionPlanNode);
-//        pn = pn.getChild(0);
-//        assertTrue(pn instanceof ReceivePlanNode);
-//
-//        pn = planNodes.get(1);
-//        assertTrue(pn instanceof SendPlanNode);
-//        nlpn = pn.getChild(0);
-//        assertTrue(nlpn instanceof NestLoopPlanNode);
-//        assertEquals(JoinType.INNER, ((NestLoopPlanNode) nlpn).getJoinType());
-//        pn = nlpn.getChild(0);
-//        checkSeqScan(pn, "R1", "A", "C");
-//        pn = nlpn.getChild(1);
-//        checkSeqScan(pn, "T1", "C");
-//        pn = pn.getChild(0);
-//        assertTrue(pn instanceof ProjectionPlanNode);
-//        pn = pn.getChild(0);
-//        checkPrimaryKeyIndexScan(pn, "P1", "A", "C");
-//
-//
-//        // Two sub-queries. One is partitioned and the other one is replicated
-//        planNodes = compileToFragments("select A, C FROM (SELECT A FROM R1) T1, (SELECT C FROM P1) T2 WHERE T1.A = T2.C ");
-//        assertEquals(2, planNodes.size());
-//        pn = planNodes.get(0).getChild(0);
-//        assertTrue(pn instanceof ProjectionPlanNode);
-//        pn = pn.getChild(0);
-//        assertTrue(pn instanceof ReceivePlanNode);
-//
-//        pn = planNodes.get(1);
-//        assertTrue(pn instanceof SendPlanNode);
-//        nlpn = pn.getChild(0);
-//        assertTrue(nlpn instanceof NestLoopPlanNode);
-//        assertEquals(JoinType.INNER, ((NestLoopPlanNode) nlpn).getJoinType());
-//        pn = nlpn.getChild(0);
-//        checkSeqScan(pn, "T1", "A");
-//        pn = pn.getChild(0);
-//        checkSeqScan(pn, "R1", "A");
-//
-//        pn = nlpn.getChild(1);
-//        checkSeqScan(pn, "T2", "C");
-//        pn = pn.getChild(0);
-//        assertTrue(pn instanceof ProjectionPlanNode);
-//        pn = pn.getChild(0);
-//        checkPrimaryKeyIndexScan(pn, "P1", "C");
-//
-//        // This is a single fragment plan because planner can detect "A = 3".
-//        // Join locally
-//        planNodes = compileToFragments("select A, C FROM (SELECT A FROM R1) T1, (SELECT C FROM P1 where A = 3) T2 " +
-//                "WHERE T1.A = T2.C ");
-//        assertEquals(1, planNodes.size());
-//        pn = planNodes.get(0);
-//        assertTrue(pn instanceof SendPlanNode);
-//        pn = pn.getChild(0);
-//        assertTrue(pn instanceof ProjectionPlanNode);
-//        nlpn = pn.getChild(0);
-//        assertTrue(nlpn instanceof NestLoopPlanNode);
-//        pn = nlpn.getChild(0);
-//        checkSeqScan(pn, "T1", "A");
-//        pn = pn.getChild(0);
-//        checkSeqScan(pn, "R1", "A");
-//        pn = nlpn.getChild(1);
-//        checkSeqScan(pn, "T2", "C");
-//        pn = pn.getChild(0);
-//        checkPrimaryKeyIndexScan(pn, "P1", "C");
-//
-//        assertEquals(((IndexScanPlanNode) pn).getInlinePlanNodes().size(), 1);
-//        assertNotNull(((IndexScanPlanNode) pn).getInlinePlanNode(PlanNodeType.PROJECTION));
-//
-//
-//        // More single partition detection
-//        planNodes = compileToFragments("select C FROM (SELECT P1.C FROM P1, P2 " +
-//                "WHERE P1.A = P2.A AND P1.A = 3) T1 ");
-//        assertEquals(1, planNodes.size());
-//
-//        planNodes = compileToFragments("select T1.C FROM (SELECT P1.C FROM P1, P2 " +
-//                "WHERE P1.A = P2.A AND P1.A = 3) T1, R1 where T1.C > R1.C ");
-//        assertEquals(1, planNodes.size());
-//
-//        planNodes = compileToFragments("select T1.C FROM (SELECT P1.C FROM P1, P2 " +
-//                "WHERE P1.A = P2.A AND P1.A = 3) T1, (select C FROM R1) T2 where T1.C > T2.C ");
-//        assertEquals(1, planNodes.size());
-//    }
-//
-//    public void testUnions() {
-//        AbstractPlanNode pn;
-//        pn = compile("select A, C FROM (SELECT A, C FROM R1 UNION SELECT A, C FROM R2 UNION SELECT A, C FROM R3) T1 order by A ");
-//
-//        pn = pn.getChild(0);
-//        assertTrue(pn instanceof ProjectionPlanNode);
-//        pn = pn.getChild(0);
-//        assertTrue(pn instanceof OrderByPlanNode);
-//        pn = pn.getChild(0);
-//        checkSeqScan(pn, "T1",  "A", "C");
-//        AbstractPlanNode upn = pn.getChild(0);
-//        assertTrue(upn instanceof UnionPlanNode);
-//
-//        pn = upn.getChild(0);
-//        checkSeqScan(pn, "R1", "A", "C");
-//        pn = upn.getChild(1);
-//        checkSeqScan(pn, "R2", "A", "C");
-//        pn = upn.getChild(2);
-//        checkSeqScan(pn, "R3", "A", "C");
-//
-//
-//        String message = "This join of multiple partitioned tables is too complex";
-//        failToCompile("select * FROM " +
-//                "(SELECT A, COUNT(*) FROM P1 GROUP BY A " +
-//                "UNION " +
-//                "SELECT A, COUNT(*) FROM R2 GROUP BY A) T1 , P2 where T1.A = P2.A ", message);
-//    }
-//
-//    public void testParameters() {
-//        AbstractPlanNode pn = compile("select A1 FROM (SELECT A A1 FROM R1 WHERE A > ?) TEMP WHERE A1 < ?");
-//        pn = pn.getChild(0);
-//        assertTrue(pn instanceof SeqScanPlanNode);
-//        AbstractExpression p = ((SeqScanPlanNode) pn).getPredicate();
-//        assertTrue(p != null);
-//        assertTrue(p instanceof ComparisonExpression);
-//        AbstractExpression cp = p.getLeft();
-//        assertTrue(cp instanceof TupleValueExpression);
-//        cp = p.getRight();
-//        assertTrue(cp instanceof ParameterValueExpression);
-//        assertEquals(1, ((ParameterValueExpression)cp).getParameterIndex().intValue());
-//        assertTrue(pn.getChildCount() == 1);
-//        assertTrue(pn.getChild(0) instanceof SeqScanPlanNode);
-//        SeqScanPlanNode sc = (SeqScanPlanNode) pn.getChild(0);
-//        assertTrue(sc.getPredicate() != null);
-//        p = sc.getPredicate();
-//        assertTrue(p instanceof ComparisonExpression);
-//        cp = p.getRight();
-//        assertTrue(cp instanceof ParameterValueExpression);
-//        assertEquals(0, ((ParameterValueExpression)cp).getParameterIndex().intValue());
-//    }
-=======
 //        checkPrimaryKeySubSelect(pn, "P1", "A");
 
 
@@ -3185,19 +1300,11 @@
         checkPushedDownJoins(planNodes, 3);
 
         // Distinct apply on replicated table only
-        // Simplified for now:
-        // TODO: Re-enable the original more realistic version of the test
-        // once multi-column distinct is correctly re-enabled.
-        // This will most likely happen as a side effect of fixing ENG-6436.
-        planNodes = compileToFragments(
-                "SELECT     * " +
-                "  FROM     (SELECT   P1.A, R1.C " +
-                //* original   */ "              FROM   R1, P1, (SELECT     Distinct A, C" +
-                /*  simplified */ "              FROM   R1, P1, (SELECT     Distinct A   " +
-                "                                FROM     R2" +
-                "                                WHERE    A > 3) T0" +
-                "              WHERE  R1.A = T0.A ) T1, P2 " +
-                "  WHERE    T1.A = P2.A");
+        planNodes = compileToFragments(
+                "SELECT * FROM (SELECT P1.A, R1.C FROM R1, P1,  " +
+                "                (SELECT Distinct A, C FROM R2 where A > 3) T0 where R1.A = T0.A ) T1, " +
+                "              P2 " +
+                "where T1.A = P2.A");
         for (AbstractPlanNode apn: planNodes) {
             System.out.println(apn.toExplainPlanString());
         }
@@ -3506,13 +1613,11 @@
         checkPrimaryKeyIndexScan(pn, "P2");
         assertNotNull(pn.getInlinePlanNode(PlanNodeType.PROJECTION));
 
-        // TODO: Re-enable the original stronger version of the test
-        // that insists on matching the joinErrorMsg
-        // once multi-column distinct is correctly re-enabled.
-        // This will most likely happen as a side effect of fixing ENG-6436.
+        // T
         failToCompile(
-                //* stronger */ "SELECT * FROM (SELECT DISTINCT A, C FROM P1) T1, P2 where T1.A = P2.A", joinErrorMsg);
-                /*  weaker   */ "SELECT * FROM (SELECT DISTINCT A, C FROM P1) T1, P2 where T1.A = P2.A");
+                "SELECT * FROM (SELECT DISTINCT A, C FROM P1) T1, P2 where T1.A = P2.A",
+                joinErrorMsg);
+
 
         failToCompile(
                 "SELECT * FROM (SELECT DISTINCT A, C FROM P1 GROUP BY A, C) T1, P2 " +
@@ -3910,7 +2015,6 @@
         assertTrue(cp instanceof ParameterValueExpression);
         assertEquals(0, ((ParameterValueExpression)cp).getParameterIndex().intValue());
     }
->>>>>>> 0fd53bfc
 
     @Override
     protected void setUp() throws Exception {
