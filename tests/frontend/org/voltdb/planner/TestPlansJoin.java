/* This file is part of VoltDB.
 * Copyright (C) 2008-2013 VoltDB Inc.
 *
 * Permission is hereby granted, free of charge, to any person obtaining
 * a copy of this software and associated documentation files (the
 * "Software"), to deal in the Software without restriction, including
 * without limitation the rights to use, copy, modify, merge, publish,
 * distribute, sublicense, and/or sell copies of the Software, and to
 * permit persons to whom the Software is furnished to do so, subject to
 * the following conditions:
 *
 * The above copyright notice and this permission notice shall be
 * included in all copies or substantial portions of the Software.
 *
 * THE SOFTWARE IS PROVIDED "AS IS", WITHOUT WARRANTY OF ANY KIND,
 * EXPRESS OR IMPLIED, INCLUDING BUT NOT LIMITED TO THE WARRANTIES OF
 * MERCHANTABILITY, FITNESS FOR A PARTICULAR PURPOSE AND NONINFRINGEMENT.
 * IN NO EVENT SHALL THE AUTHORS BE LIABLE FOR ANY CLAIM, DAMAGES OR
 * OTHER LIABILITY, WHETHER IN AN ACTION OF CONTRACT, TORT OR OTHERWISE,
 * ARISING FROM, OUT OF OR IN CONNECTION WITH THE SOFTWARE OR THE USE OR
 * OTHER DEALINGS IN THE SOFTWARE.
 */

package org.voltdb.planner;

import java.util.List;

import org.voltdb.expressions.AbstractExpression;
import org.voltdb.plannodes.AbstractJoinPlanNode;
import org.voltdb.plannodes.AbstractPlanNode;
import org.voltdb.plannodes.AbstractScanPlanNode;
import org.voltdb.plannodes.IndexScanPlanNode;
import org.voltdb.plannodes.NestLoopIndexPlanNode;
import org.voltdb.plannodes.NestLoopPlanNode;
import org.voltdb.plannodes.ReceivePlanNode;
import org.voltdb.plannodes.SeqScanPlanNode;
import org.voltdb.types.ExpressionType;
import org.voltdb.types.IndexLookupType;
import org.voltdb.types.JoinType;
import org.voltdb.types.PlanNodeType;

public class TestPlansJoin extends PlannerTestCase {

    public void testBasicInnerJoin() {
        // select * with ON clause should return all columns from all tables
        AbstractPlanNode pn = compile("select * FROM R1 JOIN R2 ON R1.C = R2.C");
        AbstractPlanNode n = pn.getChild(0).getChild(0);
        assertTrue(n instanceof NestLoopPlanNode);
        //assertEquals(JoinType.INNER, nlj.getJoinType());
        for (int ii = 0; ii < 2; ii++) {
            assertTrue(n.getChild(ii) instanceof SeqScanPlanNode);
        }
        assertEquals(5, pn.getOutputSchema().getColumns().size());

        // select * with USING clause should contain only one column for each column from the USING expression
        pn = compile("select * FROM R1 JOIN R2 USING(C)");
        assertTrue(pn.getChild(0).getChild(0) instanceof NestLoopPlanNode);
        assertEquals(4, pn.getOutputSchema().getColumns().size());

        pn = compile("select A,C,D FROM R1 JOIN R2 ON R1.C = R2.C");
        n = pn.getChild(0).getChild(0);
        assertTrue(n instanceof NestLoopPlanNode);
        assertEquals(3, pn.getOutputSchema().getColumns().size());

        pn = compile("select A,C,D FROM R1 JOIN R2 USING(C)");
        n = pn.getChild(0).getChild(0);
        assertTrue(n instanceof NestLoopPlanNode);
        assertEquals(3, pn.getOutputSchema().getColumns().size());

        pn = compile("select R1.A, R2.C, R1.D FROM R1 JOIN R2 ON R1.C = R2.C");
        n = pn.getChild(0).getChild(0);
        assertTrue(n instanceof NestLoopPlanNode);
        assertEquals(3, pn.getOutputSchema().getColumns().size());
        assertTrue("R1".equalsIgnoreCase(pn.getOutputSchema().getColumns().get(0).getTableName()));
        assertTrue("R2".equalsIgnoreCase(pn.getOutputSchema().getColumns().get(1).getTableName()));

        // The output table for C canbe either R1 or R2 because it's an INNER join
        pn = compile("select R1.A, C, R1.D FROM R1 JOIN R2 USING(C)");
        n = pn.getChild(0).getChild(0);
        String table = pn.getOutputSchema().getColumns().get(1).getTableName();
        assertTrue(n instanceof NestLoopPlanNode);
        assertEquals(3, pn.getOutputSchema().getColumns().size());
        assertTrue(pn.getOutputSchema().getColumns().get(0).getTableName().equalsIgnoreCase("R1"));
        assertTrue("R2".equalsIgnoreCase(table) || "R1".equalsIgnoreCase(table));

        // Column from USING expression can not have qualifier in the SELECT clause
        failToCompile("select R1.C FROM R1 JOIN R2 USING(C)",
                      "user lacks privilege or object not found: R1.C");
        failToCompile("select R2.C FROM R1 JOIN R2 USING(C)",
                      "user lacks privilege or object not found: R2.C");
        failToCompile("select R2.C FROM R1 JOIN R2 USING(X)",
                      "user lacks privilege or object not found: X");
        failToCompile("select R2.C FROM R1 JOIN R2 ON R1.X = R2.X",
                      "user lacks privilege or object not found: R1.X");
    }

    public void testBasicThreeTableInnerJoin() {
        AbstractPlanNode pn = compile("select * FROM R1 JOIN R2 ON R1.C = R2.C JOIN R3 ON R3.C = R2.C");
        AbstractPlanNode n = pn.getChild(0).getChild(0);
        assertTrue(n instanceof NestLoopPlanNode);
        assertTrue(n.getChild(0) instanceof NestLoopPlanNode);
        assertTrue(n.getChild(1) instanceof SeqScanPlanNode);
        assertEquals(7, pn.getOutputSchema().getColumns().size());

        pn = compile("select R1.C, R2.C R3.C FROM R1 INNER JOIN R2 ON R1.C = R2.C INNER JOIN R3 ON R3.C = R2.C");
        n = pn.getChild(0).getChild(0);
        assertTrue(n instanceof NestLoopPlanNode);
        assertTrue(n.getChild(0) instanceof NestLoopPlanNode);
        assertTrue(n.getChild(1) instanceof SeqScanPlanNode);

        pn = compile("select C FROM R1 INNER JOIN R2 USING (C) INNER JOIN R3 USING(C)");
        n = pn.getChild(0).getChild(0);
        assertTrue(n instanceof NestLoopPlanNode);
        assertTrue(n.getChild(0) instanceof NestLoopPlanNode);
        assertTrue(n.getChild(1) instanceof SeqScanPlanNode);
        assertEquals(1, pn.getOutputSchema().getColumns().size());

        pn = compile("select C FROM R1 INNER JOIN R2 USING (C), R3 WHERE R1.A = R3.A");
        n = pn.getChild(0).getChild(0);
        assertTrue(n instanceof NestLoopPlanNode);
        assertTrue(n.getChild(0) instanceof NestLoopIndexPlanNode);
        assertTrue(n.getChild(1) instanceof SeqScanPlanNode);
        assertEquals(1, pn.getOutputSchema().getColumns().size());

        failToCompile("select C, R3.C FROM R1 INNER JOIN R2 USING (C) INNER JOIN R3 ON R1.C = R3.C",
                      "user lacks privilege or object not found: R1.C");
    }

    public void testScanJoinConditions() {
        AbstractPlanNode pn = compile("select * FROM R1 WHERE R1.C = 0");
        AbstractPlanNode n = pn.getChild(0);
        assertTrue(n instanceof AbstractScanPlanNode);
        AbstractScanPlanNode scan = (AbstractScanPlanNode) n;
        AbstractExpression p = scan.getPredicate();
        assertEquals(ExpressionType.COMPARE_EQUAL, p.getExpressionType());

        pn = compile("select * FROM R1, R2 WHERE R1.A = R2.A AND R1.C > 0");
        n = pn.getChild(0).getChild(0);
        assertTrue(n instanceof AbstractJoinPlanNode);
        p = ((AbstractJoinPlanNode) n).getJoinPredicate();
        assertEquals(ExpressionType.COMPARE_EQUAL, p.getExpressionType());
        n = n.getChild(0);
        assertTrue(n instanceof AbstractScanPlanNode);
        assertTrue(((AbstractScanPlanNode) n).getTargetTableName().equalsIgnoreCase("R1"));
        p = ((AbstractScanPlanNode) n).getPredicate();
        assertEquals(ExpressionType.COMPARE_GREATERTHAN, p.getExpressionType());

        pn = compile("select * FROM R1, R2 WHERE R1.A = R2.A AND R1.C > R2.C");
        n = pn.getChild(0).getChild(0);
        assertTrue(n instanceof AbstractJoinPlanNode);
        p = ((AbstractJoinPlanNode) n).getJoinPredicate();
        assertEquals(ExpressionType.CONJUNCTION_AND, p.getExpressionType());
        assertEquals(ExpressionType.COMPARE_EQUAL, p.getLeft().getExpressionType());
        assertEquals(ExpressionType.COMPARE_LESSTHAN, p.getRight().getExpressionType());
        assertNull(((AbstractScanPlanNode)n.getChild(0)).getPredicate());
        assertNull(((AbstractScanPlanNode)n.getChild(1)).getPredicate());

        pn = compile("select * FROM R1 JOIN R2 ON R1.A = R2.A WHERE R1.C > 0");
        n = pn.getChild(0).getChild(0);
        assertTrue(n instanceof AbstractJoinPlanNode);
        p = ((AbstractJoinPlanNode) n).getJoinPredicate();
        assertEquals(ExpressionType.COMPARE_EQUAL, p.getExpressionType());
        n = n.getChild(0);
        assertTrue(n instanceof AbstractScanPlanNode);
        assertTrue("R1".equalsIgnoreCase(((AbstractScanPlanNode) n).getTargetTableName()));
        p = ((AbstractScanPlanNode) n).getPredicate();
        assertEquals(ExpressionType.COMPARE_GREATERTHAN, p.getExpressionType());

        pn = compile("select * FROM R1 JOIN R2 ON R1.A = R2.A WHERE R1.C > R2.C");
        n = pn.getChild(0).getChild(0);
        assertTrue(n instanceof AbstractJoinPlanNode);
        p = ((AbstractJoinPlanNode) n).getJoinPredicate();
        assertEquals(ExpressionType.CONJUNCTION_AND, p.getExpressionType());
        assertEquals(ExpressionType.COMPARE_EQUAL, p.getLeft().getExpressionType());
        assertEquals(ExpressionType.COMPARE_LESSTHAN, p.getRight().getExpressionType());
        assertNull(((AbstractScanPlanNode)n.getChild(0)).getPredicate());
        assertNull(((AbstractScanPlanNode)n.getChild(1)).getPredicate());

        pn = compile("select * FROM R1, R2, R3 WHERE R1.A = R2.A AND R1.C = R3.C AND R1.A > 0");
        n = pn.getChild(0).getChild(0);
        assertTrue(n instanceof AbstractJoinPlanNode);
        p = ((AbstractJoinPlanNode) n).getJoinPredicate();
        assertEquals(ExpressionType.COMPARE_EQUAL, p.getExpressionType());
        AbstractPlanNode c = n.getChild(0);
        assertTrue(c instanceof AbstractJoinPlanNode);
        p = ((AbstractJoinPlanNode) c).getJoinPredicate();
        assertEquals(ExpressionType.COMPARE_EQUAL, p.getExpressionType());
        c = c.getChild(0);
        assertTrue(c instanceof AbstractScanPlanNode);
        p = ((AbstractScanPlanNode) c).getPredicate();
        assertEquals(ExpressionType.COMPARE_GREATERTHAN, p.getExpressionType());
        c = n.getChild(1);
        assertTrue("R3".equalsIgnoreCase(((AbstractScanPlanNode) c).getTargetTableName()));
        assertEquals(null, ((AbstractScanPlanNode) c).getPredicate());

        pn = compile("select * FROM R1 JOIN R2 on R1.A = R2.A AND R1.C = R2.C where R1.A > 0");
        n = pn.getChild(0).getChild(0);
        assertTrue(n instanceof AbstractJoinPlanNode);
        p = ((AbstractJoinPlanNode) n).getJoinPredicate();
        assertEquals(ExpressionType.CONJUNCTION_AND, p.getExpressionType());
        assertEquals(ExpressionType.COMPARE_EQUAL, p.getLeft().getExpressionType());
        assertEquals(ExpressionType.COMPARE_EQUAL, p.getRight().getExpressionType());
        n = n.getChild(0);
        assertTrue(n instanceof AbstractScanPlanNode);
        assertTrue("R1".equalsIgnoreCase(((AbstractScanPlanNode) n).getTargetTableName()));
        p = ((AbstractScanPlanNode) n).getPredicate();
        assertEquals(ExpressionType.COMPARE_GREATERTHAN, p.getExpressionType());

        pn = compile("select A,C FROM R1 JOIN R2 USING (A, C) WHERE A > 0");
        n = pn.getChild(0).getChild(0);
        assertTrue(n instanceof AbstractJoinPlanNode);
        p = ((AbstractJoinPlanNode) n).getJoinPredicate();
        assertEquals(ExpressionType.CONJUNCTION_AND, p.getExpressionType());
        assertEquals(ExpressionType.COMPARE_EQUAL, p.getLeft().getExpressionType());
        assertEquals(ExpressionType.COMPARE_EQUAL, p.getRight().getExpressionType());
<<<<<<< HEAD
=======

        pn = compile("select A,C FROM R1 JOIN R2 USING (A, C) WHERE A > 0");
        n = pn.getChild(0).getChild(0);
        assertTrue(n instanceof AbstractJoinPlanNode);
        p = ((AbstractJoinPlanNode) n).getJoinPredicate();
        assertEquals(ExpressionType.CONJUNCTION_AND, p.getExpressionType());
        assertEquals(ExpressionType.COMPARE_EQUAL, p.getLeft().getExpressionType());
        assertEquals(ExpressionType.COMPARE_EQUAL, p.getRight().getExpressionType());
        n = n.getChild(0);
        assertTrue(n instanceof AbstractScanPlanNode);
        AbstractScanPlanNode s = (AbstractScanPlanNode) n;
        assertEquals(ExpressionType.COMPARE_GREATERTHAN, s.getPredicate().getExpressionType());

        pn = compile("select * FROM R1 JOIN R2 ON R1.A = R2.A JOIN R3 ON R1.C = R3.C WHERE R1.A > 0");
        n = pn.getChild(0).getChild(0);
        assertTrue(n instanceof AbstractJoinPlanNode);
        p = ((AbstractJoinPlanNode) n).getJoinPredicate();
        assertEquals(ExpressionType.COMPARE_EQUAL, p.getExpressionType());
>>>>>>> 242b5e20
        n = n.getChild(0);
        assertTrue(n instanceof AbstractScanPlanNode);
        AbstractScanPlanNode s = (AbstractScanPlanNode) n;
        assertEquals(ExpressionType.COMPARE_GREATERTHAN, s.getPredicate().getExpressionType());


    }

    public void testTransitiveValueEquivalenceConditions() {
        // R1.A = R2.A AND R2.A = 1 => R1.A = 1 AND R2.A = 1
        AbstractPlanNode pn = compile("select * FROM R1 LEFT JOIN R2 ON R1.A = R2.A AND R2.A = 1 ");
        AbstractPlanNode n = pn.getChild(0).getChild(0);
        assertTrue(n instanceof AbstractJoinPlanNode);
        AbstractJoinPlanNode jn = (AbstractJoinPlanNode) n;
        assertNull(jn.getJoinPredicate());
        AbstractExpression p = jn.getPreJoinPredicate();
        assertNotNull(p);
        assertEquals(ExpressionType.COMPARE_EQUAL, p.getExpressionType());
        assertEquals(ExpressionType.VALUE_CONSTANT, p.getLeft().getExpressionType());
        assertEquals(ExpressionType.VALUE_TUPLE, p.getRight().getExpressionType());
        assertTrue(jn.getChild(1) instanceof SeqScanPlanNode);
        SeqScanPlanNode ssn = (SeqScanPlanNode)jn.getChild(1);
        assertNotNull(ssn.getPredicate());
        p = ssn.getPredicate();
        assertEquals(ExpressionType.COMPARE_EQUAL, p.getExpressionType());
        assertEquals(ExpressionType.VALUE_TUPLE, p.getLeft().getExpressionType());
        assertEquals(ExpressionType.VALUE_CONSTANT, p.getRight().getExpressionType());

        // Same test but now R2 is outer table R1.A = R2.A AND R2.A = 1 => R1.A = 1 AND R2.A = 1
        pn = compile("select * FROM R2 LEFT JOIN R1 ON R1.A = R2.A AND R2.A = 1 ");
        n = pn.getChild(0).getChild(0);
        assertTrue(n instanceof AbstractJoinPlanNode);
        jn = (AbstractJoinPlanNode) n;
        assertNull(jn.getJoinPredicate());
        p = jn.getPreJoinPredicate();
        assertNotNull(p);
        assertEquals(ExpressionType.COMPARE_EQUAL, p.getExpressionType());
        assertEquals(ExpressionType.VALUE_TUPLE, p.getLeft().getExpressionType());
        assertEquals(ExpressionType.VALUE_CONSTANT, p.getRight().getExpressionType());
        assertTrue(jn.getChild(1) instanceof SeqScanPlanNode);
        ssn = (SeqScanPlanNode)jn.getChild(1);
        assertNotNull(ssn.getPredicate());
        p = ssn.getPredicate();
        assertEquals(ExpressionType.COMPARE_EQUAL, p.getExpressionType());
        assertEquals(ExpressionType.VALUE_TUPLE, p.getLeft().getExpressionType());
        assertEquals(ExpressionType.VALUE_CONSTANT, p.getRight().getExpressionType());

        // R1.A = R2.A AND R2.C = 1 => R1.A = R2.A AND R2.C = 1
        pn = compile("select * FROM R1 LEFT JOIN R2 ON R1.A = R2.A AND R2.C = 1 ");
        n = pn.getChild(0).getChild(0);
        assertTrue(n instanceof AbstractJoinPlanNode);
        p = ((AbstractJoinPlanNode) n).getJoinPredicate();
        assertNotNull(p);
        assertEquals(ExpressionType.COMPARE_EQUAL, p.getExpressionType());
        AbstractExpression l = p.getLeft();
        AbstractExpression r = p.getRight();
        assertEquals(ExpressionType.VALUE_TUPLE, l.getExpressionType());
        assertEquals(ExpressionType.VALUE_TUPLE, r.getExpressionType());

        // R1.A = R2.A AND ABS(R2.C) = 1 => R1.A = R2.A AND ABS(R2.C) = 1
        pn = compile("select * FROM R1 LEFT JOIN R2 ON R1.A = R2.A AND ABS(R2.C) = 1 ");
        n = pn.getChild(0).getChild(0);
        assertTrue(n instanceof AbstractJoinPlanNode);
        p = ((AbstractJoinPlanNode) n).getJoinPredicate();
        assertNotNull(p);
        assertEquals(ExpressionType.COMPARE_EQUAL, p.getExpressionType());
        l = p.getLeft();
        r = p.getRight();
        assertEquals(ExpressionType.VALUE_TUPLE, l.getExpressionType());
        assertEquals(ExpressionType.VALUE_TUPLE, r.getExpressionType());

        // R1.A = R3.A - NLIJ
        pn = compile("select * FROM R1 LEFT JOIN R3 ON R1.A = R3.A");
        n = pn.getChild(0).getChild(0);
        assertTrue(n instanceof NestLoopIndexPlanNode);

        // R1.A = R3.A and R1.A = 4 =>  R3.A = 4 and R1.A = 4  -- NLJ/IndexScan
        pn = compile("select * FROM R1 LEFT JOIN R3 ON R1.A = R3.A and R1.A = 4");
        n = pn.getChild(0).getChild(0);
        assertTrue(n instanceof NestLoopPlanNode);
        p = ((AbstractJoinPlanNode) n).getJoinPredicate();
        // R1.A = R3.A and R3.A = 4 =>  R3.A = 4 and R1.A = 4  -- NLJ/IndexScan
        pn = compile("select * FROM R1 LEFT JOIN R3 ON R1.A = R3.A and R3.A = 4");
        n = pn.getChild(0).getChild(0);
        assertTrue(n instanceof NestLoopPlanNode);
        p = ((AbstractJoinPlanNode) n).getJoinPredicate();


    }

    public void testFunctionJoinConditions() {
        AbstractPlanNode pn = compile("select * FROM R1 JOIN R2 ON ABS(R1.A) = ABS(R2.A) ");
        AbstractPlanNode n = pn.getChild(0).getChild(0);
        assertTrue(n instanceof AbstractJoinPlanNode);
        AbstractExpression p = ((AbstractJoinPlanNode) n).getJoinPredicate();
        assertEquals(ExpressionType.COMPARE_EQUAL, p.getExpressionType());
        assertEquals(ExpressionType.FUNCTION, p.getLeft().getExpressionType());
        assertEquals(ExpressionType.FUNCTION, p.getRight().getExpressionType());

        pn = compile("select * FROM R1 ,R2 WHERE ABS(R1.A) = ABS(R2.A) ");
        n = pn.getChild(0).getChild(0);
        assertTrue(n instanceof AbstractJoinPlanNode);
        p = ((AbstractJoinPlanNode) n).getJoinPredicate();
        assertEquals(ExpressionType.COMPARE_EQUAL, p.getExpressionType());
        assertEquals(ExpressionType.FUNCTION, p.getLeft().getExpressionType());
        assertEquals(ExpressionType.FUNCTION, p.getRight().getExpressionType());

        pn = compile("select * FROM R1 ,R2");
        n = pn.getChild(0).getChild(0);
        assertTrue(n instanceof AbstractJoinPlanNode);
        p = ((AbstractJoinPlanNode) n).getJoinPredicate();
        assertNull(p);

        // USING expression can have only comma separated list of column names
        failToCompile("select * FROM R1 JOIN R2 USING (ABS(A))",
                      "user lacks privilege or object not found: ABS");
    }

    public void testIndexJoinConditions() {
        AbstractPlanNode pn = compile("select * FROM R3 WHERE R3.A = 0");
        AbstractPlanNode n = pn.getChild(0);
        assertTrue(n instanceof IndexScanPlanNode);
        assertNull(((IndexScanPlanNode) n).getPredicate());

        pn = compile("select * FROM R3 WHERE R3.A > 0 and R3.A < 5 and R3.C = 4");
        n = pn.getChild(0);
        assertTrue(n instanceof IndexScanPlanNode);
        IndexScanPlanNode indexScan = (IndexScanPlanNode) n;
        AbstractExpression p = indexScan.getPredicate();
        assertEquals(ExpressionType.COMPARE_EQUAL, p.getExpressionType());
        p = indexScan.getEndExpression();
        assertEquals(ExpressionType.COMPARE_LESSTHAN, p.getExpressionType());
        assertEquals(IndexLookupType.GT, indexScan.getLookupType());

        pn = compile("select * FROM R3, R2 WHERE R3.A = R2.A AND R3.C > 0 and R2.C >= 5");
        n = pn.getChild(0).getChild(0);
        assertTrue(n instanceof NestLoopIndexPlanNode);
        assertNull(((NestLoopIndexPlanNode) n).getJoinPredicate());
        indexScan = (IndexScanPlanNode)n.getInlinePlanNode(PlanNodeType.INDEXSCAN);
        assertEquals(IndexLookupType.EQ, indexScan.getLookupType());
        assertEquals(ExpressionType.COMPARE_EQUAL, indexScan.getEndExpression().getExpressionType());
        assertEquals(ExpressionType.COMPARE_GREATERTHAN, indexScan.getPredicate().getExpressionType());
        AbstractPlanNode seqScan = n.getChild(0);
        assertTrue(seqScan instanceof SeqScanPlanNode);
        assertEquals(ExpressionType.COMPARE_GREATERTHANOREQUALTO, ((SeqScanPlanNode)seqScan).getPredicate().getExpressionType());

        pn = compile("select * FROM R3 JOIN R2 ON R3.A = R2.A WHERE R3.C > 0 and R2.C >= 5");
        n = pn.getChild(0).getChild(0);
        assertTrue(n instanceof NestLoopIndexPlanNode);
        assertNull(((NestLoopIndexPlanNode) n).getJoinPredicate());
        indexScan = (IndexScanPlanNode)n.getInlinePlanNode(PlanNodeType.INDEXSCAN);
        assertEquals(IndexLookupType.EQ, indexScan.getLookupType());
        assertEquals(ExpressionType.COMPARE_EQUAL, indexScan.getEndExpression().getExpressionType());
        seqScan = n.getChild(0);
        assertTrue(seqScan instanceof SeqScanPlanNode);
        assertEquals(ExpressionType.COMPARE_GREATERTHANOREQUALTO, ((SeqScanPlanNode)seqScan).getPredicate().getExpressionType());

        pn = compile("select * FROM R3 JOIN R2 USING(A) WHERE R3.C > 0 and R2.C >= 5");
        n = pn.getChild(0).getChild(0);
        assertTrue(n instanceof NestLoopIndexPlanNode);
        assertNull(((NestLoopIndexPlanNode) n).getJoinPredicate());
        indexScan = (IndexScanPlanNode)n.getInlinePlanNode(PlanNodeType.INDEXSCAN);
        assertEquals(IndexLookupType.EQ, indexScan.getLookupType());
        assertEquals(ExpressionType.COMPARE_EQUAL, indexScan.getEndExpression().getExpressionType());
        seqScan = n.getChild(0);
        assertTrue(seqScan instanceof SeqScanPlanNode);
        assertEquals(ExpressionType.COMPARE_GREATERTHANOREQUALTO, ((SeqScanPlanNode)seqScan).getPredicate().getExpressionType());

        pn = compile("select * FROM R3 JOIN R2 ON R3.A = R2.A JOIN R1 ON R2.A = R1.A WHERE R3.C > 0 and R2.C >= 5");
        n = pn.getChild(0).getChild(0);
        assertTrue(n instanceof NestLoopPlanNode);
        p = ((NestLoopPlanNode) n).getJoinPredicate();
        assertEquals(ExpressionType.COMPARE_EQUAL, p.getExpressionType());
        assertEquals(ExpressionType.VALUE_TUPLE, p.getLeft().getExpressionType());
        assertEquals(ExpressionType.VALUE_TUPLE, p.getRight().getExpressionType());
        seqScan = n.getChild(1);
        assertTrue(seqScan instanceof SeqScanPlanNode);
        n = n.getChild(0);
        assertTrue(n instanceof NestLoopIndexPlanNode);
        NestLoopIndexPlanNode nlij = (NestLoopIndexPlanNode) n;
        indexScan = (IndexScanPlanNode)nlij.getInlinePlanNode(PlanNodeType.INDEXSCAN);
        assertEquals(IndexLookupType.EQ, indexScan.getLookupType());
        assertEquals(ExpressionType.COMPARE_EQUAL, indexScan.getEndExpression().getExpressionType());
        seqScan = nlij.getChild(0);
        assertTrue(seqScan instanceof SeqScanPlanNode);
        assertEquals(ExpressionType.COMPARE_GREATERTHANOREQUALTO, ((SeqScanPlanNode)seqScan).getPredicate().getExpressionType());

    }

    public void testIndexInnerJoin() {
        AbstractPlanNode pn = compile("select * FROM R3 JOIN R1 ON R1.C = R3.A");
        AbstractPlanNode n = pn.getChild(0).getChild(0);
        assertTrue(n instanceof NestLoopIndexPlanNode);
        assertTrue(n.getChild(0) instanceof SeqScanPlanNode);
        assertNotNull(n.getInlinePlanNode(PlanNodeType.INDEXSCAN));
    }

   public void testMultiColumnJoin() {
       // Test multi column condition on non index columns
       AbstractPlanNode pn = compile("select A, C FROM R2 JOIN R1 USING(A, C)");
       AbstractPlanNode n = pn.getChild(0).getChild(0);
       assertTrue(n instanceof NestLoopPlanNode);
       NestLoopPlanNode nlj = (NestLoopPlanNode) n;
       AbstractExpression pred = nlj.getJoinPredicate();
       assertNotNull(pred);
       assertEquals(ExpressionType.CONJUNCTION_AND, pred.getExpressionType());

       pn = compile("select R1.A, R2.A FROM R2 JOIN R1 on R1.A = R2.A and R1.C = R2.C");
       n = pn.getChild(0).getChild(0);
       assertTrue(n instanceof NestLoopPlanNode);
       nlj = (NestLoopPlanNode) n;
       pred = nlj.getJoinPredicate();
       assertNotNull(pred);
       assertEquals(ExpressionType.CONJUNCTION_AND, pred.getExpressionType());

      // Test multi column condition on index columns
       pn = compile("select A FROM R2 JOIN R3 USING(A)");
       n = pn.getChild(0).getChild(0);
       assertTrue(n instanceof NestLoopIndexPlanNode);
       NestLoopIndexPlanNode nlij = (NestLoopIndexPlanNode) n;
       assertEquals(IndexLookupType.EQ, ((IndexScanPlanNode) nlij.getInlinePlanNode(PlanNodeType.INDEXSCAN)).getLookupType());

       pn = compile("select R3.A, R2.A FROM R2 JOIN R3 ON R3.A = R2.A");
       n = pn.getChild(0).getChild(0);
       assertTrue(n instanceof NestLoopIndexPlanNode);
       nlij = (NestLoopIndexPlanNode) n;
       pred = ((IndexScanPlanNode) nlij.getInlinePlanNode(PlanNodeType.INDEXSCAN)).getPredicate();
       assertEquals(IndexLookupType.EQ, ((IndexScanPlanNode) nlij.getInlinePlanNode(PlanNodeType.INDEXSCAN)).getLookupType());

       pn = compile("select A, C FROM R3 JOIN R2 USING(A, C)");
       n = pn.getChild(0).getChild(0);
       assertTrue(n instanceof NestLoopIndexPlanNode);
       nlij = (NestLoopIndexPlanNode) n;
       pred = ((IndexScanPlanNode) nlij.getInlinePlanNode(PlanNodeType.INDEXSCAN)).getPredicate();
       assertNotNull(pred);
       assertEquals(ExpressionType.COMPARE_EQUAL, pred.getExpressionType());

       pn = compile("select R3.A, R2.A FROM R3 JOIN R2 ON R3.A = R2.A AND R3.C = R2.C");
       n = pn.getChild(0).getChild(0);
       assertTrue(n instanceof NestLoopIndexPlanNode);
       nlij = (NestLoopIndexPlanNode) n;
       pred = ((IndexScanPlanNode) nlij.getInlinePlanNode(PlanNodeType.INDEXSCAN)).getPredicate();
       assertNotNull(pred);
       assertEquals(ExpressionType.COMPARE_EQUAL, pred.getExpressionType());
       }

   public void testDistributedInnerJoin() {
       // JOIN replicated and one distributed table
       AbstractPlanNode pn = compile("select * FROM R1 JOIN P2 ON R1.C = P2.A");
       AbstractPlanNode n = pn.getChild(0).getChild(0);
       assertTrue(n instanceof ReceivePlanNode);

       // Join multiple distributed tables on the partitioned column
       pn = compile("select * FROM P1 JOIN P2 USING(A)");
       n = pn.getChild(0).getChild(0);
       assertTrue(n instanceof ReceivePlanNode);

       // Two Distributed tables join on non-partitioned column
       failToCompile("select * FROM P1 JOIN P2 ON P1.C = P2.E",
                     "Join of multiple partitioned tables has insufficient join criteria.");
   }

    public void testBasicOuterJoin() {
        // select * with ON clause should return all columns from all tables
        AbstractPlanNode pn = compile("select * FROM R1 LEFT JOIN R2 ON R1.C = R2.C");
        AbstractPlanNode n = pn.getChild(0).getChild(0);
        assertTrue(n instanceof NestLoopPlanNode);
        NestLoopPlanNode nl = (NestLoopPlanNode) n;
        assertEquals(JoinType.LEFT, nl.getJoinType());
        assertEquals(2, nl.getChildCount());
        AbstractPlanNode c0 = nl.getChild(0);
        assertTrue(c0 instanceof SeqScanPlanNode);
        assertTrue("R1".equalsIgnoreCase(((SeqScanPlanNode) c0).getTargetTableName()));
        AbstractPlanNode c1 = nl.getChild(1);
        assertTrue(c0 instanceof SeqScanPlanNode);
        assertTrue("R2".equalsIgnoreCase(((SeqScanPlanNode) c1).getTargetTableName()));

        pn = compile("select * FROM R1 LEFT JOIN R2 ON R1.C = R2.C AND R1.A = 5");
        n = pn.getChild(0).getChild(0);
        assertTrue(n instanceof NestLoopPlanNode);
        nl = (NestLoopPlanNode) n;
        assertEquals(JoinType.LEFT, nl.getJoinType());
        assertEquals(2, nl.getChildCount());
        c0 = nl.getChild(0);
        assertTrue(c0 instanceof SeqScanPlanNode);
        assertTrue("R1".equalsIgnoreCase(((SeqScanPlanNode) c0).getTargetTableName()));
        c1 = nl.getChild(1);
        assertTrue(c0 instanceof SeqScanPlanNode);
        assertTrue("R2".equalsIgnoreCase(((SeqScanPlanNode) c1).getTargetTableName()));
    }

    public void testRightOuterJoin() {
        // select * FROM R1 RIGHT JOIN R2 ON R1.C = R2.C => select * FROM R2 LEFT JOIN R1 ON R1.C = R2.C
        AbstractPlanNode pn = compile("select * FROM R1 RIGHT JOIN R2 ON R1.C = R2.C");
        AbstractPlanNode n = pn.getChild(0).getChild(0);
        assertTrue(n instanceof NestLoopPlanNode);
        NestLoopPlanNode nl = (NestLoopPlanNode) n;
        assertEquals(JoinType.LEFT, nl.getJoinType());
        assertEquals(2, nl.getChildCount());
        AbstractPlanNode c0 = nl.getChild(0);
        assertTrue(c0 instanceof SeqScanPlanNode);
        assertTrue("R2".equalsIgnoreCase(((SeqScanPlanNode) c0).getTargetTableName()));
        AbstractPlanNode c1 = nl.getChild(1);
        assertTrue(c1 instanceof SeqScanPlanNode);
        assertTrue("R1".equalsIgnoreCase(((SeqScanPlanNode) c1).getTargetTableName()));

        // Same but with distributed table
        pn = compile("select * FROM P1 RIGHT JOIN R2 ON P1.C = R2.C");
        n = pn.getChild(0).getChild(0);
        assertTrue(n instanceof NestLoopPlanNode);
        nl = (NestLoopPlanNode) n;
        assertEquals(JoinType.LEFT, nl.getJoinType());
        assertEquals(2, nl.getChildCount());
        c0 = nl.getChild(0);
        assertTrue(c0 instanceof SeqScanPlanNode);
        assertTrue("R2".equalsIgnoreCase(((SeqScanPlanNode) c0).getTargetTableName()));
        c1 = nl.getChild(1);
        assertTrue(c1 instanceof ReceivePlanNode);

    }

    public void testSeqScanOuterJoinCondition() {
        // R1.C = R2.C Inner-Outer join Expr stays at the NLJ as Join predicate
        AbstractPlanNode pn = compile("select * FROM R1 LEFT JOIN R2 ON R1.C = R2.C");
        AbstractPlanNode n = pn.getChild(0).getChild(0);
        assertTrue(n instanceof NestLoopPlanNode);
        NestLoopPlanNode nl = (NestLoopPlanNode) n;
        assertEquals(ExpressionType.COMPARE_EQUAL, nl.getJoinPredicate().getExpressionType());
        assertNull(nl.getWherePredicate());
        assertEquals(2, nl.getChildCount());
        SeqScanPlanNode c0 = (SeqScanPlanNode) nl.getChild(0);
        assertNull(c0.getPredicate());
        SeqScanPlanNode c1 = (SeqScanPlanNode) nl.getChild(1);
        assertNull(c1.getPredicate());

        // R1.C = R2.C Inner-Outer join Expr stays at the NLJ as Join predicate
        // R1.A > 0 Outer Join Expr stays at the the NLJ as pre-join predicate
        // R2.A < 0 Inner Join Expr is pushed down to the inner SeqScan node
        pn = compile("select * FROM R1 LEFT JOIN R2 ON R1.C = R2.C AND R1.A > 0 AND R2.A < 0");
        n = pn.getChild(0).getChild(0);
        assertTrue(n instanceof NestLoopPlanNode);
        nl = (NestLoopPlanNode) n;
        assertNotNull(nl.getPreJoinPredicate());
        AbstractExpression p = nl.getPreJoinPredicate();
        assertEquals(ExpressionType.COMPARE_GREATERTHAN, p.getExpressionType());
        assertNotNull(nl.getJoinPredicate());
        p = nl.getJoinPredicate();
        assertEquals(ExpressionType.COMPARE_EQUAL, p.getExpressionType());
        assertNull(nl.getWherePredicate());
        assertEquals(2, nl.getChildCount());
        c0 = (SeqScanPlanNode) nl.getChild(0);
        assertNull(c0.getPredicate());
        c1 = (SeqScanPlanNode) nl.getChild(1);
        assertNotNull(c1.getPredicate());
        p = c1.getPredicate();
        assertEquals(ExpressionType.COMPARE_LESSTHAN, p.getExpressionType());

        // R1.C = R2.C Inner-Outer join Expr stays at the NLJ as Join predicate
        // (R1.A > 0 OR R2.A < 0) Inner-Outer join Expr stays at the NLJ as Join predicate
        pn = compile("select * FROM R1 LEFT JOIN R2 ON R1.C = R2.C AND (R1.A > 0 OR R2.A < 0)");
        n = pn.getChild(0).getChild(0);
        assertTrue(n instanceof NestLoopPlanNode);
        nl = (NestLoopPlanNode) n;
        p = nl.getJoinPredicate();
        assertEquals(ExpressionType.CONJUNCTION_AND, p.getExpressionType());
        assertEquals(ExpressionType.CONJUNCTION_OR, p.getLeft().getExpressionType());
        assertNull(nl.getWherePredicate());
        assertEquals(2, nl.getChildCount());
        c0 = (SeqScanPlanNode) nl.getChild(0);
        assertNull(c0.getPredicate());
        c1 = (SeqScanPlanNode) nl.getChild(1);
        assertNull(c1.getPredicate());

        // R1.C = R2.C Inner-Outer join Expr stays at the NLJ as Join predicate
        // R1.A > 0 Outer Where Expr is pushed down to the outer SeqScan node
        // R2.A IS NULL Inner Where Expr stays at the the NLJ as post join (where) predicate
        // (R1.C > R2.C OR R2.C IS NULL) Inner-Outer Where stays at the the NLJ as post join (where) predicate
        pn = compile("select * FROM R1 LEFT JOIN R2 ON R1.C = R2.C WHERE R1.A > 0 AND R2.A IS NULL AND (R1.C > R2.C OR R2.C IS NULL)");
        n = pn.getChild(0).getChild(0);
        assertTrue(n instanceof NestLoopPlanNode);
        nl = (NestLoopPlanNode) n;
        assertEquals(JoinType.LEFT, nl.getJoinType());
        assertNotNull(nl.getJoinPredicate());
        p = nl.getJoinPredicate();
        assertEquals(ExpressionType.COMPARE_EQUAL, p.getExpressionType());
        AbstractExpression w = nl.getWherePredicate();
        assertNotNull(w);
        assertEquals(ExpressionType.CONJUNCTION_AND, w.getExpressionType());
        assertEquals(ExpressionType.OPERATOR_IS_NULL, w.getRight().getExpressionType());
        assertEquals(ExpressionType.CONJUNCTION_OR, w.getLeft().getExpressionType());
        assertEquals(2, nl.getChildCount());
        c0 = (SeqScanPlanNode) nl.getChild(0);
        assertEquals(ExpressionType.COMPARE_GREATERTHAN, c0.getPredicate().getExpressionType());
        c1 = (SeqScanPlanNode) nl.getChild(1);
        assertNull(c1.getPredicate());

        // R3.A = R2.A Inner-Outer index join Expr. NLJ predicate.
        // R3.A > 3 Index Outer where expr pushed down to IndexScanPlanNode
        // R3.C < 0 non-index Outer where expr pushed down to IndexScanPlanNode as a predicate
        pn = compile("select * FROM R3 LEFT JOIN R2 ON R3.A = R2.A WHERE R3.A > 3 AND R3.C < 0");
        n = pn.getChild(0).getChild(0);
        assertTrue(n instanceof NestLoopPlanNode);
        nl = (NestLoopPlanNode) n;
        assertEquals(JoinType.LEFT, nl.getJoinType());
        AbstractPlanNode outerScan = n.getChild(0);
        assertTrue(outerScan instanceof IndexScanPlanNode);
        IndexScanPlanNode indexScan = (IndexScanPlanNode) outerScan;
        assertEquals(IndexLookupType.GT, indexScan.getLookupType());
        assertNotNull(indexScan.getPredicate());
        assertEquals(ExpressionType.COMPARE_LESSTHAN, indexScan.getPredicate().getExpressionType());

        // R3.C = R2.C Inner-Outer non-index join Expr. NLJ predicate.
        // R3.A > 3 Index null rejecting inner where expr pushed down to IndexScanPlanNode
        // NLJ is simplified to be INNER
        pn = compile("select * FROM R2 LEFT JOIN R3 ON R3.C = R2.C WHERE R3.A > 3");
        n = pn.getChild(0).getChild(0);
        assertTrue(n instanceof NestLoopPlanNode);
        nl = (NestLoopPlanNode) n;
        assertEquals(JoinType.INNER, nl.getJoinType());
        outerScan = n.getChild(1);
        assertTrue(outerScan instanceof IndexScanPlanNode);
        indexScan = (IndexScanPlanNode) outerScan;
        assertEquals(IndexLookupType.GT, indexScan.getLookupType());
        assertNull(indexScan.getPredicate());

        pn = compile("select * FROM R2 LEFT JOIN R3 ON R3.A = R2.C WHERE R3.A > 3");
        n = pn.getChild(0).getChild(0);
        assertTrue(n instanceof NestLoopIndexPlanNode);
        NestLoopIndexPlanNode nli = (NestLoopIndexPlanNode) n;
        assertEquals(JoinType.INNER, nli.getJoinType());
   }

    public void testDistributedSeqScanOuterJoinCondition() {
        // Distributed Outer table
        List<AbstractPlanNode> lpn;
        AbstractPlanNode pn;
        AbstractPlanNode n;
        lpn = compileToFragments("select * FROM P1 LEFT JOIN R2 ON P1.C = R2.C");
        assertEquals(2, lpn.size());
        n = lpn.get(1).getChild(0);
        assertTrue(n instanceof NestLoopPlanNode);
        assertEquals(2, n.getChildCount());
        assertTrue(n.getChild(0) instanceof SeqScanPlanNode);
        assertTrue(n.getChild(1) instanceof SeqScanPlanNode);

        // Distributed Inner table
        pn = compile("select * FROM R2 LEFT JOIN P1 ON P1.C = R2.C");
        n = pn.getChild(0).getChild(0);
        assertTrue(n instanceof NestLoopPlanNode);
        NestLoopPlanNode nl = (NestLoopPlanNode) n;
        assertEquals(2, nl.getChildCount());
        assertTrue(nl.getChild(0) instanceof SeqScanPlanNode);
        assertTrue(nl.getChild(1) instanceof ReceivePlanNode);

        // Distributed Inner and Outer table joined on the partition column
        lpn = compileToFragments("select * FROM P1 LEFT JOIN P4 ON P1.A = P4.A");
        assertEquals(2, lpn.size());
        n = lpn.get(1).getChild(0);
        assertTrue(n instanceof NestLoopPlanNode);
        assertEquals(2, n.getChildCount());
        assertTrue(n.getChild(0) instanceof SeqScanPlanNode);
        assertTrue(n.getChild(1) instanceof SeqScanPlanNode);

        // Distributed Inner and Outer table joined on the non-partition column
        failToCompile("select * FROM P1 LEFT JOIN P4 ON P1.A = P4.E",
                "Join of multiple partitioned tables has insufficient join criteria");
    }

    public void testBasicIndexOuterJoin() {
        // R3 is indexed but it's the outer table and the join expression must stay at the NLJ
        // so index can't be used
        AbstractPlanNode pn = compile("select * FROM R3 LEFT JOIN R2 ON R3.A = R2.C");
        AbstractPlanNode n = pn.getChild(0).getChild(0);
        assertTrue(n instanceof NestLoopPlanNode);
        NestLoopPlanNode nl = (NestLoopPlanNode) n;
        assertEquals(JoinType.LEFT, nl.getJoinType());
        assertEquals(2, nl.getChildCount());
        AbstractPlanNode c0 = nl.getChild(0);
        assertTrue(c0 instanceof SeqScanPlanNode);
        assertTrue(((SeqScanPlanNode) c0).getTargetTableName().equalsIgnoreCase("R3"));
        AbstractPlanNode c1 = nl.getChild(1);
        assertTrue(c0 instanceof SeqScanPlanNode);
        assertTrue(((SeqScanPlanNode) c1).getTargetTableName().equalsIgnoreCase("R2"));

        // R3 is indexed but it's the outer table so index can't be used
        pn = compile("select * FROM R2 RIGHT JOIN R3 ON R3.A = R2.C");
        n = pn.getChild(0).getChild(0);
        assertTrue(n instanceof NestLoopPlanNode);
        nl = (NestLoopPlanNode) n;
        assertEquals(JoinType.LEFT, nl.getJoinType());
        assertEquals(2, nl.getChildCount());
        c0 = nl.getChild(0);
        assertTrue(c0 instanceof SeqScanPlanNode);
        assertTrue(((SeqScanPlanNode) c0).getTargetTableName().equalsIgnoreCase("R3"));
        c1 = nl.getChild(1);
        assertTrue(c0 instanceof SeqScanPlanNode);
        assertTrue(((SeqScanPlanNode) c1).getTargetTableName().equalsIgnoreCase("R2"));

        pn = compile("select * FROM R2 LEFT JOIN R3 ON R2.C = R3.A");
        n = pn.getChild(0).getChild(0);
        assertTrue(n instanceof NestLoopIndexPlanNode);
        NestLoopIndexPlanNode nli = (NestLoopIndexPlanNode) n;
        assertEquals(JoinType.LEFT, nli.getJoinType());
        assertEquals(1, nli.getChildCount());
        c0 = nli.getChild(0);
        assertTrue(c0 instanceof SeqScanPlanNode);
        assertTrue(((SeqScanPlanNode) c0).getTargetTableName().equalsIgnoreCase("R2"));
        c1 = nli.getInlinePlanNode(PlanNodeType.INDEXSCAN);
        assertNotNull(c1);
        assertTrue(((IndexScanPlanNode) c1).getTargetTableName().equalsIgnoreCase("R3"));
      }

    public void testIndexOuterJoinConditions() {
        // R1.C = R3.A Inner-Outer index join Expr. NLIJ/Inlined IndexScan
        // R3.C > 0 Inner Join Expr is pushed down to the inlined IndexScan node as a predicate
        // R2.A < 6 Outer Join Expr is a pre-join predicate for NLIJ
        AbstractPlanNode pn = compile("select * FROM R2 LEFT JOIN R3 ON R3.A = R2.A AND R3.C > 0 AND R2.A < 6");
        AbstractPlanNode n = pn.getChild(0).getChild(0);
        assertTrue(n instanceof NestLoopIndexPlanNode);
        NestLoopIndexPlanNode nlij = (NestLoopIndexPlanNode) n;
        assertEquals(JoinType.LEFT, nlij.getJoinType());
        assertNotNull(nlij.getPreJoinPredicate());
        AbstractExpression p = nlij.getPreJoinPredicate();
        assertEquals(ExpressionType.COMPARE_LESSTHAN, p.getExpressionType());
        assertNull(nlij.getJoinPredicate());
        assertNull(nlij.getWherePredicate());
        IndexScanPlanNode indexScan = (IndexScanPlanNode)n.getInlinePlanNode(PlanNodeType.INDEXSCAN);
        assertEquals(IndexLookupType.EQ, indexScan.getLookupType());
        assertEquals(ExpressionType.COMPARE_EQUAL, indexScan.getEndExpression().getExpressionType());
        assertEquals(ExpressionType.COMPARE_GREATERTHAN, indexScan.getPredicate().getExpressionType());
        AbstractPlanNode c1 = n.getChild(0);
        assertTrue(c1 instanceof SeqScanPlanNode);
        assertNull(((SeqScanPlanNode)c1).getPredicate());

        // R1.C = R3.A Inner-Outer non-index join Expr. NLJ/IndexScan
        // R3.A > 0 Inner index Join Expr is pushed down to the inner IndexScan node as an index
        // R3.C != 0 Non-index Inner Join Expression is pushed down to the inner IndexScan node as a predicate
        // R2.A < 6 Outer Join Expr is a pre-join predicate for NLJ
        pn = compile("select * FROM R2 LEFT JOIN R3 ON R3.C = R2.A AND R3.A > 0 AND R3.C != 0 AND R2.A < 6");
        n = pn.getChild(0).getChild(0);
        assertTrue(n instanceof NestLoopPlanNode);
        NestLoopPlanNode nlj = (NestLoopPlanNode) n;
        assertEquals(JoinType.LEFT, nlj.getJoinType());
        assertNotNull(nlj.getPreJoinPredicate());
        p = nlj.getPreJoinPredicate();
        assertEquals(ExpressionType.COMPARE_LESSTHAN, p.getExpressionType());
        assertNotNull(nlj.getJoinPredicate());
        assertEquals(ExpressionType.COMPARE_EQUAL, nlj.getJoinPredicate().getExpressionType());
        assertNull(nlj.getWherePredicate());
        c1 = n.getChild(0);
        assertTrue(c1 instanceof SeqScanPlanNode);
        assertNull(((SeqScanPlanNode)c1).getPredicate());
        AbstractPlanNode c2 = n.getChild(1);
        assertTrue(c2 instanceof IndexScanPlanNode);
        indexScan = (IndexScanPlanNode) c2;
        assertEquals(IndexLookupType.GT, indexScan.getLookupType());
        assertNotNull(indexScan.getPredicate());
        assertEquals(ExpressionType.COMPARE_NOTEQUAL, indexScan.getPredicate().getExpressionType());

        // R2.A = R3.A Inner-Outer index join Expr. NLIJ/Inlined IndexScan
        // R3.A IS NULL Inner where expr - part of the NLIJ where predicate
        // R2.A < 6 OR R3.C IS NULL Inner-Outer where expr - part of the NLIJ where predicate
        // R2.A > 3 Outer where expr - pushed down to the outer node
        pn = compile("select * FROM R2 LEFT JOIN R3 ON R3.A = R2.A WHERE R3.A IS NULL AND R2.A > 3 AND (R2.A < 6 OR R3.C IS NULL)");
        n = pn.getChild(0).getChild(0);
        assertTrue(n instanceof NestLoopIndexPlanNode);
        assertEquals(((NestLoopIndexPlanNode) n).getJoinType(), JoinType.LEFT);
        assertNull(((NestLoopIndexPlanNode) n).getPreJoinPredicate());
        assertNull(((NestLoopIndexPlanNode) n).getJoinPredicate());
        assertNotNull(((NestLoopIndexPlanNode) n).getWherePredicate());
        AbstractExpression w = ((NestLoopIndexPlanNode) n).getWherePredicate();
        assertEquals(ExpressionType.CONJUNCTION_AND, w.getExpressionType());
        assertEquals(ExpressionType.OPERATOR_IS_NULL, w.getRight().getExpressionType());
        assertEquals(ExpressionType.CONJUNCTION_OR, w.getLeft().getExpressionType());
        indexScan = (IndexScanPlanNode)n.getInlinePlanNode(PlanNodeType.INDEXSCAN);
        assertEquals(IndexLookupType.EQ, indexScan.getLookupType());
        assertEquals(ExpressionType.COMPARE_EQUAL, indexScan.getEndExpression().getExpressionType());
        c1 = n.getChild(0);
        assertTrue(c1 instanceof SeqScanPlanNode);
        assertEquals(ExpressionType.COMPARE_GREATERTHAN, ((SeqScanPlanNode)c1).getPredicate().getExpressionType());

    }

    public void XXX() {
        // Distributed Outer table
        List<AbstractPlanNode> lpn;
        AbstractPlanNode pn;
        AbstractPlanNode n;
        lpn = compileToFragments("select * FROM P1 LEFT JOIN R2 ON P1.C = R2.C");
        assertEquals(2, lpn.size());
        n = lpn.get(1).getChild(0);
        assertTrue(n instanceof NestLoopPlanNode);
        assertEquals(2, n.getChildCount());
        assertTrue(n.getChild(0) instanceof SeqScanPlanNode);
        assertTrue(n.getChild(1) instanceof SeqScanPlanNode);

        // Distributed Inner table
        pn = compile("select * FROM R2 LEFT JOIN P1 ON P1.C = R2.C");
        n = pn.getChild(0).getChild(0);
        assertTrue(n instanceof NestLoopPlanNode);
        NestLoopPlanNode nl = (NestLoopPlanNode) n;
        assertEquals(2, nl.getChildCount());
        assertTrue(nl.getChild(0) instanceof SeqScanPlanNode);
        assertTrue(nl.getChild(1) instanceof ReceivePlanNode);

        // Distributed Inner and Outer table joined on the partition column
        lpn = compileToFragments("select * FROM P1 LEFT JOIN P4 ON P1.A = P4.A");
        assertEquals(2, lpn.size());
        n = lpn.get(1).getChild(0);
        assertTrue(n instanceof NestLoopPlanNode);
        assertEquals(2, n.getChildCount());
        assertTrue(n.getChild(0) instanceof SeqScanPlanNode);
        assertTrue(n.getChild(1) instanceof SeqScanPlanNode);

        // Distributed Inner and Outer table joined on the non-partition column
        failToCompile("select * FROM P1 LEFT JOIN P4 ON P1.A = P4.E",
                "Join of multiple partitioned tables has insufficient join criteria");
    }

    public void testDistributedIndexJoinConditions() {
        // Distributed outer table, replicated inner -NLIJ/inlined IndexScan
        List<AbstractPlanNode> lpn;
        //AbstractPlanNode pn;
        AbstractPlanNode n;
        lpn = compileToFragments("select * FROM P1 LEFT JOIN R3 ON P1.C = R3.A");
        assertEquals(2, lpn.size());
        n = lpn.get(1).getChild(0);
        assertTrue(n instanceof NestLoopIndexPlanNode);
        assertEquals(1, n.getChildCount());
        assertTrue(n.getChild(0) instanceof SeqScanPlanNode);

        // Distributed inner  and replicated outer tables -NLJ/IndexScan
        lpn = compileToFragments("select *  FROM R3 LEFT JOIN P2 ON R3.A = P2.A AND P2.A < 0 AND P2.E > 3 WHERE P2.A IS NULL");
        assertEquals(2, lpn.size());
        n = lpn.get(0).getChild(0).getChild(0);
        assertTrue(n instanceof NestLoopPlanNode);
        assertEquals(JoinType.LEFT, ((NestLoopPlanNode) n).getJoinType());
        assertNotNull(((NestLoopPlanNode) n).getJoinPredicate());
        assertNotNull(((NestLoopPlanNode) n).getWherePredicate());
        AbstractPlanNode c = n.getChild(0);
        assertTrue(c instanceof SeqScanPlanNode);
        c = n.getChild(1);
        assertTrue(c instanceof ReceivePlanNode);
        n = lpn.get(1).getChild(0);
        assertTrue(n instanceof IndexScanPlanNode);
        IndexScanPlanNode in = (IndexScanPlanNode) n;

        assertNotNull(in.getPredicate());

        assertEquals(ExpressionType.CONJUNCTION_AND, in.getPredicate().getExpressionType());
        assertEquals(IndexLookupType.LT, in.getLookupType());
        assertEquals(ExpressionType.CONJUNCTION_AND, in.getPredicate().getLeft().getExpressionType());
        assertEquals(ExpressionType.COMPARE_GREATERTHAN, in.getPredicate().getLeft().getLeft().getExpressionType());
        assertEquals(ExpressionType.OPERATOR_NOT, in.getPredicate().getLeft().getRight().getExpressionType());
        assertEquals(ExpressionType.COMPARE_LESSTHAN, in.getPredicate().getRight().getExpressionType());

        // Distributed inner  and outer tables -NLIJ/inlined IndexScan
        lpn = compileToFragments("select *  FROM P2 RIGHT JOIN P3 ON P3.A = P2.A AND P2.A < 0 WHERE P2.A IS NULL");
        assertEquals(2, lpn.size());
        n = lpn.get(1).getChild(0);
        assertTrue(n instanceof NestLoopIndexPlanNode);
        assertEquals(JoinType.LEFT, ((NestLoopIndexPlanNode) n).getJoinType());
        assertNull(((NestLoopIndexPlanNode) n).getJoinPredicate());
        assertNotNull(((NestLoopIndexPlanNode) n).getWherePredicate());
        AbstractExpression w = ((NestLoopIndexPlanNode) n).getWherePredicate();
        assertEquals(ExpressionType.OPERATOR_IS_NULL, w.getExpressionType());
        IndexScanPlanNode indexScan = (IndexScanPlanNode)n.getInlinePlanNode(PlanNodeType.INDEXSCAN);
        assertEquals(IndexLookupType.EQ, indexScan.getLookupType());
        assertEquals(ExpressionType.COMPARE_EQUAL, indexScan.getEndExpression().getExpressionType());
        w = indexScan.getPredicate();
        assertNotNull(w);
        assertEquals(ExpressionType.COMPARE_LESSTHAN, w.getExpressionType());
    }


   public void testNonSupportedJoin() {
       // JOIN with parentheses (HSQL limitation)
       failToCompile("select R2.C FROM (R1 JOIN R2 ON R1.C = R2.C) JOIN R3 ON R1.C = R3.C",
                     "user lacks privilege or object not found: R1.C");
       // JOIN with join hierarchy (HSQL limitation)
       failToCompile("select * FROM R1 JOIN R2 JOIN R3 ON R1.C = R2.C ON R1.C = R3.C",
                     "unexpected token");
       // FUUL JOIN. Temporary restriction
       failToCompile("select R1.C FROM R1 FULL JOIN R2 ON R1.C = R2.C",
                     "VoltDB does not support full outer joins");
       failToCompile("select R1.C FROM R1 FULL OUTER JOIN R2 ON R1.C = R2.C",
                     "VoltDB does not support full outer joins");
       // OUTER JOIN with >5 tables.
       // Temporary commented out
       //failToCompile("select R1.C FROM R3,R2, P1, P2, P3 LEFT OUTER JOIN R1 ON R1.C = R2.C WHERE R3.A = R2.A and R2.A = P1.A and P1.A = P2.A and P3.A = P2.A",
       //              "join of > 5 tables was requested without specifying a join order");
       // INNER JOIN with >5 tables.
       failToCompile("select R1.C FROM R3,R2, P1, P2, P3, R1 WHERE R3.A = R2.A and R2.A = P1.A and P1.A = P2.A and P3.A = P2.A and R1.C = R2.C",
                     "join of > 5 tables was requested without specifying a join order");
       // Self JOIN . Temporary restriction
       failToCompile("select R1.C FROM R1 LEFT OUTER JOIN R2 ON R1.C = R2.C RIGHT JOIN R2 ON R2.C = R1.C",
                     "VoltDB does not support self joins, consider using views instead");
       // OUTER JOIN with more then two tables. Temporary restriction
       failToCompile("select R1.C FROM R1 LEFT OUTER JOIN R2 ON R1.C = R2.C RIGHT JOIN R3 ON R3.C = R1.C",
                     "VoltDB does not support outer joins with more than two tables involved");
       failToCompile("select R1.C FROM R1 LEFT JOIN R2 ON R1.C = R2.C, R3 WHERE R3.C = R1.C",
                     "VoltDB does not support outer joins with more than two tables involved");
   }


   public void testOuterJoinSimplification() {
       AbstractPlanNode pn = compile("select * FROM R1 LEFT JOIN R2 ON R1.C = R2.C WHERE R2.C IS NOT NULL");
       AbstractPlanNode n = pn.getChild(0).getChild(0);
       assertTrue(n instanceof NestLoopPlanNode);
       assertEquals(((NestLoopPlanNode) n).getJoinType(), JoinType.INNER);

       pn = compile("select * FROM R1 LEFT JOIN R2 ON R1.C = R2.C WHERE R2.C > 0");
       n = pn.getChild(0).getChild(0);
       assertTrue(n instanceof NestLoopPlanNode);
       assertEquals(((NestLoopPlanNode) n).getJoinType(), JoinType.INNER);

       pn = compile("select * FROM R1 RIGHT JOIN R2 ON R1.C = R2.C WHERE R1.C > 0");
       n = pn.getChild(0).getChild(0);
       assertTrue(n instanceof NestLoopPlanNode);
       assertEquals(((NestLoopPlanNode) n).getJoinType(), JoinType.INNER);

       pn = compile("select * FROM R1 RIGHT JOIN R2 ON R1.C = R2.C WHERE R1.C > 0");
       n = pn.getChild(0).getChild(0);
       assertTrue(n instanceof NestLoopPlanNode);
       assertEquals(((NestLoopPlanNode) n).getJoinType(), JoinType.INNER);

       pn = compile("select * FROM R1 LEFT JOIN R3 ON R1.C = R3.C WHERE R3.A > 0");
       n = pn.getChild(0).getChild(0);
       assertTrue(n instanceof NestLoopPlanNode);
       assertEquals(((NestLoopPlanNode) n).getJoinType(), JoinType.INNER);

       pn = compile("select * FROM R1 LEFT JOIN R3 ON R1.C = R3.A WHERE R3.A > 0");
       n = pn.getChild(0).getChild(0);
       assertTrue(n instanceof NestLoopIndexPlanNode);
       assertEquals(((NestLoopIndexPlanNode) n).getJoinType(), JoinType.INNER);

       pn = compile("select * FROM R1 LEFT JOIN R2 ON R1.C = R2.C WHERE ABS(R2.C) <  10");
       n = pn.getChild(0).getChild(0);
       assertTrue(n instanceof NestLoopPlanNode);
       assertEquals(((NestLoopPlanNode) n).getJoinType(), JoinType.INNER);

       pn = compile("select * FROM R1 RIGHT JOIN R2 ON R1.C = R2.C WHERE ABS(R1.C) <  10");
       n = pn.getChild(0).getChild(0);
       assertTrue(n instanceof NestLoopPlanNode);
       assertEquals(((NestLoopPlanNode) n).getJoinType(), JoinType.INNER);

       pn = compile("select * FROM R1 LEFT JOIN R2 ON R1.C = R2.C WHERE ABS(R1.C) <  10");
       n = pn.getChild(0).getChild(0);
       assertTrue(n instanceof NestLoopPlanNode);
       assertEquals(((NestLoopPlanNode) n).getJoinType(), JoinType.LEFT);

       pn = compile("select * FROM R1 RIGHT JOIN R2 ON R1.C = R2.C WHERE ABS(R2.C) <  10");
       n = pn.getChild(0).getChild(0);
       assertTrue(n instanceof NestLoopPlanNode);
       assertEquals(((NestLoopPlanNode) n).getJoinType(), JoinType.LEFT);

       pn = compile("select * FROM R1 LEFT JOIN R2 ON R1.C = R2.C WHERE ABS(R2.C) <  10 AND R1.C = 3");
       n = pn.getChild(0).getChild(0);
       assertTrue(n instanceof NestLoopPlanNode);
       assertEquals(((NestLoopPlanNode) n).getJoinType(), JoinType.INNER);

       pn = compile("select * FROM R1 LEFT JOIN R2 ON R1.C = R2.C WHERE ABS(R2.C) <  10 OR R2.C IS NOT NULL");
       n = pn.getChild(0).getChild(0);
       assertTrue(n instanceof NestLoopPlanNode);
       assertEquals(((NestLoopPlanNode) n).getJoinType(), JoinType.INNER);

       pn = compile("select * FROM R1 LEFT JOIN R2 ON R1.C = R2.C WHERE ABS(R1.C) <  10 AND R1.C > 3");
       n = pn.getChild(0).getChild(0);
       assertTrue(n instanceof NestLoopPlanNode);
       assertEquals(((NestLoopPlanNode) n).getJoinType(), JoinType.LEFT);

       pn = compile("select * FROM R1 LEFT JOIN R2 ON R1.C = R2.C WHERE ABS(R1.C) <  10 OR R2.C IS NOT NULL");
       n = pn.getChild(0).getChild(0);
       assertTrue(n instanceof NestLoopPlanNode);
       assertEquals(((NestLoopPlanNode) n).getJoinType(), JoinType.LEFT);
   }

    @Override
    protected void setUp() throws Exception {
        setupSchema(TestJoinOrder.class.getResource("testplans-join-ddl.sql"), "testplansjoin", false);
    }

}<|MERGE_RESOLUTION|>--- conflicted
+++ resolved
@@ -213,8 +213,6 @@
         assertEquals(ExpressionType.CONJUNCTION_AND, p.getExpressionType());
         assertEquals(ExpressionType.COMPARE_EQUAL, p.getLeft().getExpressionType());
         assertEquals(ExpressionType.COMPARE_EQUAL, p.getRight().getExpressionType());
-<<<<<<< HEAD
-=======
 
         pn = compile("select A,C FROM R1 JOIN R2 USING (A, C) WHERE A > 0");
         n = pn.getChild(0).getChild(0);
@@ -233,7 +231,6 @@
         assertTrue(n instanceof AbstractJoinPlanNode);
         p = ((AbstractJoinPlanNode) n).getJoinPredicate();
         assertEquals(ExpressionType.COMPARE_EQUAL, p.getExpressionType());
->>>>>>> 242b5e20
         n = n.getChild(0);
         assertTrue(n instanceof AbstractScanPlanNode);
         AbstractScanPlanNode s = (AbstractScanPlanNode) n;
