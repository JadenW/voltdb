/* This file is part of VoltDB.
 * Copyright (C) 2008-2014 VoltDB Inc.
 *
 * Permission is hereby granted, free of charge, to any person obtaining
 * a copy of this software and associated documentation files (the
 * "Software"), to deal in the Software without restriction, including
 * without limitation the rights to use, copy, modify, merge, publish,
 * distribute, sublicense, and/or sell copies of the Software, and to
 * permit persons to whom the Software is furnished to do so, subject to
 * the following conditions:
 *
 * The above copyright notice and this permission notice shall be
 * included in all copies or substantial portions of the Software.
 *
 * THE SOFTWARE IS PROVIDED "AS IS", WITHOUT WARRANTY OF ANY KIND,
 * EXPRESS OR IMPLIED, INCLUDING BUT NOT LIMITED TO THE WARRANTIES OF
 * MERCHANTABILITY, FITNESS FOR A PARTICULAR PURPOSE AND NONINFRINGEMENT.
 * IN NO EVENT SHALL THE AUTHORS BE LIABLE FOR ANY CLAIM, DAMAGES OR
 * OTHER LIABILITY, WHETHER IN AN ACTION OF CONTRACT, TORT OR OTHERWISE,
 * ARISING FROM, OUT OF OR IN CONNECTION WITH THE SOFTWARE OR THE USE OR
 * OTHER DEALINGS IN THE SOFTWARE.
 */

package org.voltdb.regressionsuites;

import java.io.IOException;
import java.math.BigDecimal;
import java.sql.Timestamp;
import java.util.Date;
import java.util.HashMap;
import java.util.HashSet;
import java.util.Map;
import java.util.Map.Entry;
import java.util.Set;

import org.voltdb.BackendTarget;
import org.voltdb.VoltTable;
import org.voltdb.VoltType;
import org.voltdb.client.Client;
import org.voltdb.client.ClientResponse;
import org.voltdb.client.NoConnectionsException;
import org.voltdb.client.ProcCallException;
import org.voltdb.client.ProcedureCallback;
import org.voltdb.compiler.VoltProjectBuilder;
import org.voltdb_testprocs.regressionsuites.fixedsql.Insert;

/**
 * Tests for SQL that was recently (early 2012) unsupported.
 */

public class TestFunctionsSuite extends RegressionSuite {

    /** Procedures used by this suite */
    static final Class<?>[] PROCEDURES = { Insert.class };

    // Padding used to purposely exercise non-inline strings.
    private static final String paddedToNonInlineLength =
        "will you still free me (will memcheck see me) when Im sixty-four";

    // Test some false alarm cases in HSQLBackend that were interfering with sqlcoverage.
    public void testFoundHSQLBackendOutOfRange() throws IOException, InterruptedException, ProcCallException {
        System.out.println("STARTING testFoundHSQLBackendOutOfRange");
        Client client = getClient();
        ClientResponse cr = null;
        /*
        CREATE TABLE P1 (
                ID INTEGER DEFAULT '0' NOT NULL,
                DESC VARCHAR(300),
                NUM INTEGER,
                RATIO FLOAT,
                PAST TIMESTAMP DEFAULT NULL,
                PRIMARY KEY (ID) );
        */

        client.callProcedure("@AdHoc", "INSERT INTO P1 VALUES (0, 'wEoiXIuJwSIKBujWv', -405636, 1.38145922788945552107e-01, NULL)");
        client.callProcedure("@AdHoc", "INSERT INTO P1 VALUES (2, 'wEoiXIuJwSIKBujWv', -29914, 8.98500019539639316335e-01, NULL)");
        client.callProcedure("@AdHoc", "INSERT INTO P1 VALUES (4, 'WCfDDvZBPoqhanfGN', -1309657, 9.34160160574919795629e-01, NULL)");
        client.callProcedure("@AdHoc", "INSERT INTO P1 VALUES (6, 'WCfDDvZBPoqhanfGN', 1414568, 1.14383710279231887164e-01, NULL)");
        cr = client.callProcedure("@AdHoc", "select (5.25 + NUM) from P1");
        assertEquals(ClientResponse.SUCCESS, cr.getStatus());
        cr = client.callProcedure("@AdHoc", "SELECT FLOOR(NUM + 5.25) NUMSUM FROM P1 ORDER BY NUMSUM");
        assertEquals(ClientResponse.SUCCESS, cr.getStatus());
        // This test case requires HSQL to be taught to do (truncating) integer division of integers as VoltDB does.
        // While not strictly required by the SQL standard, integer division is at least technically compliant,
        // where HSQL's use of floating point division is not.
        // cr = client.callProcedure("@AdHoc", "SELECT SUM(DISTINCT SQRT(ID / (NUM))) AS Q22 FROM P1");
        // assertEquals(ClientResponse.SUCCESS, cr.getStatus());
    }

    public void testStringExpressionIndex() throws Exception {
        System.out.println("STARTING testStringExpressionIndex");
        Client client = getClient();
        initialLoad(client, "P1");

        ClientResponse cr = null;
        VoltTable result = null;
        /*
        CREATE TABLE P1 (
                ID INTEGER DEFAULT '0' NOT NULL,
                DESC VARCHAR(300),
                NUM INTEGER,
                RATIO FLOAT,
                PAST TIMESTAMP DEFAULT NULL,
                PRIMARY KEY (ID) );
                // Test generalized indexes on a string function and combos.
        CREATE INDEX P1_SUBSTRING_DESC ON P1 ( SUBSTRING(DESC FROM 1 FOR 2) );
        CREATE INDEX P1_SUBSTRING_WITH_COL_DESC ON P1 ( SUBSTRING(DESC FROM 1 FOR 2), DESC );
        CREATE INDEX P1_NUM_EXPR_WITH_STRING_COL ON P1 ( DESC, ABS(ID) );
        CREATE INDEX P1_MIXED_TYPE_EXPRS1 ON P1 ( ABS(ID+2), SUBSTRING(DESC FROM 1 FOR 2) );
        CREATE INDEX P1_MIXED_TYPE_EXPRS2 ON P1 ( SUBSTRING(DESC FROM 1 FOR 2), ABS(ID+2) );
        */

        // Do some rudimentary indexed queries -- the real challenge to string expression indexes is defining and loading/maintaining them.
        // TODO: For that reason, it might make sense to break them out into their own suite to make their specific issues easier to isolate.
        cr = client.callProcedure("@AdHoc", "select ID from P1 where SUBSTRING(DESC FROM 1 for 2) = 'X1' and ABS(ID+2) > 7 order by NUM, ID");
        assertEquals(ClientResponse.SUCCESS, cr.getStatus());
        result = cr.getResults()[0];
        assertEquals(5, result.getRowCount());

        VoltTable r;
        long resultA;
        long resultB;

        // Filters intended to be close enough to bring two different indexes to the same result as no index at all.
        cr = client.callProcedure("@AdHoc", "select count(*) from P1 where ABS(ID+3) = 7 order by NUM, ID");
        assertEquals(ClientResponse.SUCCESS, cr.getStatus());
        r = cr.getResults()[0];
        resultA = r.asScalarLong();

        cr = client.callProcedure("@AdHoc", "select count(*) from P1 where SUBSTRING(DESC FROM 1 for 2) >= 'X1' and ABS(ID+2) = 8");
        assertEquals(ClientResponse.SUCCESS, cr.getStatus());
        r = cr.getResults()[0];
        resultB = r.asScalarLong();
        assertEquals(resultA, resultB);

        cr = client.callProcedure("@AdHoc", "select count(*) from P1 where SUBSTRING(DESC FROM 1 for 2) = 'X1' and ABS(ID+2) > 7 and ABS(ID+2) < 9");
        assertEquals(ClientResponse.SUCCESS, cr.getStatus());
        r = cr.getResults()[0];
        resultB = r.asScalarLong();
        assertEquals(resultA, resultB);

        // Do some updates intended to be non-corrupting and inconsequential to the test query results.
        cr = client.callProcedure("@AdHoc", "delete from P1 where ABS(ID+3) <> 7");
        assertEquals(ClientResponse.SUCCESS, cr.getStatus());
        r = cr.getResults()[0];
        long killCount = r.asScalarLong();
        assertEquals(7, killCount);

        // Repeat the queries on updated indexes.
        cr = client.callProcedure("@AdHoc", "select count(*) from P1 where SUBSTRING(DESC FROM 1 for 2) >= 'X1' and ABS(ID+2) = 8");
        assertEquals(ClientResponse.SUCCESS, cr.getStatus());
        r = cr.getResults()[0];
        resultB = r.asScalarLong();
        assertEquals(resultA, resultB);

        cr = client.callProcedure("@AdHoc", "select count(*) from P1 where SUBSTRING(DESC FROM 1 for 2) = 'X1' and ABS(ID+2) > 7 and ABS(ID+2) < 9");
        assertEquals(ClientResponse.SUCCESS, cr.getStatus());
        r = cr.getResults()[0];
        resultB = r.asScalarLong();
        assertEquals(resultA, resultB);

}

    public void testNumericExpressionIndex() throws Exception {
        System.out.println("STARTING testNumericExpressionIndex");
        Client client = getClient();
        initialLoad(client, "R1");

        ClientResponse cr = null;
        VoltTable result = null;
        /*
        CREATE TABLE P1 (
                ID INTEGER DEFAULT '0' NOT NULL,
                DESC VARCHAR(300),
                NUM INTEGER,
                RATIO FLOAT,
                PAST TIMESTAMP DEFAULT NULL,
                PRIMARY KEY (ID) );
        // Test generalized index on a function of a non-indexed column.
        CREATE INDEX P1_ABS_NUM ON P1 ( ABS(NUM) );
        // Test generalized index on an expression of multiple columns.
        CREATE INDEX P1_ABS_ID_PLUS_NUM ON P1 ( ABS(ID) + NUM );
        // Test generalized index on a string function.
        // CREATE INDEX P1_SUBSTRING_DESC ON P1 ( SUBSTRING(DESC FROM 1 FOR 2) );
        CREATE TABLE R1 (
                ID INTEGER DEFAULT '0' NOT NULL,
                DESC VARCHAR(300),
                NUM INTEGER,
                RATIO FLOAT,
                PAST TIMESTAMP DEFAULT NULL,
                PRIMARY KEY (ID) );
        // Test unique generalized index on a function of an already indexed column.
        CREATE UNIQUE INDEX R1_ABS_ID ON R1 ( ABS(ID) );
        // Test generalized expression index with a constant argument.
        CREATE INDEX R1_ABS_ID_SCALED ON R1 ( ID / 3 );
        */

        cr = client.callProcedure("@AdHoc", "select ID from R1 where ABS(ID) = 9 and DESC > 'XYZ' order by ID");
        assertEquals(ClientResponse.SUCCESS, cr.getStatus());
        result = cr.getResults()[0];
        assertEquals(0, result.getRowCount());


        cr = client.callProcedure("@AdHoc", "select ID from R1 where ABS(ID) > 9 order by NUM, ID");
        assertEquals(ClientResponse.SUCCESS, cr.getStatus());
        result = cr.getResults()[0];
        assertEquals(5, result.getRowCount());

        VoltTable r;
        long resultA;
        long resultB;

        cr = client.callProcedure("@AdHoc", "select count(*) from R1 where (ID+ID) / 6 = -3");
        assertEquals(ClientResponse.SUCCESS, cr.getStatus());
        r = cr.getResults()[0];
        resultA = r.asScalarLong();

        // Here's some hard-won functionality -- matching expression indexes with only the right constants in them.
        cr = client.callProcedure("@AdHoc", "select count(*) from R1 where ID / 3 = -3");
        assertEquals(ClientResponse.SUCCESS, cr.getStatus());
        r = cr.getResults()[0];
        resultB = r.asScalarLong();
        assertEquals(resultA, resultB);

        cr = client.callProcedure("@AdHoc", "select count(*) from R1 where (ID+ID) / 6 = -2");
        assertEquals(ClientResponse.SUCCESS, cr.getStatus());
        r = cr.getResults()[0];
        resultA = r.asScalarLong();

        // Expecting to use the cached index plan and still get a correct result.
        cr = client.callProcedure("@AdHoc", "select count(*) from R1 where ID / 3 = -2");
        assertEquals(ClientResponse.SUCCESS, cr.getStatus());
        r = cr.getResults()[0];
        resultB = r.asScalarLong();
        assertEquals(resultA, resultB);

        cr = client.callProcedure("@AdHoc", "select count(*) from R1 where (ID+ID) / 4 = -3");
        assertEquals(ClientResponse.SUCCESS, cr.getStatus());
        r = cr.getResults()[0];
        resultA = r.asScalarLong();

        // Not expecting to use the index -- that's the whole point.
        cr = client.callProcedure("@AdHoc", "select count(*) from R1 where ID / 2 = -3");
        assertEquals(ClientResponse.SUCCESS, cr.getStatus());
        r = cr.getResults()[0];
        resultB = r.asScalarLong();
        assertEquals(resultA, resultB);

    }

    public void testAbsWithLimit_ENG3572() throws Exception
    {
        System.out.println("STARTING testAbsWithLimit_ENG3572");
        Client client = getClient();
        /*
        CREATE TABLE P1 (
                ID INTEGER DEFAULT '0' NOT NULL,
                DESC VARCHAR(300),
                NUM INTEGER,
                RATIO FLOAT,
                PAST TIMESTAMP DEFAULT NULL,
                PRIMARY KEY (ID)
                );
        */
        ClientResponse cr = null;
        cr = client.callProcedure("@AdHoc", "select abs(NUM) from P1 where ID = 0 limit 1");
        assertEquals(ClientResponse.SUCCESS, cr.getStatus());
    }

    private void initialLoad(Client client, String tableName) throws IOException, NoConnectionsException, InterruptedException {
        ProcedureCallback callback = new ProcedureCallback() {
            @Override
            public void clientCallback(ClientResponse clientResponse) throws Exception {
                if (clientResponse.getStatus() != ClientResponse.SUCCESS) {
                    throw new RuntimeException("Failed with response: " + clientResponse.getStatusString());
                }
            }
        };

        /*
        CREATE TABLE ??? (
                ID INTEGER DEFAULT '0' NOT NULL,
                DESC VARCHAR(300),
                NUM INTEGER,
                RATIO FLOAT,
                PAST TIMESTAMP DEFAULT NULL,
                PRIMARY KEY (ID)
                );
        */
        for(int id=7; id < 15; id++) {
            client.callProcedure(callback, tableName+".insert",
                                 - id, // ID
                                 "X"+String.valueOf(id)+paddedToNonInlineLength, // DESC
                                  10, // NUM
                                  1.1, // RATIO
                                  new Timestamp(100000000L)); // PAST
            client.drain();
        }
    }

    public void testAbs() throws Exception
    {
        System.out.println("STARTING testAbs");
        Client client = getClient();
        initialLoad(client, "P1");

        ClientResponse cr = null;
        VoltTable r = null;

        // The next two queries used to fail due to ENG-3913,
        // abuse of compound indexes for partial GT filters.
        // An old issue only brought to light by the addition of a compound index to this suite.
        cr = client.callProcedure("@AdHoc", "select count(*) from P1 where ABS(ID) > 9");
        assertEquals(ClientResponse.SUCCESS, cr.getStatus());
        r = cr.getResults()[0];
        assertEquals(5, r.asScalarLong()); // used to get 6, matching like >=

        initialLoad(client, "R1");

        cr = client.callProcedure("WHERE_ABS");
        assertEquals(ClientResponse.SUCCESS, cr.getStatus());
        r = cr.getResults()[0];
        assertEquals(5, r.asScalarLong()); // used to get 6, matching like >=

        try {
            // test decimal support and non-column expressions
            cr = client.callProcedure("WHERE_ABSFF");
            assertEquals(ClientResponse.SUCCESS, cr.getStatus());
            r = cr.getResults()[0];
            assertEquals(5, r.asScalarLong());
        } catch (ProcCallException hsqlFailed) {
            // Give HSQLDB a pass on this query.
            String msg = hsqlFailed.getMessage();
            assertTrue(msg.matches(".*ExpectedProcedureException.*HSQLDB.*"));
        }

        // Test type promotions
        cr = client.callProcedure("WHERE_ABSIF");
        assertEquals(ClientResponse.SUCCESS, cr.getStatus());
        r = cr.getResults()[0];
        assertEquals(5, r.asScalarLong());

        try {
            cr = client.callProcedure("WHERE_ABSFI");
            assertEquals(ClientResponse.SUCCESS, cr.getStatus());
            r = cr.getResults()[0];
        assertEquals(5, r.asScalarLong());
        } catch (ProcCallException hsqlFailed) {
            // Give HSQLDB a pass on this query.
            String msg = hsqlFailed.getMessage();
            assertTrue(msg.matches(".*ExpectedProcedureException.*HSQLDB.*"));
        }


        // Test application to weakly typed NUMERIC constants
        try {
            cr = client.callProcedure("WHERE_ABSWEAK");
            assertEquals(ClientResponse.SUCCESS, cr.getStatus());
            r = cr.getResults()[0];
            assertEquals(5, r.asScalarLong());
        } catch (ProcCallException hsqlFailed) {
            // Give HSQLDB a pass on this query.
            String msg = hsqlFailed.getMessage();
            assertTrue(msg.matches(".*ExpectedProcedureException.*HSQLDB.*"));
        }

        cr = client.callProcedure("DISPLAY_ABS");
        assertEquals(ClientResponse.SUCCESS, cr.getStatus());
        r = cr.getResults()[0];
        assertEquals(5, r.asScalarLong());

        cr = client.callProcedure("ORDER_ABS");
        assertEquals(ClientResponse.SUCCESS, cr.getStatus());
        r = cr.getResults()[0];
        r.advanceRow();
        long value = r.getLong(0);
        assertEquals(5, value);
/*
        cr = client.callProcedure("GROUP_ABS");
        assertEquals(ClientResponse.SUCCESS, cr.getStatus());
        r = cr.getResults()[0];
        assertEquals(5, r.asScalarLong());
*/
        cr = client.callProcedure("AGG_OF_ABS");
        assertEquals(ClientResponse.SUCCESS, cr.getStatus());
        r = cr.getResults()[0];
        assertEquals(5, r.asScalarLong());
/*
        cr = client.callProcedure("ABS_OF_AGG");
        assertEquals(ClientResponse.SUCCESS, cr.getStatus());
        r = cr.getResults()[0];
        assertEquals(5, r.asScalarLong());
*/

        initialLoad(client, "R1");

        initialLoad(client, "R2");

        // The next 2 queries failed in 3.4 with a runtime type exception about casting from VARCHAR reported in ENG-5004
        cr = client.callProcedure("@AdHoc", "select * from P1, R2 where P1.ID = R2.ID AND ABS(P1.NUM) > 0");
        assertEquals(ClientResponse.SUCCESS, cr.getStatus());
        r = cr.getResults()[0];
        System.out.println(r);
        assertEquals(8, r.getRowCount());

        cr = client.callProcedure("@AdHoc", "select * from P1, R2 where P1.ID = R2.ID AND ABS(P1.NUM+0) > 0");
        assertEquals(ClientResponse.SUCCESS, cr.getStatus());
        r = cr.getResults()[0];
        System.out.println(r);
        assertEquals(8, r.getRowCount());

        // These next queries fail in 3.5 with a runtime type exception about unrecognized type related?/similar? to ENG-5004?
        cr = client.callProcedure("@AdHoc", "select count(*) from P1, R2 where P1.ID = R2.ID AND ABS(R2.NUM+0) > 0");
        assertEquals(ClientResponse.SUCCESS, cr.getStatus());
        r = cr.getResults()[0];
        System.out.println(r);
        assertEquals(8, r.asScalarLong());

        cr = client.callProcedure("@AdHoc", "select count(*) from P1, R2 where P1.ID = R2.ID AND ABS(R2.NUM) > 0");
        assertEquals(ClientResponse.SUCCESS, cr.getStatus());
        r = cr.getResults()[0];
        System.out.println(r);
        assertEquals(8, r.asScalarLong());
        // */


        // Test null propagation
        cr = client.callProcedure("INSERT_NULL", 99);
        assertEquals(ClientResponse.SUCCESS, cr.getStatus());
        cr = client.callProcedure("INSERT_NULL", 98);
        assertEquals(ClientResponse.SUCCESS, cr.getStatus());
        cr = client.callProcedure("INSERT_NULL", 97);
        assertEquals(ClientResponse.SUCCESS, cr.getStatus());
        cr = client.callProcedure("INSERT_NULL", 96);
        assertEquals(ClientResponse.SUCCESS, cr.getStatus());
        cr = client.callProcedure("INSERT_NULL", 95);
        assertEquals(ClientResponse.SUCCESS, cr.getStatus());

        long resultA;
        long resultB;

        cr = client.callProcedure("@AdHoc", "select count(*) from P1 where NUM > 9");
        assertEquals(ClientResponse.SUCCESS, cr.getStatus());
        r = cr.getResults()[0];
        resultA = r.asScalarLong();

        cr = client.callProcedure("@AdHoc", "select count(*) from P1 where ABS(NUM) > 9");
        assertEquals(ClientResponse.SUCCESS, cr.getStatus());
        r = cr.getResults()[0];
        resultB = r.asScalarLong();
        assertEquals(resultA, resultB);

        cr = client.callProcedure("@AdHoc", "select count(*) from P1 where ABS(0-NUM) > 9");
        assertEquals(ClientResponse.SUCCESS, cr.getStatus());
        r = cr.getResults()[0];
        resultB = r.asScalarLong();
        assertEquals(resultA, resultB);

        cr = client.callProcedure("@AdHoc", "select count(*) from P1 where not NUM > 9");
        assertEquals(ClientResponse.SUCCESS, cr.getStatus());
        r = cr.getResults()[0];
        resultA = r.asScalarLong();

        cr = client.callProcedure("@AdHoc", "select count(*) from P1 where not ABS(0-NUM) > 9");
        assertEquals(ClientResponse.SUCCESS, cr.getStatus());
        r = cr.getResults()[0];
        resultB = r.asScalarLong();
        assertEquals(resultA, resultB);

        cr = client.callProcedure("@AdHoc", "select count(*) from P1 where not ABS(NUM) > 9");
        assertEquals(ClientResponse.SUCCESS, cr.getStatus());
        r = cr.getResults()[0];
        resultB = r.asScalarLong();
        assertEquals(resultA, resultB);

        cr = client.callProcedure("@AdHoc", "select count(*) from P1 where ID = -2 - NUM");
        assertEquals(ClientResponse.SUCCESS, cr.getStatus());
        r = cr.getResults()[0];
        resultA = r.asScalarLong();

        // These cases were originally failed attempts to trigger ENG-3191, but they still seem worth trying.
        cr = client.callProcedure("@AdHoc", "select count(*) from P1 where ABS(ID) = 2 + NUM");
        assertEquals(ClientResponse.SUCCESS, cr.getStatus());
        r = cr.getResults()[0];
        resultB = r.asScalarLong();
        assertEquals(resultA, resultB);

        cr = client.callProcedure("@AdHoc", "select count(*) from P1 where ABS(NUM) = (2 - ID)");
        assertEquals(ClientResponse.SUCCESS, cr.getStatus());
        r = cr.getResults()[0];
        resultB = r.asScalarLong();
        assertEquals(resultA, resultB);

        cr = client.callProcedure("@AdHoc", "select count(*) from P1 where ID < 0");
        assertEquals(ClientResponse.SUCCESS, cr.getStatus());
        r = cr.getResults()[0];
        resultA = r.asScalarLong();

        cr = client.callProcedure("@AdHoc", "select count(*) from P1 where ABS(ID) = (0 - ID)");
        assertEquals(ClientResponse.SUCCESS, cr.getStatus());
        r = cr.getResults()[0];
        resultB = r.asScalarLong();
        assertEquals(resultA, resultB);

        // Here's the ENG-3191 case, all better now.
        cr = client.callProcedure("@AdHoc", "select count(*) from P1 where ID = (0 - ABS(ID))");
        assertEquals(ClientResponse.SUCCESS, cr.getStatus());
        r = cr.getResults()[0];
        resultB = r.asScalarLong();
        assertEquals(resultA, resultB);

        // Here's the ENG-3196 case, all better now
        cr = client.callProcedure("@AdHoc", "SELECT ABS(ID) AS ENG3196 FROM R1 ORDER BY (ID) LIMIT 5;");
        assertEquals(ClientResponse.SUCCESS, cr.getStatus());
        r = cr.getResults()[0];
        System.out.println("DEBUG ENG-3196: " + r);
        long resultCount = r.getRowCount();
        assertEquals(5, resultCount);
        r.advanceRow();
        resultB = r.getLong(0);
        assertEquals(14, resultB);
        r.advanceToRow(4);
        resultB = r.getLong(0);
        assertEquals(10, resultB);

        boolean caught = false;

        caught = false;
        try {
            cr = client.callProcedure("@AdHoc", "select count(*) from P1 where not ABS(DESC) > 9");
            assertTrue(cr.getStatus() != ClientResponse.SUCCESS);
        } catch (ProcCallException e) {
            String msg = e.getMessage();
            assertTrue(msg.indexOf("incompatible data type") != -1);
            caught = true;
        }
        assertTrue(caught);

        caught = false;
        try {
            cr = client.callProcedure("@AdHoc", "select count(*) from P1 where not ABS(DESC) > 'ABC'");
            assertTrue(cr.getStatus() != ClientResponse.SUCCESS);
        } catch (ProcCallException e) {
            String msg = e.getMessage();
            assertTrue(msg.indexOf("incompatible data type") != -1);
            caught = true;
        }
        assertTrue(caught);

        cr = client.callProcedure("@AdHoc", "insert into R1 values (1, null, null, null, null)");

        caught = false;
        try {
            // This should violate the UNIQUE ABS constraint without violating the primary key constraint.
            cr = client.callProcedure("@AdHoc", "insert into R1 values (-1, null, null, null, null)");
        } catch (ProcCallException e) {
            String msg = e.getMessage();
            assertTrue(msg.indexOf("violation of constraint") != -1);
            caught = true;
        }
        // If the insert succeeds on VoltDB, the constraint failed to trigger.
        // If the insert fails on HSQL, the test is invalid -- HSQL should not detect the subtle constraint violation we are trying to trigger.
        assertEquals( ! isHSQL(), caught);
    }

    public void testSubstring() throws Exception
    {
        System.out.println("STARTING testSubstring");
        Client client = getClient();
        initialLoad(client, "P1");

        ClientResponse cr = null;
        VoltTable r = null;

        // test where support
        cr = client.callProcedure("WHERE_SUBSTRING2");
        assertEquals(ClientResponse.SUCCESS, cr.getStatus());
        r = cr.getResults()[0];
        assertEquals(5, r.asScalarLong());

        cr = client.callProcedure("WHERE_SUBSTRING3");
        assertEquals(ClientResponse.SUCCESS, cr.getStatus());
        r = cr.getResults()[0];
        assertEquals(5, r.asScalarLong());

        // Test select support
        cr = client.callProcedure("DISPLAY_SUBSTRING");
        assertEquals(ClientResponse.SUCCESS, cr.getStatus());
        r = cr.getResults()[0];
        r.advanceRow();
        assertEquals("12"+paddedToNonInlineLength, r.getString(0));

        cr = client.callProcedure("DISPLAY_SUBSTRING2");
        assertEquals(ClientResponse.SUCCESS, cr.getStatus());
        r = cr.getResults()[0];
        r.advanceRow();
        assertEquals("12", r.getString(0));

        // Test ORDER BY by support
        cr = client.callProcedure("ORDER_SUBSTRING");
        assertEquals(ClientResponse.SUCCESS, cr.getStatus());
        r = cr.getResults()[0];
        r.advanceRow();
        long value = r.getLong(0);
        assertEquals(5, value);

        // Test GROUP BY by support
        cr = client.callProcedure("AGG_OF_SUBSTRING");
        assertEquals(ClientResponse.SUCCESS, cr.getStatus());
        r = cr.getResults()[0];
        r.advanceRow();
        assertEquals("10"+paddedToNonInlineLength, r.getString(0));

        cr = client.callProcedure("AGG_OF_SUBSTRING2");
        assertEquals(ClientResponse.SUCCESS, cr.getStatus());
        r = cr.getResults()[0];
        r.advanceRow();
        assertEquals("10", r.getString(0));

        // Test null propagation
        cr = client.callProcedure("INSERT_NULL", 99);
        assertEquals(ClientResponse.SUCCESS, cr.getStatus());
        cr = client.callProcedure("INSERT_NULL", 98);
        assertEquals(ClientResponse.SUCCESS, cr.getStatus());
        cr = client.callProcedure("INSERT_NULL", 97);
        assertEquals(ClientResponse.SUCCESS, cr.getStatus());
        cr = client.callProcedure("INSERT_NULL", 96);
        assertEquals(ClientResponse.SUCCESS, cr.getStatus());
        cr = client.callProcedure("INSERT_NULL", 95);
        assertEquals(ClientResponse.SUCCESS, cr.getStatus());

        long resultA;
        long resultB;

        cr = client.callProcedure("@AdHoc", "select count(*) from P1 where DESC >= 'X11'");
        assertEquals(ClientResponse.SUCCESS, cr.getStatus());
        r = cr.getResults()[0];
        resultA = r.asScalarLong();

        cr = client.callProcedure("@AdHoc", "select count(*) from P1 where SUBSTRING (DESC FROM 2) >= '11'");
        assertEquals(ClientResponse.SUCCESS, cr.getStatus());
        r = cr.getResults()[0];
        resultB = r.asScalarLong();
        assertEquals(resultA, resultB);

        cr = client.callProcedure("@AdHoc", "select count(*) from P1 where not DESC >= 'X12'");
        assertEquals(ClientResponse.SUCCESS, cr.getStatus());
        r = cr.getResults()[0];
        resultA = r.asScalarLong();

        cr = client.callProcedure("@AdHoc", "select count(*) from P1 where not SUBSTRING( DESC FROM 2) >= '12'");
        assertEquals(ClientResponse.SUCCESS, cr.getStatus());
        r = cr.getResults()[0];
        resultB = r.asScalarLong();
        assertEquals(resultA, resultB);

        cr = client.callProcedure("@AdHoc", "select count(*) from P1 where DESC >= 'X2'");
        assertEquals(ClientResponse.SUCCESS, cr.getStatus());
        r = cr.getResults()[0];
        resultA = r.asScalarLong();

        cr = client.callProcedure("@AdHoc", "select count(*) from P1 where SUBSTRING(DESC FROM 2 FOR 1) >= '2'");
        assertEquals(ClientResponse.SUCCESS, cr.getStatus());
        r = cr.getResults()[0];
        resultB = r.asScalarLong();
        assertEquals(resultA, resultB);

        cr = client.callProcedure("@AdHoc", "select count(*) from P1 where not SUBSTRING( SUBSTRING (DESC FROM 2) FROM 1 FOR 1) < '2'");
        assertEquals(ClientResponse.SUCCESS, cr.getStatus());
        r = cr.getResults()[0];
        resultB = r.asScalarLong();
        assertEquals(resultA, resultB);

        boolean caught = false;

        caught = false;
        try {
            cr = client.callProcedure("@AdHoc", "select count(*) from P1 where not SUBSTRING( DESC FROM 2) > 9");
            assertTrue(cr.getStatus() != ClientResponse.SUCCESS);
        } catch (ProcCallException e) {
            String msg = e.getMessage();
            assertTrue(msg.indexOf("incompatible data type") != -1);
            caught = true;
        }
        assertTrue(caught);

        caught = false;
        try {
            cr = client.callProcedure("@AdHoc", "select count(*) from P1 where not SUBSTRING (1 FROM 2) > 9");
            assertTrue(cr.getStatus() != ClientResponse.SUCCESS);
        } catch (ProcCallException e) {
            String msg = e.getMessage();
            assertTrue(msg.indexOf("incompatible data type") != -1);
            caught = true;
        }
        assertTrue(caught);

        caught = false;
        try {
            cr = client.callProcedure("@AdHoc", "select count(*) from P1 where not SUBSTRING (1 FROM DESC) > '9'");
            assertTrue(cr.getStatus() != ClientResponse.SUCCESS);
        } catch (ProcCallException e) {
            String msg = e.getMessage();
            assertTrue(msg.indexOf("incompatible data type") != -1);
            caught = true;
        }
        assertTrue(caught);

        caught = false;
        try {
            cr = client.callProcedure("@AdHoc", "select count(*) from P1 where not SUBSTRING (DESC FROM DESC) > 'ABC'");
            assertTrue(cr.getStatus() != ClientResponse.SUCCESS);
        } catch (ProcCallException e) {
            String msg = e.getMessage();
            assertTrue(msg.indexOf("incompatible data type") != -1);
            caught = true;
        }
        assertTrue(caught);

    }

    public void testCurrentTimestamp() throws Exception
    {
        System.out.println("STARTING testCurrentTimestamp");
        /**
         *      "CREATE TABLE R_TIME ( " +
                "ID INTEGER DEFAULT 0 NOT NULL, " +
                "C1 INTEGER DEFAULT 2 NOT NULL, " +
                "T1 TIMESTAMP DEFAULT NULL, " +
                "T2 TIMESTAMP DEFAULT NOW, " +
                "T3 TIMESTAMP DEFAULT CURRENT_TIMESTAMP, " +
                "PRIMARY KEY (ID) ); " +
         */
        Client client = getClient();
        ClientResponse cr = null;
        VoltTable vt = null;
        Date before = null;
        Date after = null;

        // Test Default value with functions.
        before = new Date();
        cr = client.callProcedure("@AdHoc", "Insert into R_TIME (ID) VALUES(1);");
        after = new Date();
        assertEquals(ClientResponse.SUCCESS, cr.getStatus());
        vt = client.callProcedure("@AdHoc", "SELECT C1, T1, T2, T3 FROM R_TIME WHERE ID = 1;").getResults()[0];
        assertTrue(vt.advanceRow());

        assertEquals(2, vt.getLong(0));
        // Test NULL

        assertTrue(after.getTime()*1000 >= vt.getTimestampAsLong(2));
        assertTrue(before.getTime()*1000 <= vt.getTimestampAsLong(2));
        assertEquals(vt.getTimestampAsLong(2), vt.getTimestampAsLong(3));

        before = new Date();
        vt = client.callProcedure("@AdHoc", "SELECT NOW, CURRENT_TIMESTAMP FROM R_TIME;").getResults()[0];
        after = new Date();
        assertTrue(vt.advanceRow());

        assertTrue(after.getTime()*1000 >= vt.getTimestampAsLong(0));
        assertTrue(before.getTime()*1000 <= vt.getTimestampAsLong(0));
        assertEquals(vt.getTimestampAsLong(0), vt.getTimestampAsLong(1));
    }

    public void testTimestampConversions() throws Exception
    {
        Client client = getClient();
        ClientResponse cr = null;
        VoltTable r = null;
        long result;
        int columnIndex = 0;

        // Giving up on hsql testing until timestamp precision behavior can be normalized.
        if ( ! isHSQL()) {
            System.out.println("STARTING test CAST between string and timestamp.");
            /*
            CREATE TABLE R2 (
                    ID INTEGER DEFAULT '0' NOT NULL,
                    DESC VARCHAR(300),
                    NUM INTEGER,
                    RATIO FLOAT,
                    PAST TIMESTAMP DEFAULT NULL,
                    PRIMARY KEY (ID) );
            */
            String strTime;
            // Normal test case 2001-9-9 01:46:40.789000
            cr = client.callProcedure("R2.insert", 1, "2001-09-09 01:46:40.789000", 10, 1.1, new Timestamp(1000000000789L));
            assertEquals(ClientResponse.SUCCESS, cr.getStatus());
            strTime = "2001-10-30 21:46:40.000789";
            cr = client.callProcedure("R2.insert", 2, strTime, 12, 1.1, strTime);
            assertEquals(ClientResponse.SUCCESS, cr.getStatus());
            strTime = "1601-01-01 00:00:00.000789";
            cr = client.callProcedure("R2.insert", 3, strTime, 13, 1.1, strTime);
            assertEquals(ClientResponse.SUCCESS, cr.getStatus());
            strTime = "2013-12-31 23:59:59.999999";
            cr = client.callProcedure("R2.insert", 4, strTime, 14, 1.1, strTime);
            assertEquals(ClientResponse.SUCCESS, cr.getStatus());

            cr = client.callProcedure("VERIFY_TIMESTAMP_STRING_EQ");
            assertEquals(ClientResponse.SUCCESS, cr.getStatus());
            r = cr.getResults()[0];
            if (r.getRowCount() != 0) {
                System.out.println("VERIFY_TIMESTAMP_STRING_EQ failed on " + r.getRowCount() + " rows:");
                System.out.println(r.toString());
                fail("VERIFY_TIMESTAMP_STRING_EQ failed on " + r.getRowCount() + " rows");
            }

            cr = client.callProcedure("VERIFY_STRING_TIMESTAMP_EQ");
            assertEquals(ClientResponse.SUCCESS, cr.getStatus());
            r = cr.getResults()[0];
            if (r.getRowCount() != 0) {
                System.out.println("VERIFY_STRING_TIMESTAMP_EQ failed on " + r.getRowCount() + " rows:");
                System.out.println(r.toString());
                fail("VERIFY_TIMESTAMP_STRING_EQ failed on " + r.getRowCount() + " rows");
            }

            cr = client.callProcedure("DUMP_TIMESTAMP_STRING_PATHS");
            assertEquals(ClientResponse.SUCCESS, cr.getStatus());
            r = cr.getResults()[0];
            System.out.println(r);
        }

        System.out.println("STARTING test Extract");
        /*
        CREATE TABLE P1 (
                ID INTEGER DEFAULT '0' NOT NULL,
                DESC VARCHAR(300),
                NUM INTEGER,
                RATIO FLOAT,
                PAST TIMESTAMP DEFAULT NULL,
                PRIMARY KEY (ID)
                );
        */
        // Test Null timestamp
//        cr = client.callProcedure("P1.insert", 0, "X0", 10, 1.1, null);
//        assertEquals(ClientResponse.SUCCESS, cr.getStatus());
//        cr = client.callProcedure("EXTRACT_TIMESTAMP", 0);
//        assertEquals(ClientResponse.SUCCESS, cr.getStatus());
//        r = cr.getResults()[0];
//        r.advanceRow();
//        for (int i=0; i< 8; i++) {
//            assertNull(r.getLong(i));
//        }
//        assertNull(r.getLong(8));


        // Normal test case 2001-9-9 01:46:40
        cr = client.callProcedure("P1.insert", 1, "X0", 10, 1.1, new Timestamp(1000000000789L));
        assertEquals(ClientResponse.SUCCESS, cr.getStatus());
        cr = client.callProcedure("EXTRACT_TIMESTAMP", 1);
        assertEquals(ClientResponse.SUCCESS, cr.getStatus());
        r = cr.getResults()[0];
        r.advanceRow();
        columnIndex = 0;

        int EXPECTED_YEAR = 2001;
        result = r.getLong(columnIndex++);
        assertEquals(EXPECTED_YEAR, result);

        int EXPECTED_MONTH = 9;
        result = r.getLong(columnIndex++);
        assertEquals(EXPECTED_MONTH, result);

        int EXPECTED_DAY = 9;
        result = r.getLong(columnIndex++);
        assertEquals(EXPECTED_DAY, result);

        int EXPECTED_DOW = 1;
        result = r.getLong(columnIndex++);
        assertEquals(EXPECTED_DOW, result);

        int EXPECTED_DOY = 252;
        result = r.getLong(columnIndex++);
        assertEquals(EXPECTED_DOY, result);

        int EXPECTED_QUARTER = 3;
        result = r.getLong(columnIndex++);
        assertEquals(EXPECTED_QUARTER, result);

        int EXPECTED_HOUR = 1;
        result = r.getLong(columnIndex++);
        assertEquals(EXPECTED_HOUR, result);

        int EXPECTED_MINUTE = 46;
        result = r.getLong(columnIndex++);
        assertEquals(EXPECTED_MINUTE, result);

        BigDecimal EXPECTED_SECONDS = new BigDecimal("40.789000000000");
        BigDecimal decimalResult = r.getDecimalAsBigDecimal(columnIndex++);
        assertEquals(EXPECTED_SECONDS, decimalResult);

        // test timestamp before epoch, Human time (GMT): Thu, 18 Nov 1948 16:32:02 GMT
        // Leap year!
        // http://disc.gsfc.nasa.gov/julian_calendar.shtml
        cr = client.callProcedure("P1.insert", 2, "X0", 10, 1.1, new Timestamp(-666430077123L));
        assertEquals(ClientResponse.SUCCESS, cr.getStatus());
        cr = client.callProcedure("EXTRACT_TIMESTAMP", 2);
        assertEquals(ClientResponse.SUCCESS, cr.getStatus());
        r = cr.getResults()[0];
        r.advanceRow();
        columnIndex = 0;

        EXPECTED_YEAR = 1948;
        result = r.getLong(columnIndex++);
        assertEquals(EXPECTED_YEAR, result);

        EXPECTED_MONTH = 11;
        result = r.getLong(columnIndex++);
        assertEquals(EXPECTED_MONTH, result);

        EXPECTED_DAY = 18;
        result = r.getLong(columnIndex++);
        assertEquals(EXPECTED_DAY, result);

        EXPECTED_DOW = 5;
        result = r.getLong(columnIndex++);
        assertEquals(EXPECTED_DOW, result);

        EXPECTED_DOY = 323;
        result = r.getLong(columnIndex++);
        assertEquals(EXPECTED_DOY, result);

        EXPECTED_QUARTER = 4;
        result = r.getLong(columnIndex++);
        assertEquals(EXPECTED_QUARTER, result);

        EXPECTED_HOUR = 16;
        result = r.getLong(columnIndex++);
        assertEquals(EXPECTED_HOUR, result);

        EXPECTED_MINUTE = 32;
        result = r.getLong(columnIndex++);
        assertEquals(EXPECTED_MINUTE, result);

        EXPECTED_SECONDS = new BigDecimal("2.877000000000");
        decimalResult = r.getDecimalAsBigDecimal(columnIndex++);
        assertEquals(EXPECTED_SECONDS, decimalResult);

        // test timestamp with a very old date, Human time (GMT): Fri, 05 Jul 1658 14:22:27 GMT
        cr = client.callProcedure("P1.insert", 3, "X0", 10, 1.1, new Timestamp(-9829676252456L));
        assertEquals(ClientResponse.SUCCESS, cr.getStatus());
        cr = client.callProcedure("EXTRACT_TIMESTAMP", 3);
        assertEquals(ClientResponse.SUCCESS, cr.getStatus());
        r = cr.getResults()[0];
        r.advanceRow();
        columnIndex = 0;

        EXPECTED_YEAR = 1658;
        result = r.getLong(columnIndex++);
        assertEquals(EXPECTED_YEAR, result);

        EXPECTED_MONTH = 7;
        result = r.getLong(columnIndex++);
        assertEquals(EXPECTED_MONTH, result);

        EXPECTED_DAY = 5;
        result = r.getLong(columnIndex++);
        assertEquals(EXPECTED_DAY, result);

        EXPECTED_DOW = 6;
        result = r.getLong(columnIndex++);
        assertEquals(EXPECTED_DOW, result);

        EXPECTED_DOY = 186;
        result = r.getLong(columnIndex++);
        assertEquals(EXPECTED_DOY, result);

        EXPECTED_QUARTER = 3;
        result = r.getLong(columnIndex++);
        assertEquals(EXPECTED_QUARTER, result);

        EXPECTED_HOUR = 14;
        result = r.getLong(columnIndex++);
        assertEquals(EXPECTED_HOUR, result);

        EXPECTED_MINUTE = 22;
        result = r.getLong(columnIndex++);
        assertEquals(EXPECTED_MINUTE, result);

        EXPECTED_SECONDS = new BigDecimal("27.544000000000");
        decimalResult = r.getDecimalAsBigDecimal(columnIndex++);
        assertEquals(EXPECTED_SECONDS, decimalResult);

        // Move in this testcase of quickfix-extract(), Human time (GMT): Mon, 02 Jul 1956 12:53:37 GMT
        cr = client.callProcedure("P1.insert", 4, "X0", 10, 1.1, new Timestamp(-425991982877L));
        assertEquals(ClientResponse.SUCCESS, cr.getStatus());
        cr = client.callProcedure("EXTRACT_TIMESTAMP", 4);
        assertEquals(ClientResponse.SUCCESS, cr.getStatus());
        r = cr.getResults()[0];
        r.advanceRow();
        columnIndex = 0;
        //System.out.println("Result: " + r);

        EXPECTED_YEAR = 1956;
        result = r.getLong(columnIndex++);
        assertEquals(EXPECTED_YEAR, result);

        EXPECTED_MONTH = 7;
        result = r.getLong(columnIndex++);
        assertEquals(EXPECTED_MONTH, result);

        EXPECTED_DAY = 2;
        result = r.getLong(columnIndex++);
        assertEquals(EXPECTED_DAY, result);

        EXPECTED_DOW = 2;
        result = r.getLong(columnIndex++);
        assertEquals(EXPECTED_DOW, result);

        EXPECTED_DOY = 184;
        result = r.getLong(columnIndex++);
        assertEquals(EXPECTED_DOY, result);

        EXPECTED_QUARTER = 3;
        result = r.getLong(columnIndex++);
        assertEquals(EXPECTED_QUARTER, result);

        EXPECTED_HOUR = 12;
        result = r.getLong(columnIndex++);
        assertEquals(EXPECTED_HOUR, result);

        EXPECTED_MINUTE = 53;
        result = r.getLong(columnIndex++);
        assertEquals(EXPECTED_MINUTE, result);

        EXPECTED_SECONDS = new BigDecimal("37.123000000000");
        decimalResult = r.getDecimalAsBigDecimal(columnIndex++);
        assertEquals(EXPECTED_SECONDS, decimalResult);
    }

    public void testParams() throws NoConnectionsException, IOException, ProcCallException {
        System.out.println("STARTING testParams");
        Client client = getClient();
        ClientResponse cr;
        VoltTable result;

        cr = client.callProcedure("P1.insert", 1, "foo", 1, 1.0, new Timestamp(1000000000000L));
        assertEquals(ClientResponse.SUCCESS, cr.getStatus());

        // next one disabled until ENG-3486
        /*cr = client.callProcedure("PARAM_SUBSTRING", "eeoo");
        assertEquals(ClientResponse.SUCCESS, cr.getStatus());
        result = cr.getResults()[0];
        assertEquals(1, result.getRowCount());
        assertEquals("eoo", result.fetchRow(0).getString(0));*/

        cr = client.callProcedure("PARAM_ABS", -2);
        assertEquals(ClientResponse.SUCCESS, cr.getStatus());
        result = cr.getResults()[0];
        assertEquals(1, result.getRowCount());
        assertEquals(1, result.asScalarLong());
    }

    // NOTE: Avoid trouble by keeping values in order, half-negative, then zero, then half-positive.
    private static final double orderedIds[] = { -125, -25, 0, 25, 125 };
    private static final int ROWCOUNT = orderedIds.length;

    private static final double orderedByStringIds[] = { -125, -25, 0, 125, 25 };
    private static final double orderedByFloatStringIds[] = { -125, -25, 0, 125, 25 };
    private static final double orderedByDecimalStringIds[] = { -25, -125, 0, 25, 125  };

    // NOTE: Be careful about how this array may be indexed by hard-coded column numbers sprinkled through the code
    // -- and especially keep the non-integer columns last.
    // These correspond to the column types of table NUMBER_TYPES, in the order that they are defined and typically selected.
    private static String numTypeNames[] = { "INTEGER", "TINYINT", "SMALLINT", "BIGINT", "FLOAT", "DECIMAL" };
    private static String numFormatNames[] = { "LONG",  "LONG", "LONG", "LONG", "DOUBLE", "DECIMAL" };
    private static final int COLUMNCOUNT = numTypeNames.length;
    private static final int FLOATCOLINDEX = 4;
    private static final int DECIMALCOLINDEX = 5;

    private static final int VALUECOUNT = ROWCOUNT * COLUMNCOUNT;
    private static final double values[] = new double[VALUECOUNT];
    private static final int NONNEGCOUNT = ((ROWCOUNT + 1) / 2) * COLUMNCOUNT;
    private static final double nonnegs[] = new double[NONNEGCOUNT];
    private static final int POSCOUNT = ((ROWCOUNT - 1) / 2) * COLUMNCOUNT;
    private static final double nonnegnonzeros[] = new double[POSCOUNT];
    static
    {
        assert(numTypeNames[FLOATCOLINDEX].equals("FLOAT"));
        assert(numTypeNames[DECIMALCOLINDEX].equals("DECIMAL"));
        int kk = 0;
        int nn = 0;
        int pp = 0;
        for (int jj = 0; jj < ROWCOUNT; ++jj) {
            for (int ii = 0; ii < COLUMNCOUNT; ++ii) {
                double rawValue = orderedIds[jj] * ((ii < FLOATCOLINDEX) ? 1.0 : 0.01);
                values[kk++] = rawValue;
                if (rawValue >= 0.0) {
                    nonnegs[nn++] = rawValue;
                    if (rawValue > 0.0) {
                        nonnegnonzeros[pp++] = rawValue;
                    }
                }
            }
        }
        assert(NONNEGCOUNT == nn);
        assert(POSCOUNT == pp);
    }

    private static void insertNumbers(Client client, double[] rawData, int nRaws) throws Exception
    {
        client.callProcedure("@AdHoc", "delete from NUMBER_TYPES;");
        // Insert non-negative or all input values with and without whole number and fractional parts.
        for (int kk = 0; kk < nRaws; kk += COLUMNCOUNT) {
            client.callProcedure("NUMBER_TYPES.insert", (int)rawData[kk+0], (int)rawData[kk+1], (int)rawData[kk+2], (int)rawData[kk+3], rawData[kk+FLOATCOLINDEX], String.valueOf(rawData[kk+DECIMALCOLINDEX]));
        }
    }

    private static double normalizeZero(double result) { return (result == -0.0) ? 0.0 : result; }

    private static class FunctionTestCase
    {
        public final String m_case;
        public final double m_result;
        public final double m_filter;

        public FunctionTestCase(String proc, double result)
        {
            m_case = proc;
            m_filter = 0.0;
            // Believe it or not, "negative 0" results were causing problems.
            m_result = normalizeZero(result);
        }
        public FunctionTestCase(String proc, double filter, long result)
        {
            m_case = proc;
            m_filter = normalizeZero(filter);
            m_result = result;
        }
    };

    /**
     * @param expectedFormat
     * @param result
     * @param jj
     * @return
     */
    private double getColumnValue(String expectedFormat, VoltTable result, int jj)
    {
        double value;
        if (expectedFormat == null) {
            if (jj < FLOATCOLINDEX) {
                value = result.getLong(jj);
            }
            else if (jj == FLOATCOLINDEX) {
                value = result.getDouble(jj);
            }
            else {
                value = result.getDecimalAsBigDecimal(jj).doubleValue();
            }
        }
        else if (expectedFormat.equals("LONG")) {
            value = result.getLong(jj);
        }
        else if (expectedFormat.equals("DOUBLE")) {
            value = result.getDouble(jj);
        }
        else {
            value = result.getDecimalAsBigDecimal(jj).doubleValue();
        }
        return value;
    }

    /**
     * @param expectedFormat
     * @param client
     * @param proc
     * @param jj
     * @param filter
     * @return
     * @throws IOException
     * @throws NoConnectionsException
     * @throws ProcCallException
     */
    private static ClientResponse callWithParameter(String expectedFormat, Client client, String proc, int jj, double filter)
            throws IOException, NoConnectionsException, ProcCallException
    {
        ClientResponse cr;
        if (expectedFormat == null) {
            if (jj < FLOATCOLINDEX) {
                cr = client.callProcedure(proc, (int)filter);
            }
            else if (jj == FLOATCOLINDEX) {
                cr = client.callProcedure(proc, filter);
            } else {
                cr = client.callProcedure(proc, BigDecimal.valueOf(filter));
            }
        }
        else if (expectedFormat.equals("LONG")) {
            cr = client.callProcedure(proc, (int)filter);
        }
        else if (expectedFormat.equals("DOUBLE")) {
            cr = client.callProcedure(proc, filter);
        }
        else {
            cr = client.callProcedure(proc, BigDecimal.valueOf(filter));
        }
        return cr;
    }

    private FunctionTestCase[] displayFunctionRun(Client client, String fname, int rowCount, String expectedFormat) throws Exception
    {
        ClientResponse cr;
        VoltTable result;

        FunctionTestCase[] resultSet = new FunctionTestCase[numTypeNames.length * rowCount];
        int ii = 0;

        String proc = "DISPLAY_" + fname;
        cr = client.callProcedure(proc);
        result = cr.getResults()[0];
        assertEquals(rowCount, result.getRowCount());
        while (result.advanceRow()) {
            int jj = 0;
            for (String numTypeName : numTypeNames) {
                double value = getColumnValue(expectedFormat, result, jj);
                resultSet[ii++] = new FunctionTestCase(proc + " " + numTypeName, value);
                ++jj;
            }
        }
        return resultSet;
    }

    private FunctionTestCase[] orderFunctionRun(Client client, String fname, int rowCount) throws Exception
    {
        ClientResponse cr;
        VoltTable result;

        FunctionTestCase[] resultSet = new FunctionTestCase[numTypeNames.length * rowCount];
        int ii = 0;

        for (String numTypeName : numTypeNames) {
            String proc = "ORDER_" + fname + "_" + numTypeName;
            cr = client.callProcedure(proc);
            result = cr.getResults()[0];
            assertEquals(rowCount, result.getRowCount());
            int jj = 0;
            while (result.advanceRow()) {
                try {
                    resultSet[ii] = new FunctionTestCase(proc + " ROW " + jj, result.getLong(0));
                    ii++;
                } catch (IllegalArgumentException iae) {
                    // HSQL has been known to claim that the INTEGERNUM column is being returned as a float -- WTF!
                    resultSet[ii] = new FunctionTestCase(proc + " ROW " + jj, result.getDouble(0));
                    ii++;
                }
                // Extraneous columns beyond the first are provided for debug purposes only
                for (int kk = 1; kk < result.getColumnCount(); ++kk) {
                    if (result.getColumnType(kk) == VoltType.FLOAT) {
                        System.out.println("DEBUG " + proc + " Extra column #" + kk + " = " + result.getDouble(kk));
                    }
                    else if (result.getColumnType(kk) == VoltType.DECIMAL) {
                        System.out.println("DEBUG " + proc + " Extra column #" + kk + " = " + result.getDecimalAsBigDecimal(kk));
                    }
                    else if (result.getColumnType(kk) == VoltType.STRING) {
                        System.out.println("DEBUG " + proc + " Extra column #" + kk + " = " + result.getString(kk));
                    }
                    else {
                        System.out.println("DEBUG " + proc + " Extra column #" + kk + " = " + result.getLong(kk));
                    }
                }
                ++jj;
            }
        }
        return resultSet;
    }

    private FunctionTestCase[] whereFunctionRun(Client client, String fname, Set<Double> filters, String expectedFormat) throws Exception
    {
        ClientResponse cr;
        VoltTable result;

        FunctionTestCase[] resultSet = new FunctionTestCase[numTypeNames.length * filters.size()];
        int kk = 0;
        int jj = 0;
        for (String numTypeName : numTypeNames) {
            for (double filter : filters) {
                String proc = "WHERE_" + fname + "_" + numTypeName;
                cr = callWithParameter(expectedFormat, client, proc, jj, filter);
                result = cr.getResults()[0];
                int rowCount = result.getRowCount();
                assertEquals(rowCount, 1);
                resultSet[kk++] = new FunctionTestCase(proc, filter, result.asScalarLong());
            }
            ++jj;
        }
        return resultSet;
    }

    private static int complaintCount = 1;
    private static void complain(String complaint)
    {
        System.out.println("Complaint #" + complaintCount + ": " + complaint);
        ++complaintCount; // NICE PLACE FOR A BREAKPOINT.
    }

    static String formatForFuzziness = "%14e";
    private void functionTest(String fname, double rawData[], double[] resultValues, Set<Double> filters,
                              boolean monotonic, boolean ascending, String expectedFormat) throws Exception
    {
        System.out.println("STARTING test of " + fname);

        Client client = getClient();
        insertNumbers(client, rawData, resultValues.length);

        FunctionTestCase[] results;

        results = displayFunctionRun(client, fname, resultValues.length / COLUMNCOUNT, expectedFormat);

        assertEquals(results.length, resultValues.length);

        Map<String, Integer> valueBag = new HashMap<String, Integer>();
        int kk = 0;
        for (FunctionTestCase result : results) {
            double expected = resultValues[kk++];
            if (expected != result.m_result) {
                // Compromise: accuracy errors get complaints but not asserts.
                complain("Failed " + result.m_case + " expected " + expected + " got " + result.m_result);
            }
            // Use precision-limited string formatting to forgive accuracy errors between the C++ and java floating point function implementations.
            String asExpected = String.format(formatForFuzziness, expected);
            String asResulted = String.format(formatForFuzziness, result.m_result);
            assertEquals(asExpected, asResulted);
            // count occurrences of expected values in anticipation of the WHERE_ tests.
            Integer count = valueBag.get(asExpected);
            if (count == null) {
                count = 0;
            }
            valueBag.put(asExpected, count + 1);
            //*VERBOSIFY TO DEBUG:*/ System.out.println("UPDATING " + result.m_case + " found count of " + asExpected + " to " + (count+1) );
        }

        if (monotonic) {
            // Validate that sorting on the function value does not alter the ordering of its input values.
            results = orderFunctionRun(client, fname, resultValues.length/COLUMNCOUNT);

            // The total number of ordered INTEGERNUM values returned should be the same as the number of stored values.
            assertEquals(results.length, resultValues.length);
            // If not using ALL values of orderedIds for this run, skip early (negative) values to only match later ones.
            int skippedIds = ROWCOUNT - resultValues.length / COLUMNCOUNT;
            if (ascending) {
                kk = skippedIds;
            } else {
                kk = ROWCOUNT-1;
            }
            for (FunctionTestCase result : results) {
                int idIndex;
                if (ascending) {
                    idIndex = kk++;
                    // skip early id values again at the end of each order by query result.
                    if (kk == ROWCOUNT) {
                        kk = skippedIds;
                    }
                } else {
                    idIndex = kk--;
                    if (kk == skippedIds-1) {
                        kk = ROWCOUNT-1;
                    }
                }
                double expected = orderedIds[idIndex];
                if (expected != result.m_result) {
                    complain("Failed " + result.m_case + " expected " + expected + " got " + result.m_result);
                }
                assertEquals(expected, result.m_result);
            }
        }

        results = whereFunctionRun(client, fname, filters, expectedFormat);

        assertEquals(results.length, COLUMNCOUNT*filters.size());
        // If filters represents all the values in resultValues,
        // the filtered counts should total to resultValues.length.
        int coveringCount = resultValues.length;
        //*VERBOSIFY TO DEBUG:*/ System.out.println("EXPECTING total count" + coveringCount);
        for (FunctionTestCase result : results) {
            if (result.m_result == 0.0) {
                // complain("NONMATCHING filter " + result.m_case + " " + result.m_filter);
                continue;
            }
            Integer count = valueBag.get(String.format(formatForFuzziness, result.m_filter));
            if (count == null) {
                complain("Function " + fname + " got unexpected result " + result.m_filter + ".");
            }
            assertNotNull(count);
            //*VERBOSIFY TO DEBUG:*/ System.out.println("REDUCING " + result.m_case + " unfound " + result.m_filter + " count " + count + " by " + result.m_result );
            if (count < result.m_result) {
                complain(result.m_case + " value " + result.m_filter + " not expected or previously depleted from " + valueBag + ".");
            }
            assertTrue(count >= result.m_result);
            valueBag.put(String.format(formatForFuzziness, result.m_filter), count-(int)result.m_result);
            coveringCount -= (int)result.m_result;
            //*VERBOSIFY TO DEBUG:*/ System.out.println("DROPPING TOTAL TO " + coveringCount);
        }
        for (Entry<String, Integer> entry : valueBag.entrySet()) {
            int count = entry.getValue();
            if (count != 0) {
                complain("Function " + fname + " expected result " + entry.getKey() + " lacks " + count + " matches.");
            }
            assertEquals(0, count);
        }
        assertEquals(0, coveringCount);

        System.out.println("ENDING test of " + fname);
    }

    public void testManyNumericFunctions() throws Exception
    {
        subtestFromVarCharCasts();
        subtestToVarCharCasts();
        subtestNumericCasts();
        subtestCeiling();
        subtestExp();
        subtestFloor();
        subtestPowerx7();
        subtestPowerx07();
        subtestPower7x();
        subtestPower07x();
        subtestSqrt();
    }

    public void subtestCeiling() throws Exception
    {
        String fname = "CEILING";
        final double[] resultValues = new double[values.length];
        final Set<Double> filters = new HashSet<Double>();
        for (int kk = 0; kk < resultValues.length; ++kk) {
            // Believe it or not, "negative 0" results were causing problems.
            resultValues[kk] = normalizeZero(Math.ceil(values[kk]));
            filters.add(resultValues[kk]);
        }
        final boolean monotonic = true;
        final boolean ascending = true;
        final String expectedFormat = null; // column/parameter values are variously typed.
        functionTest(fname, values, resultValues, filters, monotonic, ascending, expectedFormat);
    }

    public void subtestExp() throws Exception
    {
        String fname = "EXP";
        final double[] resultValues = new double[values.length];
        final Set<Double> filters = new HashSet<Double>();
        for (int kk = 0; kk < resultValues.length; ++kk) {
            resultValues[kk] = Math.exp(values[kk]);
            filters.add(resultValues[kk]);
        }
        final boolean monotonic = true;
        final boolean ascending = true;
        final String expectedFormat = "DOUBLE";
        functionTest(fname, values, resultValues, filters, monotonic, ascending, expectedFormat);
    }

    public void subtestFloor() throws Exception
    {
        String fname = "FLOOR";
        final double[] resultValues = new double[values.length];
        final Set<Double> filters = new HashSet<Double>();
        for (int kk = 0; kk < resultValues.length; ++kk) {
            resultValues[kk] = Math.floor(values[kk]);
            filters.add(resultValues[kk]);
        }
        final boolean monotonic = true;
        final boolean ascending = true;
        final String expectedFormat = null;
        functionTest(fname, values, resultValues, filters, monotonic, ascending, expectedFormat);

    }

    public void subtestPowerx7() throws Exception
    {
        final String fname = "POWERX7";
        final double[] resultValues = new double[values.length];
        final Set<Double> filters = new HashSet<Double>();
        for (int kk = 0; kk < resultValues.length; ++kk) {
            resultValues[kk] = Math.pow(values[kk], 7.0);
            filters.add(resultValues[kk]);
        }
        final boolean monotonic = true;
        final boolean ascending = true;
        final String expectedFormat = "DOUBLE";
        functionTest(fname, values, resultValues, filters, monotonic, ascending, expectedFormat);
    }

    public void subtestPowerx07() throws Exception
    {
        final String fname = "POWERX07";
        final double[] resultValues = new double[nonnegnonzeros.length];
        final Set<Double> filters = new HashSet<Double>();
        for (int kk = 0; kk < resultValues.length; ++kk) {
            resultValues[kk] = Math.pow(nonnegnonzeros[kk], 0.7);
            filters.add(resultValues[kk]);
        }
        final boolean monotonic = true;
        final boolean ascending = true;
        final String expectedFormat = "DOUBLE";
        functionTest(fname, nonnegnonzeros, resultValues, filters, monotonic, ascending, expectedFormat);
    }

    public void subtestPower7x() throws Exception
    {
        final String fname = "POWER7X";
        final double[] resultValues = new double[values.length];
        final Set<Double> filters = new HashSet<Double>();
        for (int kk = 0; kk < resultValues.length; ++kk) {
            resultValues[kk] = Math.pow(7.0, values[kk]);
            filters.add(resultValues[kk]);
        }
        final boolean monotonic = true;
        final boolean ascending = true;
        final String expectedFormat = "DOUBLE";
        functionTest(fname, values, resultValues, filters, monotonic, ascending, expectedFormat);
    }

    public void subtestPower07x() throws Exception
    {
        final String fname = "POWER07X";
        final double[] resultValues = new double[values.length];
        final Set<Double> filters = new HashSet<Double>();
        for (int kk = 0; kk < resultValues.length; ++kk) {
            resultValues[kk] = Math.pow(0.7, values[kk]);
            filters.add(resultValues[kk]);
        }
        final boolean monotonic = true;
        final boolean ascending = false;
        final String expectedFormat = "DOUBLE";
        functionTest(fname, values, resultValues, filters, monotonic, ascending, expectedFormat);
    }

    public void subtestSqrt() throws Exception
    {
        final String fname = "SQRT";
        final double[] resultValues = new double[nonnegs.length];
        final Set<Double> filters = new HashSet<Double>();
        for (int kk = 0; kk < resultValues.length; ++kk) {
            resultValues[kk] = Math.sqrt(nonnegs[kk]);
            filters.add(resultValues[kk]);
        }
        final boolean monotonic = true;
        final boolean ascending = true;
        final String expectedFormat = "DOUBLE";
        functionTest(fname, nonnegs, resultValues, filters, monotonic, ascending, expectedFormat);
    }

    private static class FunctionVarCharTestCase
    {
        public final String m_case;
        public final String m_filter;
        public final long m_result;

        public FunctionVarCharTestCase(String proc, String filter)
        {
            m_case = proc;
            m_filter = filter;
            m_result = 0;
        }
        public FunctionVarCharTestCase(String proc, String filter, long l)
        {
            m_case = proc;
            m_filter = filter;
            m_result = l;
        }
    };

    private FunctionVarCharTestCase[] displayVarCharCastRun(Client client, int rowCount) throws Exception
    {
        ClientResponse cr;
        VoltTable result;

        FunctionVarCharTestCase[] resultSet = new FunctionVarCharTestCase[numTypeNames.length * rowCount];
        int ii = 0;

        String proc = "DISPLAY_VARCHAR";
        cr = client.callProcedure(proc);
        result = cr.getResults()[0];
        assertEquals(rowCount, result.getRowCount());
        while (result.advanceRow()) {
            int jj = 0;
            for (String numTypeName : numTypeNames) {
                String tooSimple = result.getString(jj);
                String value = Double.valueOf(tooSimple).toString();
                //*VERBOSIFY TO DEBUG:*/ System.out.println("DEBUG " + proc + " " + numTypeName + " GOT " + tooSimple + " into " + value);
                resultSet[ii++] = new FunctionVarCharTestCase(proc + " " + numTypeName, value);
                ++jj;
            }
        }
        return resultSet;
    }

    private FunctionVarCharTestCase[] whereVarCharCastRun(Client client, Set<String> filters) throws Exception
    {
        ClientResponse cr;
        VoltTable result;

        FunctionVarCharTestCase[] resultSet = new FunctionVarCharTestCase[numTypeNames.length * filters.size()];
        int kk = 0;
        int jj = 0;
        for (String numTypeName : numTypeNames) {
            for (String filter : filters) {
                String proc = "WHERE_VARCHAR_CAST_" + numTypeName;
                String param = filter;
                String[] decimalParts = filter.split("\\.");
                if (jj < FLOATCOLINDEX) {
                    // Truncate an integer decimal before the decimal point to match an integer column.
                    if (decimalParts.length < 2 || decimalParts[1].equals("0")) {
                        param = decimalParts[0];
                    }
                    // Else fall through to pass a fractional decimal as it is
                    // to purposely force a mismatch with an integer column.
                }
                else if (jj > FLOATCOLINDEX) {
                    // Pad the decimal string.
                    if (decimalParts.length < 2 || decimalParts[1].equals("0")) {
                        param = decimalParts[0] + ".000000000000";
                    }
                    else {
                        param = decimalParts[0] + "." + (decimalParts[1] + "000000000000").substring(0,12);
                    }
                }
                // Handle float-to-string cast formatting
                // TODO: this code may not be right for multiples of 10 or decimals of magnitude < .1
                // which we don't happen to be using currently to drive this numeric test framework.
                else {
                    if (decimalParts.length < 2 || decimalParts[1].equals("0")) {
                        if (decimalParts[0].equals("0")) {
                            param = "0E0";
                        }
                        else {
                            int signedDigitWidth = (decimalParts[0].charAt(0) == '-') ? 2 : 1;
                            param = decimalParts[0].substring(0, signedDigitWidth) +
                                    "." + decimalParts[0].substring(signedDigitWidth) +
                                    "E" + (decimalParts[0].length() - signedDigitWidth);
                        }
                    }
                    else {
                        if (decimalParts[0].equals("0")) {
                            param = decimalParts[1].substring(0, 1) +
                                    "." + decimalParts[1].substring(1) + "E-1";
                        }
                        else if (decimalParts[0].equals("-0") ) {
                            param = "-" + decimalParts[1].substring(0, 1) +
                                    "." + decimalParts[1].substring(1) + "E-1";
                        }
                        else {
                            int signedDigitWidth = (decimalParts[0].charAt(0) == '-') ? 2 : 1;
                            param = decimalParts[0].substring(0, signedDigitWidth) +
                                    "." + decimalParts[0].substring(signedDigitWidth) + decimalParts[1] +
                                    "E" + (decimalParts[0].length() - signedDigitWidth);
                        }
                    }
                }
                cr = client.callProcedure(proc, param);
                result = cr.getResults()[0];
                int rowCount = result.getRowCount();
                assertEquals(rowCount, 1);
                long tupleCount = result.asScalarLong();
                //*VERBOSIFY TO DEBUG:*/ System.out.println("DEBUG " + proc + " " + numTypeName + " GOT count " + tupleCount);
                resultSet[kk++] = new FunctionVarCharTestCase(proc, filter, tupleCount);
            }
            ++jj;
        }
        return resultSet;
    }

    public void subtestNumericCasts() throws Exception
    {
        System.out.println("STARTING test of numeric CAST");
        final double[] rawData = values;
        final double[] resultIntValues = new double[values.length];
        final Set<Double> intFilters = new HashSet<Double>();
        final Set<Double> rawFilters = new HashSet<Double>();
        for (int kk = 0; kk < resultIntValues.length; ++kk) {
            resultIntValues[kk] = (int)values[kk];
            intFilters.add(resultIntValues[kk]);
            rawFilters.add(values[kk]);
        }

        Client client = getClient();
        insertNumbers(client, rawData, rawData.length);

        FunctionTestCase[] results;
        double[] resultValues;
        Set<Double> filters;

        for (int jj = 0; jj < numTypeNames.length ; ++jj) {
            if (numFormatNames[jj].equals("DECIMAL") || numFormatNames[jj].equals("DOUBLE")) {
                results = displayFunctionRun(client, numTypeNames[jj], values.length / COLUMNCOUNT, numFormatNames[jj]);
                resultValues = rawData;
                filters = rawFilters;
            }
            else {
                results = displayFunctionRun(client, numTypeNames[jj], values.length / COLUMNCOUNT, numFormatNames[jj]);
                resultValues = resultIntValues;
                filters = intFilters;
            }
            assertEquals(results.length, values.length);

            Map<String, Integer> valueBag = new HashMap<String, Integer>();
            int kk = 0;
            for (FunctionTestCase result : results) {
                double expected = resultValues[kk++];
                if (expected != result.m_result) {
                    // Compromise: accuracy errors get complaints but not asserts.
                    complain("Failed " + result.m_case + " expected " + expected + " got " + result.m_result);
                }
                // Use precision-limited string formatting to forgive accuracy errors between the C++ and java floating point function implementations.
                String asExpected = String.format(formatForFuzziness, expected);
                String asResulted = String.format(formatForFuzziness, result.m_result);
                assertEquals(asExpected, asResulted);
                // count occurrences of expected values in anticipation of the WHERE_ tests.
                Integer count = valueBag.get(asExpected);
                if (count == null) {
                    count = 0;
                }
                valueBag.put(asExpected, count + 1);
                //*VERBOSIFY TO DEBUG:*/ System.out.println("UPDATING " + result.m_case + " found count of " + asExpected + " to " + (count+1) );
            }

            // Validate that sorting on the function value does not alter the ordering of its input values.
            results = orderFunctionRun(client, numTypeNames[jj]  + "_CAST", resultValues.length/COLUMNCOUNT);

            // The total number of ordered INTEGERNUM values returned should be the same as the number of stored values.
            assertEquals(results.length, resultValues.length);
            kk = 0;
            for (FunctionTestCase result : results) {
                int idIndex = kk++;
                if (kk == ROWCOUNT) {
                    kk = 0;
                }
                double expected = orderedIds[idIndex];
                if (expected != result.m_result) {
                    complain("Failed " + result.m_case + " expected " + expected + " got " + result.m_result);
                }
                assertEquals(expected, result.m_result);
            }

            results = whereFunctionRun(client, numTypeNames[jj] + "_CAST", filters, numFormatNames[jj]);

            assertEquals(results.length, COLUMNCOUNT*filters.size());
            // If filters represents all the values in resultValues,
            // the filtered counts should total to resultValues.length.
            int coveringCount = resultValues.length;
            //*VERBOSIFY TO DEBUG:*/ System.out.println("EXPECTING total count" + coveringCount);
            for (FunctionTestCase result : results) {
                if (result.m_result == 0.0) {
                    // complain("NONMATCHING filter " + result.m_case + " " + result.m_filter);
                    continue;
                }
                Integer count = valueBag.get(String.format(formatForFuzziness, result.m_filter));
                if (count == null) {
                    complain("CAST got unexpected result " + result.m_filter + ".");
                }
                assertNotNull(count);
                //*VERBOSIFY TO DEBUG:*/ System.out.println("REDUCING " + result.m_case + " unfound " + result.m_filter + " count " + count + " by " + result.m_result );
                if (count < result.m_result) {
                    complain(result.m_case + " value " + result.m_filter + " not expected or previously depleted from " + valueBag + ".");
                }
                assertTrue(count >= result.m_result);
                valueBag.put(String.format(formatForFuzziness, result.m_filter), count-(int)result.m_result);
                coveringCount -= (int)result.m_result;
                //*VERBOSIFY TO DEBUG:*/ System.out.println("DROPPING TOTAL TO " + coveringCount);
            }
            for (Entry<String, Integer> entry : valueBag.entrySet()) {
                int count = entry.getValue();
                if (count != 0) {
                    complain("CAST expected result " + entry.getKey() + " lacks " + count + " matches.");
                }
                assertEquals(0, count);
            }
            assertEquals(0, coveringCount);
        }


        System.out.println("ENDING test of numeric CAST");
    }

    private static void insertNumbersViaVarChar(Client client, double[] rawData, int nRaws) throws Exception
    {
        client.callProcedure("@AdHoc", "delete from NUMBER_TYPES;");
        // Insert inputs via string values to test casts from VARCHAR
        for (int kk = 0; kk < nRaws; kk += COLUMNCOUNT) {
            client.callProcedure("@AdHoc",
                                 "INSERT INTO NUMBER_TYPES VALUES (" +
                                 "CAST('" + (int)rawData[kk+0] + "' AS " + numTypeNames[0] + "),  " +
                                 "CAST('" + (int)rawData[kk+1] + "' AS " + numTypeNames[1] + "),  " +
                                 "CAST('" + (int)rawData[kk+2] + "' AS " + numTypeNames[2] + "),  " +
                                 "CAST('" + (int)rawData[kk+3] + "' AS " + numTypeNames[3] + "),  " +
                                 "CAST('" + rawData[kk+FLOATCOLINDEX]   + "' AS FLOAT         ),  " +
                                 "CAST('" + rawData[kk+DECIMALCOLINDEX] + "' AS DECIMAL       ) );");
        }
    }

    private void subtestFromVarCharCasts() throws Exception
    {
        System.out.println("STARTING test of FROM VARCHAR CAST");
        Client client = getClient();
        insertNumbersViaVarChar(client, values, values.length);
        System.out.println("VALIDATING result of 'FROM VARCHAR' CAST via results of 'TO VARCHAR' CASTS");
        subtestVarCharCasts(client);
        System.out.println("ENDING test of FROM VARCHAR CAST");
    }

    private void subtestToVarCharCasts() throws Exception
    {
        System.out.println("STARTING test of TO VARCHAR CAST");
        Client client = getClient();
        insertNumbers(client, values, values.length);
        subtestVarCharCasts(client);
        System.out.println("ENDING test of TO VARCHAR CAST");
    }

    private void subtestVarCharCasts(Client client) throws Exception
    {
        final String[] resultValues = new String[values.length];
        final Set<String> filters = new HashSet<String>();
        for (int kk = 0; kk < resultValues.length; ++kk) {
            resultValues[kk] = "" + values[kk];
            filters.add(resultValues[kk]);
        }

        FunctionVarCharTestCase[] results;

        results = displayVarCharCastRun(client, values.length / COLUMNCOUNT);
        assertEquals(results.length, values.length);

        Map<String, Integer> valueBag = new HashMap<String, Integer>();
        int kk = 0;
        for (FunctionVarCharTestCase result : results) {
            String expected = resultValues[kk++];
            if (! expected.equals(result.m_filter)) {
                // Compromise: accuracy errors get complaints but not asserts.
                complain("Failed " + result.m_case + " expected " + expected + " got " + result.m_filter);
            }
            assertEquals(expected, result.m_filter);
            // count occurrences of expected values in anticipation of the WHERE_ tests.
            Integer count = valueBag.get(expected);
            if (count == null) {
                count = 0;
            }
            valueBag.put(expected, count + 1);
            //*VERBOSIFY TO DEBUG:*/ System.out.println("UPDATING " + result.m_case + " found count of " + expected + " to " + (count+1) );
        }

        results = whereVarCharCastRun(client, filters);

        assertEquals(results.length, COLUMNCOUNT*filters.size());
        // If filters represents all the values in resultValues,
        // the filtered counts should total to resultValues.length.
        int coveringCount = resultValues.length;
        //*VERBOSIFY TO DEBUG:*/ System.out.println("EXPECTING total count" + coveringCount);
        for (FunctionVarCharTestCase result : results) {
            Integer count = valueBag.get(result.m_filter);
            if (count == null) {
                complain("CAST got unexpected result " + result.m_filter + ".");
            }
            assertNotNull(count);
            //*VERBOSIFY TO DEBUG:*/ System.out.println("VARCHAR REDUCING " + result.m_case + " unfound " + result.m_filter + " count " + count + " by " + result.m_result );
            if (count < result.m_result) {
                complain(result.m_case + " value " + result.m_filter + " not expected or previously depleted from " + valueBag + ".");
            }
            assertTrue(count >= result.m_result);
            valueBag.put(result.m_filter, count-(int)result.m_result);
            coveringCount -= (int)result.m_result;
            //*VERBOSIFY TO DEBUG:*/ System.out.println("DROPPING TOTAL TO " + coveringCount);
        }
        for (Entry<String, Integer> entry : valueBag.entrySet()) {
            int count = entry.getValue();
            if (count != 0) {
                complain("VARCHAR CAST expected result " + entry.getKey() + " lacks " + count + " matches.");
            }
            assertEquals(0, count); // Ideally FLOAT behaves in some reasonable standard way.
        }
        assertEquals(0, coveringCount); // Ideally FLOAT behaves in some reasonable standard way.
        //assertTrue(0 == coveringCount /*I WISH*/ || 5 == coveringCount /* former near miss */ );


        // Validate how sorting on the string value alters the ordering of its input values.
        FunctionTestCase[] orderedResults = orderFunctionRun(client, "VARCHAR_CAST", values.length/COLUMNCOUNT);

        // The total number of ordered INTEGERNUM values returned should be the same as the number of stored values.
        assertEquals(values.length, orderedResults.length);
        kk = 0;
        int jj = 0;
        for (FunctionTestCase result : orderedResults) {
            int idIndex = kk++;
            if (kk == ROWCOUNT) {
                kk = 0;
            }
            double[] expecteds = (jj/ROWCOUNT < FLOATCOLINDEX) ? orderedByStringIds :
                (jj/ROWCOUNT > FLOATCOLINDEX) ? orderedByDecimalStringIds : orderedByFloatStringIds;
            if (expecteds[idIndex] != result.m_result) {
                complain("Failed " + result.m_case + " expected " + expecteds[idIndex] + " got " + result.m_result);
            }
            assertEquals(expecteds[idIndex], result.m_result);
            ++jj;
        }
    }

    public void testLeftAndRight() throws NoConnectionsException, IOException, ProcCallException {
        System.out.println("STARTING Left and Right");
        Client client = getClient();
        ClientResponse cr;
        VoltTable result;

        cr = client.callProcedure("P1.insert", 1, "贾鑫Vo", 1, 1.0, new Timestamp(1000000000000L));
        assertEquals(ClientResponse.SUCCESS, cr.getStatus());

        // test LEFT function
        cr = client.callProcedure("LEFT", 0, 1);
        assertEquals(ClientResponse.SUCCESS, cr.getStatus());
        result = cr.getResults()[0];
        assertEquals(1, result.getRowCount());
        assertTrue(result.advanceRow());
        assertEquals("", result.getString(1));

        cr = client.callProcedure("LEFT", 1, 1);
        assertEquals(ClientResponse.SUCCESS, cr.getStatus());
        result = cr.getResults()[0];
        assertEquals(1, result.getRowCount());
        assertTrue(result.advanceRow());
        assertEquals("贾", result.getString(1));

        cr = client.callProcedure("LEFT", 2, 1);
        assertEquals(ClientResponse.SUCCESS, cr.getStatus());
        result = cr.getResults()[0];
        assertEquals(1, result.getRowCount());
        assertTrue(result.advanceRow());
        assertEquals("贾鑫", result.getString(1));

        cr = client.callProcedure("LEFT", 3, 1);
        assertEquals(ClientResponse.SUCCESS, cr.getStatus());
        result = cr.getResults()[0];
        assertEquals(1, result.getRowCount());
        assertTrue(result.advanceRow());
        assertEquals("贾鑫V", result.getString(1));

        cr = client.callProcedure("LEFT", 4, 1);
        assertEquals(ClientResponse.SUCCESS, cr.getStatus());
        result = cr.getResults()[0];
        assertEquals(1, result.getRowCount());
        assertTrue(result.advanceRow());
        assertEquals("贾鑫Vo", result.getString(1));

        cr = client.callProcedure("LEFT", 5, 1);
        assertEquals(ClientResponse.SUCCESS, cr.getStatus());
        result = cr.getResults()[0];
        assertEquals(1, result.getRowCount());
        assertTrue(result.advanceRow());
        assertEquals("贾鑫Vo", result.getString(1));

        // invalid case
        Exception ex = null;
        try {
            cr = client.callProcedure("LEFT", -1, 1);
        } catch (Exception e) {
            assertTrue(e instanceof ProcCallException);
            ex = e;
        } finally {
            assertNotNull(ex);
        }

        // test RIGHT function
        cr = client.callProcedure("RIGHT", 0, 1);
        assertEquals(ClientResponse.SUCCESS, cr.getStatus());
        result = cr.getResults()[0];
        assertEquals(1, result.getRowCount());
        assertTrue(result.advanceRow());
        assertEquals("", result.getString(1));

        cr = client.callProcedure("RIGHT", 1, 1);
        assertEquals(ClientResponse.SUCCESS, cr.getStatus());
        result = cr.getResults()[0];
        assertEquals(1, result.getRowCount());
        assertTrue(result.advanceRow());
        assertEquals("o", result.getString(1));

        cr = client.callProcedure("RIGHT", 2, 1);
        assertEquals(ClientResponse.SUCCESS, cr.getStatus());
        result = cr.getResults()[0];
        assertEquals(1, result.getRowCount());
        assertTrue(result.advanceRow());
        assertEquals("Vo", result.getString(1));

        cr = client.callProcedure("RIGHT", 3, 1);
        assertEquals(ClientResponse.SUCCESS, cr.getStatus());
        result = cr.getResults()[0];
        assertEquals(1, result.getRowCount());
        assertTrue(result.advanceRow());
        assertEquals("鑫Vo", result.getString(1));

        cr = client.callProcedure("RIGHT", 4, 1);
        assertEquals(ClientResponse.SUCCESS, cr.getStatus());
        result = cr.getResults()[0];
        assertEquals(1, result.getRowCount());
        assertTrue(result.advanceRow());
        assertEquals("贾鑫Vo", result.getString(1));

        cr = client.callProcedure("RIGHT", 5, 1);
        assertEquals(ClientResponse.SUCCESS, cr.getStatus());
        result = cr.getResults()[0];
        assertEquals(1, result.getRowCount());
        assertTrue(result.advanceRow());
        assertEquals("贾鑫Vo", result.getString(1));

        ex = null;
        try {
            cr = client.callProcedure("RIGHT", -1, 1);
        } catch (Exception e) {
            assertTrue(e instanceof ProcCallException);
            ex = e;
        } finally {
            assertNotNull(ex);
        }
    }

    public void testSpace() throws NoConnectionsException, IOException, ProcCallException {
        System.out.println("STARTING test Space");
        Client client = getClient();
        ClientResponse cr;
        VoltTable result;

        cr = client.callProcedure("P1.insert", 1, "foo", 1, 1.0, new Timestamp(1000000000000L));
        assertEquals(ClientResponse.SUCCESS, cr.getStatus());

        cr = client.callProcedure("SPACE", 0, 1);
        assertEquals(ClientResponse.SUCCESS, cr.getStatus());
        result = cr.getResults()[0];
        assertEquals(1, result.getRowCount());
        assertTrue(result.advanceRow());
        assertEquals("", result.getString(1));

        cr = client.callProcedure("SPACE", 1, 1);
        assertEquals(ClientResponse.SUCCESS, cr.getStatus());
        result = cr.getResults()[0];
        assertEquals(1, result.getRowCount());
        assertTrue(result.advanceRow());
        assertEquals(" ", result.getString(1));

        cr = client.callProcedure("SPACE", 5, 1);
        assertEquals(ClientResponse.SUCCESS, cr.getStatus());
        result = cr.getResults()[0];
        assertEquals(1, result.getRowCount());
        assertTrue(result.advanceRow());
        assertEquals("     ", result.getString(1));
    }


    public void testLowerUpper() throws NoConnectionsException, IOException, ProcCallException {
        System.out.println("STARTING test Space");
        Client client = getClient();
        ClientResponse cr;
        VoltTable result;

        cr = client.callProcedure("P1.insert", 1, "VoltDB", 1, 1.0, new Timestamp(1000000000000L));
        assertEquals(ClientResponse.SUCCESS, cr.getStatus());

        cr = client.callProcedure("LOWER_UPPER", 1);
        assertEquals(ClientResponse.SUCCESS, cr.getStatus());
        result = cr.getResults()[0];
        assertEquals(1, result.getRowCount());
        assertTrue(result.advanceRow());
        assertEquals("voltdb", result.getString(1));
        assertEquals("VOLTDB", result.getString(2));


        cr = client.callProcedure("P1.insert", 2, "VoltDB贾鑫", 1, 1.0, new Timestamp(1000000000000L));
        assertEquals(ClientResponse.SUCCESS, cr.getStatus());

        cr = client.callProcedure("LOWER_UPPER", 2);
        assertEquals(ClientResponse.SUCCESS, cr.getStatus());
        result = cr.getResults()[0];
        assertEquals(1, result.getRowCount());
        assertTrue(result.advanceRow());
        assertEquals("voltdb贾鑫", result.getString(1));
        assertEquals("VOLTDB贾鑫", result.getString(2));


        cr = client.callProcedure("P1.insert", 3, null, 1, 1.0, new Timestamp(1000000000000L));
        assertEquals(ClientResponse.SUCCESS, cr.getStatus());

        cr = client.callProcedure("LOWER_UPPER", 3);
        assertEquals(ClientResponse.SUCCESS, cr.getStatus());
        result = cr.getResults()[0];
        assertEquals(1, result.getRowCount());
        assertTrue(result.advanceRow());
        assertEquals(null, result.getString(1));
        assertEquals(null, result.getString(2));
    }

    public void testTrim() throws NoConnectionsException, IOException, ProcCallException {
        System.out.println("STARTING test Trim");
        Client client = getClient();
        ClientResponse cr;
        VoltTable result;

        cr = client.callProcedure("P1.insert", 1, "  VoltDB   ", 1, 1.0, new Timestamp(1000000000000L));
        assertEquals(ClientResponse.SUCCESS, cr.getStatus());

        result = client.callProcedure("@AdHoc", "select trim(LEADING null from desc) from P1").getResults()[0];
        assertTrue(result.advanceRow());
        assertEquals(null, result.getString(0));

        cr = client.callProcedure("TRIM_SPACE", 1);
        assertEquals(ClientResponse.SUCCESS, cr.getStatus());
        result = cr.getResults()[0];
        assertEquals(1, result.getRowCount());
        assertTrue(result.advanceRow());
        assertEquals("VoltDB   ", result.getString(1));
        assertEquals("VoltDB   ", result.getString(2));
        assertEquals("  VoltDB",  result.getString(3));
        assertEquals("  VoltDB",  result.getString(4));
        assertEquals("VoltDB",  result.getString(5));
        assertEquals("VoltDB",  result.getString(6));


        cr = client.callProcedure("TRIM_ANY", " ", " ", " ", 1);
        assertEquals(ClientResponse.SUCCESS, cr.getStatus());
        result = cr.getResults()[0];
        assertEquals(1, result.getRowCount());
        assertTrue(result.advanceRow());
        assertEquals("VoltDB   ", result.getString(1));
        assertEquals("  VoltDB",  result.getString(2));
        assertEquals("VoltDB",  result.getString(3));


        // Test TRIM with other character
        cr = client.callProcedure("P1.insert", 2, "vVoltDBBB", 1, 1.0, new Timestamp(1000000000000L));
        assertEquals(ClientResponse.SUCCESS, cr.getStatus());

        cr = client.callProcedure("TRIM_ANY", "v", "B", "B", 2);
        assertEquals(ClientResponse.SUCCESS, cr.getStatus());
        result = cr.getResults()[0];
        assertEquals(1, result.getRowCount());
        assertTrue(result.advanceRow());
        assertEquals("VoltDBBB", result.getString(1));
        assertEquals("vVoltD", result.getString(2));
        assertEquals("vVoltD", result.getString(3));

        // Test null trim character
        cr = client.callProcedure("TRIM_ANY", null, null, null, 2);
        assertEquals(ClientResponse.SUCCESS, cr.getStatus());
        result = cr.getResults()[0];
        assertEquals(1, result.getRowCount());
        assertTrue(result.advanceRow());
        assertEquals(null, result.getString(1));
        assertEquals(null, result.getString(2));
        assertEquals(null, result.getString(3));


        // Test non-ASCII trim_char
        cr = client.callProcedure("P1.insert", 3, "贾vVoltDBBB", 1, 1.0, new Timestamp(1000000000000L));
        assertEquals(ClientResponse.SUCCESS, cr.getStatus());

        cr = client.callProcedure("TRIM_ANY", "贾", "v", "贾", 3);
        assertEquals(ClientResponse.SUCCESS, cr.getStatus());
        result = cr.getResults()[0];
        assertEquals(1, result.getRowCount());
        assertTrue(result.advanceRow());
        assertEquals("vVoltDBBB", result.getString(1));
        assertEquals("贾vVoltDBBB", result.getString(2));
        assertEquals("vVoltDBBB", result.getString(3));

        if (isHSQL()) return;
        // TRIM with multiple characters.
        // Maybe should check the size of input character, which should be 1 character exactly.
        cr = client.callProcedure("P1.insert", 4, "vVoltDBDBDB", 1, 1.0, new Timestamp(1000000000000L));
        assertEquals(ClientResponse.SUCCESS, cr.getStatus());

        try {
            cr = client.callProcedure("TRIM_ANY", "d", "DB", "B", 4);
            fail();
        } catch (Exception ex) {
            assertTrue(ex.getMessage().contains("SQL TRIM exception"));
            assertTrue(ex.getMessage().contains("unsupported multiple TRIM characters."));
        }

    }

    public void testRepeat() throws NoConnectionsException, IOException, ProcCallException {
        System.out.println("STARTING test Repeat");
        Client client = getClient();
        ClientResponse cr;
        VoltTable result;

        cr = client.callProcedure("P1.insert", 1, "foo", 1, 1.0, new Timestamp(1000000000000L));
        assertEquals(ClientResponse.SUCCESS, cr.getStatus());

        cr = client.callProcedure("REPEAT", 0, 1);
        assertEquals(ClientResponse.SUCCESS, cr.getStatus());
        result = cr.getResults()[0];
        assertEquals(1, result.getRowCount());
        assertTrue(result.advanceRow());
        assertEquals("", result.getString(1));

        cr = client.callProcedure("REPEAT", 1, 1);
        assertEquals(ClientResponse.SUCCESS, cr.getStatus());
        result = cr.getResults()[0];
        assertEquals(1, result.getRowCount());
        assertTrue(result.advanceRow());
        assertEquals("foo", result.getString(1));

        cr = client.callProcedure("REPEAT", 3, 1);
        assertEquals(ClientResponse.SUCCESS, cr.getStatus());
        result = cr.getResults()[0];
        assertEquals(1, result.getRowCount());
        assertTrue(result.advanceRow());
        assertEquals("foofoofoo", result.getString(1));
    }

    public void testReplace() throws NoConnectionsException, IOException, ProcCallException {
        System.out.println("STARTING test Replace");
        Client client = getClient();
        ClientResponse cr;
        VoltTable result;

        cr = client.callProcedure("P1.insert", 1, "foo", 1, 1.0, new Timestamp(1000000000000L));
        assertEquals(ClientResponse.SUCCESS, cr.getStatus());

        result = client.callProcedure("REPLACE", "o", "XX", 1).getResults()[0];
<<<<<<< HEAD
        System.out.println(result);
=======
>>>>>>> 4df11cb8
        assertTrue(result.advanceRow());
        assertEquals("fXXXX", result.getString(1));

        result = client.callProcedure("REPLACE", "o", null, 1).getResults()[0];
<<<<<<< HEAD
        System.out.println(result);
=======
>>>>>>> 4df11cb8
        assertTrue(result.advanceRow());
        assertEquals("f", result.getString(1));

        result = client.callProcedure("REPLACE", null, "XX", 1).getResults()[0];
<<<<<<< HEAD
        System.out.println(result);
=======
>>>>>>> 4df11cb8
        assertTrue(result.advanceRow());
        assertEquals("foo", result.getString(1));

        result = client.callProcedure("REPLACE", "fo", "V", 1).getResults()[0];
<<<<<<< HEAD
        System.out.println(result);
=======
>>>>>>> 4df11cb8
        assertTrue(result.advanceRow());
        assertEquals("Vo", result.getString(1));

        // UTF-8 String
        cr = client.callProcedure("P1.insert", 2, "贾鑫@VoltDB", 1, 1.0, new Timestamp(1000000000000L));
        assertEquals(ClientResponse.SUCCESS, cr.getStatus());

        result = client.callProcedure("REPLACE", "鑫", "XX", 2).getResults()[0];
<<<<<<< HEAD
        System.out.println(result);
=======
>>>>>>> 4df11cb8
        assertTrue(result.advanceRow());
        assertEquals("贾XX@VoltDB", result.getString(1));
    }

    public void testOverlay() throws NoConnectionsException, IOException, ProcCallException {
        System.out.println("STARTING test Overlay");
        Client client = getClient();
        ClientResponse cr;
        VoltTable result;

        cr = client.callProcedure("P1.insert", 1, "Xin@VoltDB", 1, 1.0, new Timestamp(1000000000000L));
        assertEquals(ClientResponse.SUCCESS, cr.getStatus());

        result = client.callProcedure("OVERLAY", "Jia", 4, 7, 1).getResults()[0];
<<<<<<< HEAD
        System.out.println(result);
=======
>>>>>>> 4df11cb8
        assertTrue(result.advanceRow());
        assertEquals("XinJia", result.getString(1));

        result = client.callProcedure("OVERLAY", "Jia_", 4, 1, 1).getResults()[0];
<<<<<<< HEAD
        System.out.println(result);
=======
>>>>>>> 4df11cb8
        assertTrue(result.advanceRow());
        assertEquals("XinJia_VoltDB", result.getString(1));

        result = client.callProcedure("OVERLAY", "Jia", 4.2, 7, 1).getResults()[0];
<<<<<<< HEAD
        System.out.println(result);
=======
>>>>>>> 4df11cb8
        assertTrue(result.advanceRow());
        assertEquals("XinJia", result.getString(1));

        result = client.callProcedure("OVERLAY", "Jia", 4.9, 7, 1).getResults()[0];
<<<<<<< HEAD
        System.out.println(result);
=======
>>>>>>> 4df11cb8
        assertTrue(result.advanceRow());
        assertEquals("XinJia", result.getString(1));

        // Test NULL results
        result = client.callProcedure("OVERLAY", null, 4, 7, 1).getResults()[0];
<<<<<<< HEAD
        System.out.println(result);
=======
>>>>>>> 4df11cb8
        assertTrue(result.advanceRow());
        assertEquals(null, result.getString(1));

        result = client.callProcedure("OVERLAY", "Jia", 4, null, 1).getResults()[0];
<<<<<<< HEAD
        System.out.println(result);
=======
>>>>>>> 4df11cb8
        assertTrue(result.advanceRow());
        assertEquals(null, result.getString(1));

        result = client.callProcedure("OVERLAY", "Jia", null, 7, 1).getResults()[0];
<<<<<<< HEAD
        System.out.println(result);
=======
>>>>>>> 4df11cb8
        assertTrue(result.advanceRow());
        assertEquals(null, result.getString(1));

        result = client.callProcedure("OVERLAY_FULL_LENGTH", "Jia", 4, 1).getResults()[0];
<<<<<<< HEAD
        System.out.println(result);
=======
>>>>>>> 4df11cb8
        assertTrue(result.advanceRow());
        assertEquals("XinJialtDB", result.getString(1));

        result = client.callProcedure("OVERLAY_FULL_LENGTH", "J", 4, 1).getResults()[0];
<<<<<<< HEAD
        System.out.println(result);
        assertTrue(result.advanceRow());
        assertEquals("XinJVoltDB", result.getString(1));

        // Test UTF-8 OVERLAY
//        cr = client.callProcedure("P1.insert", 2, "贾鑫@VoltDB", 1, 1.0, new Timestamp(1000000000000L));
//        assertEquals(ClientResponse.SUCCESS, cr.getStatus());
//
//        result = client.callProcedure("OVERLAY", "XinJia", 1, 2, 2).getResults()[0];
//        System.out.println(result);
//        assertTrue(result.advanceRow());
//        assertEquals("XinJia@VoltDB", result.getString(1));

=======
        assertTrue(result.advanceRow());
        assertEquals("XinJVoltDB", result.getString(1));


        // Test UTF-8 OVERLAY
        cr = client.callProcedure("P1.insert", 2, "贾鑫@VoltDB", 1, 1.0, new Timestamp(1000000000000L));
        assertEquals(ClientResponse.SUCCESS, cr.getStatus());

        result = client.callProcedure("OVERLAY", "XinJia", 1, 2, 2).getResults()[0];
        assertTrue(result.advanceRow());
        assertEquals("XinJia@VoltDB", result.getString(1));

        result = client.callProcedure("OVERLAY", "XinJia", 8, 2, 2).getResults()[0];
        assertTrue(result.advanceRow());
        assertEquals("贾鑫@VoltXinJia", result.getString(1));

        result = client.callProcedure("OVERLAY", "XinJia", 1, 9, 2).getResults()[0];
        assertTrue(result.advanceRow());
        assertEquals("XinJia", result.getString(1));

        result = client.callProcedure("OVERLAY", "XinJia", 2, 7, 2).getResults()[0];
        assertTrue(result.advanceRow());
        assertEquals("贾XinJiaB", result.getString(1));

        result = client.callProcedure("OVERLAY", "XinJia", 2, 8, 2).getResults()[0];
        assertTrue(result.advanceRow());
        assertEquals("贾XinJia", result.getString(1));

        result = client.callProcedure("OVERLAY_FULL_LENGTH", "_", 3, 2).getResults()[0];
        assertTrue(result.advanceRow());
        assertEquals("贾鑫_VoltDB", result.getString(1));

        result = client.callProcedure("OVERLAY_FULL_LENGTH", " at ", 2, 2).getResults()[0];
        assertTrue(result.advanceRow());
        assertEquals("贾 at ltDB", result.getString(1));


        result = client.callProcedure("OVERLAY", "XinJia", 9, 1, 2).getResults()[0];
        assertTrue(result.advanceRow());
        assertEquals("贾鑫@VoltDXinJia", result.getString(1));

        result = client.callProcedure("OVERLAY", "石宁", 9, 1, 2).getResults()[0];
        assertTrue(result.advanceRow());
        assertEquals("贾鑫@VoltD石宁", result.getString(1));

        // Hsql has bugs on string(substring) index
        if (!isHSQL()) {
            result = client.callProcedure("OVERLAY", "XinJia", 9, 2, 2).getResults()[0];
            assertTrue(result.advanceRow());
            assertEquals("贾鑫@VoltDXinJia", result.getString(1));

            result = client.callProcedure("OVERLAY", "石宁", 9, 2, 2).getResults()[0];
            assertTrue(result.advanceRow());
            assertEquals("贾鑫@VoltD石宁", result.getString(1));

            result = client.callProcedure("OVERLAY", "XinJia", 10, 2, 2).getResults()[0];
            assertTrue(result.advanceRow());
            assertEquals("贾鑫@VoltDBXinJia", result.getString(1));

            result = client.callProcedure("OVERLAY", "石宁", 10, 2, 2).getResults()[0];
            assertTrue(result.advanceRow());
            assertEquals("贾鑫@VoltDB石宁", result.getString(1));

            // various start argument tests
            // start from 0, not 1, but treat it at least 1
            result = client.callProcedure("OVERLAY", "XinJia", 100, 2, 2).getResults()[0];
            assertTrue(result.advanceRow());
            assertEquals("贾鑫@VoltDBXinJia", result.getString(1));

            // various length argument
            result = client.callProcedure("OVERLAY", "XinJia", 2, 0, 2).getResults()[0];
            assertTrue(result.advanceRow());
            assertEquals("贾XinJia鑫@VoltDB", result.getString(1));

            result = client.callProcedure("OVERLAY", "XinJia", 1, 10, 2).getResults()[0];
            assertTrue(result.advanceRow());
            assertEquals("XinJia", result.getString(1));

            result = client.callProcedure("OVERLAY", "XinJia", 1, 100, 2).getResults()[0];
            assertTrue(result.advanceRow());
            assertEquals("XinJia", result.getString(1));

            result = client.callProcedure("OVERLAY", "XinJia", 2, 100, 2).getResults()[0];
            assertTrue(result.advanceRow());
            assertEquals("贾XinJia", result.getString(1));


            // Negative tests
            try {
                result = client.callProcedure("OVERLAY", "XinJia", -10, 2, 2).getResults()[0];
                fail();
            } catch (Exception ex) {
                assertTrue(ex.getMessage().contains(
                        "data exception -- OVERLAY error, not positive start argument -10"));
            }

            try {
                result = client.callProcedure("OVERLAY", "XinJia", 0, 2, 2).getResults()[0];
                fail();
            } catch (Exception ex) {
                assertTrue(ex.getMessage().contains(
                        "data exception -- OVERLAY error, not positive start argument 0"));
            }

            try {
                result = client.callProcedure("OVERLAY", "XinJia", 1, -1, 2).getResults()[0];
                fail();
            } catch (Exception ex) {
                assertTrue(ex.getMessage().contains(
                        "data exception -- OVERLAY error, negative length argument -1"));
            }
        }
    }

    // Unicode character to UTF8 string character
    public void testChar() throws NoConnectionsException, IOException, ProcCallException {
        System.out.println("STARTING test CHAR");
        Client client = getClient();
        ClientResponse cr;
        VoltTable result;

        // Hsql has wrong answers.
        if (isHSQL()) return;

        cr = client.callProcedure("P1.insert", 1, "Xin@VoltDB", 1, 1.0, new Timestamp(1000000000000L));
        assertEquals(ClientResponse.SUCCESS, cr.getStatus());

        result = client.callProcedure("CHAR", 36158, 1).getResults()[0];
        assertTrue(result.advanceRow());
        assertEquals("贾", result.getString(1));

        result = client.callProcedure("CHAR", 37995, 1).getResults()[0];
        assertTrue(result.advanceRow());
        assertEquals("鑫", result.getString(1));

        String voltDB = "VoltDB";

        for (int i = 0; i < voltDB.length(); i++) {
            char ch = voltDB.charAt(i);
            result = client.callProcedure("CHAR", (int)ch, 1).getResults()[0];
            assertTrue(result.advanceRow());
            assertEquals(String.valueOf(ch), result.getString(1));
        }

        result = client.callProcedure("CHAR", null, 1).getResults()[0];
        assertTrue(result.advanceRow());
        assertEquals(null, result.getString(1));
>>>>>>> 4df11cb8
    }

    public void testConcat() throws NoConnectionsException, IOException, ProcCallException {
        System.out.println("STARTING test Concat and its Operator");
        Client client = getClient();
        ClientResponse cr;
        VoltTable result;

        cr = client.callProcedure("P1.insert", 1, "Xin", 1, 1.0, new Timestamp(1000000000000L));
        assertEquals(ClientResponse.SUCCESS, cr.getStatus());

        cr = client.callProcedure("CONCAT", "", 1);
        assertEquals(ClientResponse.SUCCESS, cr.getStatus());
        result = cr.getResults()[0];
        assertEquals(1, result.getRowCount());
        assertTrue(result.advanceRow());
        assertEquals("Xin", result.getString(1));

        cr = client.callProcedure("CONCAT", "@VoltDB", 1);
        assertEquals(ClientResponse.SUCCESS, cr.getStatus());
        result = cr.getResults()[0];
        assertEquals(1, result.getRowCount());
        assertTrue(result.advanceRow());
        assertEquals("Xin@VoltDB", result.getString(1));

        cr = client.callProcedure("ConcatOpt", "", 1);
        assertEquals(ClientResponse.SUCCESS, cr.getStatus());
        result = cr.getResults()[0];
        assertEquals(1, result.getRowCount());
        assertTrue(result.advanceRow());
        assertEquals("Xin", result.getString(1));

        cr = client.callProcedure("ConcatOpt", "@VoltDB", 1);
        assertEquals(ClientResponse.SUCCESS, cr.getStatus());
        result = cr.getResults()[0];
        assertEquals(1, result.getRowCount());
        assertTrue(result.advanceRow());
        assertEquals("Xin@VoltDB", result.getString(1));
    }


    public void testCaseWhen() throws Exception {
        System.out.println("STARTING test Case When...");
        Client cl = getClient();
        VoltTable vt;
        String sql;

        //                           ID, DESC,   NUM, FLOAT, TIMESTAMP
        cl.callProcedure("R1.insert", 1, "VoltDB", 1, 1.0, new Timestamp(1000000000000L));
        cl.callProcedure("R1.insert", 2, "Memsql",  5, 5.0, new Timestamp(1000000000000L));

        sql = "SELECT ID, CASE WHEN num < 3 THEN 0 ELSE 8 END FROM R1 ORDER BY 1;";
        validateTableOfLongs(cl, sql, new long[][] {{1, 0},{2, 8}});

        sql = "SELECT ID, CASE WHEN num < 3 THEN num/2 ELSE num + 10 END FROM R1 ORDER BY 1;";
        validateTableOfLongs(cl, sql, new long[][] {{1, 0},{2, 15}});

        sql = "SELECT ID, CASE WHEN num > 0 AND num < 5 THEN num * 5 " +
                "WHEN num >=5 THEN num * 10  ELSE num END FROM R1 ORDER BY 1;";
        validateTableOfLongs(cl, sql, new long[][] {{1, 5},{2, 50}});


        // (2) Test case when Types.
        sql = "SELECT ID, CASE WHEN num > 0 AND num < 5 THEN NULL " +
                "WHEN num >=5 THEN num * 10  ELSE num END FROM R1 ORDER BY 1;";
        vt = cl.callProcedure("@AdHoc", sql).getResults()[0];
        assertEquals(VoltType.BIGINT, vt.getColumnType(1));
        if (isHSQL()) {
            validateTableOfLongs(vt, new long[][] {{1, 0},{2, 50}});
        } else {
            validateTableOfLongs(vt, new long[][] {{1, Long.MIN_VALUE},{2, 50}});
        }

        sql = "SELECT ID, CASE WHEN num > 0 AND num < 5 THEN NULL " +
                "WHEN num >=5 THEN NULL  ELSE num END FROM R1 ORDER BY 1;";
        vt = cl.callProcedure("@AdHoc", sql).getResults()[0];
        assertEquals(VoltType.INTEGER, vt.getColumnType(1));
        if (isHSQL()) {
            validateTableOfLongs(vt, new long[][] {{1, 0},{2, 0}});
        } else {
            validateTableOfLongs(vt, new long[][] {{1, Long.MIN_VALUE},{2, Long.MIN_VALUE}});
        }

        // Expected failed type cases:
        try {
            sql = "SELECT ID, CASE WHEN num > 0 AND num < 5 THEN NULL " +
                    "WHEN num >=5 THEN NULL ELSE NULL END FROM R1 ORDER BY 1;";
            vt = cl.callProcedure("@AdHoc", sql).getResults()[0];
            fail();
        } catch (Exception ex) {
            assertNotNull(ex);
            assertTrue(ex.getMessage().contains("data type cast needed for parameter or null literal"));
        }

        try {
            // Use String as the casted type
            sql = "SELECT ID, CASE WHEN num > 0 AND num < 5 THEN NULL " +
                    "WHEN num >=5 THEN NULL ELSE 'NULL' END FROM R1 ORDER BY 1;";
            vt = cl.callProcedure("@AdHoc", sql).getResults()[0];
        } catch (Exception ex) {
            fail();
        }

        try {
            sql = "SELECT ID, CASE WHEN num > 0 AND num < 5 THEN NULL " +
                    "WHEN num >=5 THEN 'I am null'  ELSE num END FROM R1 ORDER BY 1;";
            vt = cl.callProcedure("@AdHoc", sql).getResults()[0];
            fail();
        } catch (Exception ex) {
            assertNotNull(ex);
            assertTrue(ex.getMessage().contains("incompatible data types in combination"));
        }

        // Test string types
        sql = "SELECT ID, CASE WHEN desc > 'Volt' THEN 'Good' ELSE 'Bad' END FROM R1 ORDER BY 1;";
        vt = cl.callProcedure("@AdHoc", sql).getResults()[0];
        assertEquals(2, vt.getRowCount());
        vt.advanceRow();
        assertEquals(vt.getLong(0), 1);
        assertTrue(vt.getString(1).equals("Good"));
        vt.advanceRow();
        assertEquals(vt.getLong(0), 2);
        if (isHSQL()) {
            assertTrue(vt.getString(1).contains("Bad"));
        } else {
            assertTrue(vt.getString(1).equals("Bad"));
        }


        // Test string concatenation
        sql = "SELECT ID, desc || ':' ||  CASE WHEN desc > 'Volt' THEN 'Good' ELSE 'Bad' END FROM R1 ORDER BY 1;";
        vt = cl.callProcedure("@AdHoc", sql).getResults()[0];
        assertEquals(2, vt.getRowCount());
        vt.advanceRow();
        assertEquals(vt.getLong(0), 1);
        assertTrue(vt.getString(1).equals("VoltDB:Good"));
        vt.advanceRow();
        assertEquals(vt.getLong(0), 2);
        if (isHSQL()) {
            assertTrue(vt.getString(1).contains("Memsql:Bad"));
        } else {
            assertTrue(vt.getString(1).equals("Memsql:Bad"));
        }

        cl.callProcedure("R1.insert", 3, "ORACLE",  8, 8.0, new Timestamp(1000000000000L));
        // Test nested case when
        sql = "SELECT ID, CASE WHEN num < 5 THEN num * 5 " +
                "WHEN num < 10 THEN CASE WHEN num > 7 THEN num * 10 ELSE num * 8 END " +
                "END FROM R1 ORDER BY 1;";
        validateTableOfLongs(cl, sql, new long[][] {{1, 5},{2, 40}, {3, 80}});


        // Test case when without ELSE clause
        sql = "SELECT ID, CASE WHEN num > 3 AND num < 5 THEN 4 " +
                "WHEN num >=5 THEN num END FROM R1 ORDER BY 1;";
        vt = cl.callProcedure("@AdHoc", sql).getResults()[0];
        assertEquals(VoltType.INTEGER, vt.getColumnType(1));
        if (isHSQL()) {
            validateTableOfLongs(vt, new long[][] {{1, 0},{2,5}, {3, 8}});
        } else {
            validateTableOfLongs(vt, new long[][] {{1, Long.MIN_VALUE},{2,5}, {3, 8}});
        }

        sql = "SELECT ID, CASE WHEN num > 3 AND num < 5 THEN 4 " +
                "WHEN num >=5 THEN num*10 END FROM R1 ORDER BY 1;";
        vt = cl.callProcedure("@AdHoc", sql).getResults()[0];
        assertEquals(VoltType.BIGINT, vt.getColumnType(1));
        if (isHSQL()) {
            validateTableOfLongs(vt, new long[][] {{1, 0},{2,50}, {3, 80}});
        } else {
            validateTableOfLongs(vt, new long[][] {{1, Long.MIN_VALUE},{2,50}, {3, 80}});
        }

        // Test NULL
        cl.callProcedure("R1.insert", 4, "DB2",  null, null, new Timestamp(1000000000000L));
        sql = "SELECT ID, CASE WHEN num < 3 THEN num/2 ELSE num + 10 END FROM R1 ORDER BY 1;";
        vt = cl.callProcedure("@AdHoc", sql).getResults()[0];
        assertEquals(VoltType.INTEGER, vt.getColumnType(1));
        if (isHSQL()) {
            validateTableOfLongs(vt, new long[][] {{1, 0},{2, 15}, {3, 18}, {4, 0}});
        } else {
            validateTableOfLongs(vt, new long[][] {{1, 0},{2, 15}, {3, 18}, {4, Long.MIN_VALUE}});
        }

    }

    public void testCaseWhenLikeDecodeFunction() throws Exception {
        System.out.println("STARTING test Case When like decode function...");
        Client cl = getClient();
        String sql;

        //      ID, DESC,   NUM, FLOAT, TIMESTAMP
        cl.callProcedure("R1.insert", 1, "VoltDB", 1, 1.0, new Timestamp(1000000000000L));
        cl.callProcedure("R1.insert", 2, "MySQL",  5, 5.0, new Timestamp(1000000000000L));

        sql = "SELECT ID, CASE num WHEN 3 THEN 3*2 WHEN 1 THEN 0 ELSE 10 END FROM R1 ORDER BY 1;";
        validateTableOfLongs(cl, sql, new long[][] {{1, 0},{2, 10}});

        // No ELSE clause
        sql = "SELECT ID, CASE num WHEN 1 THEN 10 WHEN 2 THEN 1 END FROM R1 ORDER BY 1;";
        if (isHSQL()) {
            validateTableOfLongs(cl, sql, new long[][] {{1, 10},{2, 0}});
        } else {
            validateTableOfLongs(cl, sql, new long[][] {{1, 10},{2, Long.MIN_VALUE}});
        }

        // Test NULL
        cl.callProcedure("R1.insert", 3, "Oracle",  null, null, new Timestamp(1000000000000L));
        sql = "SELECT ID, CASE num WHEN 5 THEN 50 ELSE num + 10 END FROM R1 ORDER BY 1;";
        if (isHSQL()) {
            validateTableOfLongs(cl, sql, new long[][] {{1, 11},{2, 50}, {3, 0}});
        } else {
            validateTableOfLongs(cl, sql, new long[][] {{1, 11},{2, 50}, {3, Long.MIN_VALUE}});
        }
    }

    //
    // JUnit / RegressionSuite boilerplate
    //
    public TestFunctionsSuite(String name) {
        super(name);
    }

    static public junit.framework.Test suite() {

        VoltServerConfig config = null;
        MultiConfigSuiteBuilder builder =
            new MultiConfigSuiteBuilder(TestFunctionsSuite.class);
        boolean success;

        VoltProjectBuilder project = new VoltProjectBuilder();
        final String literalSchema =
                "CREATE TABLE P1 ( " +
                "ID INTEGER DEFAULT 0 NOT NULL, " +
                "DESC VARCHAR(300), " +
                "NUM INTEGER, " +
                "RATIO FLOAT, " +
                "PAST TIMESTAMP DEFAULT NULL, " +
                "PRIMARY KEY (ID) ); " +

                "PARTITION TABLE P1 ON COLUMN ID;" +

                // Test generalized index on a function of a non-indexed column.
                "CREATE INDEX P1_ABS_NUM ON P1 ( ABS(NUM) ); " +

                // Test generalized index on an expression of multiple columns.
                "CREATE INDEX P1_ABS_ID_PLUS_NUM ON P1 ( ABS(ID) + NUM ); " +

                // Test generalized indexes on a string function and various combos.
                "CREATE INDEX P1_SUBSTRING_DESC ON P1 ( SUBSTRING(DESC FROM 1 FOR 2) ); " +
                "CREATE INDEX P1_SUBSTRING_WITH_COL_DESC ON P1 ( SUBSTRING(DESC FROM 1 FOR 2), DESC ); " +
                "CREATE INDEX P1_NUM_EXPR_WITH_STRING_COL ON P1 ( ABS(ID), DESC ); " +
                "CREATE INDEX P1_MIXED_TYPE_EXPRS1 ON P1 ( ABS(ID+2), SUBSTRING(DESC FROM 1 FOR 2) ); " +
                "CREATE INDEX P1_MIXED_TYPE_EXPRS2 ON P1 ( SUBSTRING(DESC FROM 1 FOR 2), ABS(ID+2) ); " +

                "CREATE TABLE R1 ( " +
                "ID INTEGER DEFAULT 0 NOT NULL, " +
                "DESC VARCHAR(300), " +
                "NUM INTEGER, " +
                "RATIO FLOAT, " +
                "PAST TIMESTAMP, " +
                "PRIMARY KEY (ID) ); " +

                // Test unique generalized index on a function of an already indexed column.
                "CREATE UNIQUE INDEX R1_ABS_ID_DESC ON R1 ( ABS(ID), DESC ); " +

                // Test generalized expression index with a constant argument.
                "CREATE INDEX R1_ABS_ID_SCALED ON R1 ( ID / 3 ); " +

                //Test generalized expression index with case when.
                "CREATE INDEX R1_CASEWHEN ON R1 (CASE WHEN num < 3 THEN num/2 ELSE num + 10 END); " +


                "CREATE TABLE R2 ( " +
                "ID INTEGER DEFAULT 0 NOT NULL, " +
                "DESC VARCHAR(300), " +
                "NUM INTEGER, " +
                "RATIO FLOAT, " +
                "PAST TIMESTAMP DEFAULT NULL, " +
                "PRIMARY KEY (ID) ); " +

                //Another table that has all numeric types, for testing numeric column functions.
                "CREATE TABLE NUMBER_TYPES ( " +
                "INTEGERNUM INTEGER DEFAULT 0 NOT NULL, " +
                "TINYNUM TINYINT, " +
                "SMALLNUM SMALLINT, " +
                "BIGNUM BIGINT, " +
                "FLOATNUM FLOAT, " +
                "DECIMALNUM DECIMAL, " +
                "PRIMARY KEY (INTEGERNUM) );" +

                "CREATE TABLE R_TIME ( " +
                "ID INTEGER DEFAULT 0 NOT NULL, " +
                "C1 INTEGER DEFAULT 2 NOT NULL, " +
                "T1 TIMESTAMP DEFAULT NULL, " +
                "T2 TIMESTAMP DEFAULT NOW, " +
                "T3 TIMESTAMP DEFAULT CURRENT_TIMESTAMP, " +
                "PRIMARY KEY (ID) ); " +

                "";
        try {
            project.addLiteralSchema(literalSchema);
        } catch (IOException e) {
            assertFalse(true);
        }

        project.addStmtProcedure("WHERE_ABS", "select count(*) from P1 where ABS(ID) > 9");
        project.addStmtProcedure("WHERE_ABSFF", "select count(*) from P1 where ABS(ID - 0.4) > 9.5");
        project.addStmtProcedure("WHERE_ABSIF", "select count(*) from P1 where ABS(ID) > 9.5");
        project.addStmtProcedure("WHERE_ABSFI", "select count(*) from P1 where ABS(ID + 0.4) > 9");
        project.addStmtProcedure("WHERE_ABSWEAK", "select count(*) from P1 where ABS(ID - 0.4) > ABS(9.5)");

        project.addStmtProcedure("DISPLAY_ABS", "select ABS(ID)-2 from P1 where ID >= -7");
        project.addStmtProcedure("ORDER_ABS", "select ID+12 from P1 order by ABS(ID)");
        // GROUP BY with complex expressions not yet supported
        // project.addStmtProcedure("GROUP_ABS", "select MIN(ID+17) from P1 group by ABS(ID+12) order by ABS(ID+12)");
        project.addStmtProcedure("AGG_OF_ABS", "select MIN(ABS(ID)-2) from P1");
        // RuntimeException seems to stem from parser failure similar to ENG-2901
        // project.addStmtProcedure("ABS_OF_AGG", "select ABS(MIN(ID+9)) from P1");

        project.addStmtProcedure("DISPLAY_CEILING", "select CEILING(INTEGERNUM), CEILING(TINYNUM), CEILING(SMALLNUM), CEILING(BIGNUM), CEILING(FLOATNUM), CEILING(DECIMALNUM) from NUMBER_TYPES order by INTEGERNUM");

        project.addStmtProcedure("ORDER_CEILING_INTEGER",  "select INTEGERNUM from NUMBER_TYPES order by CEILING(INTEGERNUM), INTEGERNUM");
        project.addStmtProcedure("ORDER_CEILING_TINYINT",  "select INTEGERNUM from NUMBER_TYPES order by CEILING(TINYNUM), TINYNUM");
        project.addStmtProcedure("ORDER_CEILING_SMALLINT", "select INTEGERNUM from NUMBER_TYPES order by CEILING(SMALLNUM), SMALLNUM");
        project.addStmtProcedure("ORDER_CEILING_BIGINT",   "select INTEGERNUM from NUMBER_TYPES order by CEILING(BIGNUM), BIGNUM");
        project.addStmtProcedure("ORDER_CEILING_FLOAT",    "select INTEGERNUM from NUMBER_TYPES order by CEILING(FLOATNUM), FLOATNUM");
        project.addStmtProcedure("ORDER_CEILING_DECIMAL",  "select INTEGERNUM from NUMBER_TYPES order by CEILING(DECIMALNUM), DECIMALNUM");

        project.addStmtProcedure("WHERE_CEILING_INTEGER",  "select count(*) from NUMBER_TYPES where CEILING(INTEGERNUM) = ?");
        project.addStmtProcedure("WHERE_CEILING_TINYINT",  "select count(*) from NUMBER_TYPES where CEILING(TINYNUM) = ?");
        project.addStmtProcedure("WHERE_CEILING_SMALLINT", "select count(*) from NUMBER_TYPES where CEILING(SMALLNUM) = ?");
        project.addStmtProcedure("WHERE_CEILING_BIGINT",   "select count(*) from NUMBER_TYPES where CEILING(BIGNUM) = ?");
        project.addStmtProcedure("WHERE_CEILING_FLOAT",    "select count(*) from NUMBER_TYPES where CEILING(FLOATNUM) = ?");
        project.addStmtProcedure("WHERE_CEILING_DECIMAL",  "select count(*) from NUMBER_TYPES where CEILING(DECIMALNUM) = ?");

        project.addStmtProcedure("DISPLAY_EXP", "select EXP(INTEGERNUM), EXP(TINYNUM), EXP(SMALLNUM), EXP(BIGNUM), EXP(FLOATNUM), EXP(DECIMALNUM) from NUMBER_TYPES order by INTEGERNUM");

        project.addStmtProcedure("ORDER_EXP_INTEGER",  "select INTEGERNUM, EXP(INTEGERNUM) from NUMBER_TYPES order by EXP(INTEGERNUM)");
        project.addStmtProcedure("ORDER_EXP_TINYINT",  "select INTEGERNUM, EXP(TINYNUM) from NUMBER_TYPES order by EXP(TINYNUM)");
        project.addStmtProcedure("ORDER_EXP_SMALLINT", "select INTEGERNUM, EXP(SMALLNUM) from NUMBER_TYPES order by EXP(SMALLNUM)");
        project.addStmtProcedure("ORDER_EXP_BIGINT",   "select INTEGERNUM, EXP(BIGNUM) from NUMBER_TYPES order by EXP(BIGNUM)");
        project.addStmtProcedure("ORDER_EXP_FLOAT",    "select INTEGERNUM, EXP(FLOATNUM) from NUMBER_TYPES order by EXP(FLOATNUM)");
        project.addStmtProcedure("ORDER_EXP_DECIMAL",  "select INTEGERNUM, EXP(DECIMALNUM) from NUMBER_TYPES order by EXP(DECIMALNUM)");

        project.addStmtProcedure("WHERE_EXP_INTEGER",  "select count(*) from NUMBER_TYPES where EXP(INTEGERNUM) = ?");
        project.addStmtProcedure("WHERE_EXP_TINYINT",  "select count(*) from NUMBER_TYPES where EXP(TINYNUM) = ?");
        project.addStmtProcedure("WHERE_EXP_SMALLINT", "select count(*) from NUMBER_TYPES where EXP(SMALLNUM) = ?");
        project.addStmtProcedure("WHERE_EXP_BIGINT",   "select count(*) from NUMBER_TYPES where EXP(BIGNUM) = ?");
        project.addStmtProcedure("WHERE_EXP_FLOAT",    "select count(*) from NUMBER_TYPES where EXP(FLOATNUM) = ?");
        project.addStmtProcedure("WHERE_EXP_DECIMAL",  "select count(*) from NUMBER_TYPES where EXP(DECIMALNUM) = ?");

        project.addStmtProcedure("DISPLAY_FLOOR", "select FLOOR(INTEGERNUM), FLOOR(TINYNUM), FLOOR(SMALLNUM), FLOOR(BIGNUM), FLOOR(FLOATNUM), FLOOR(DECIMALNUM) from NUMBER_TYPES order by INTEGERNUM");

        project.addStmtProcedure("ORDER_FLOOR_INTEGER",  "select INTEGERNUM from NUMBER_TYPES order by FLOOR(INTEGERNUM), INTEGERNUM");
        project.addStmtProcedure("ORDER_FLOOR_TINYINT",  "select INTEGERNUM from NUMBER_TYPES order by FLOOR(TINYNUM), TINYNUM");
        project.addStmtProcedure("ORDER_FLOOR_SMALLINT", "select INTEGERNUM from NUMBER_TYPES order by FLOOR(SMALLNUM), SMALLNUM");
        project.addStmtProcedure("ORDER_FLOOR_BIGINT",   "select INTEGERNUM from NUMBER_TYPES order by FLOOR(BIGNUM), BIGNUM");
        project.addStmtProcedure("ORDER_FLOOR_FLOAT",    "select INTEGERNUM from NUMBER_TYPES order by FLOOR(FLOATNUM), FLOATNUM");
        project.addStmtProcedure("ORDER_FLOOR_DECIMAL",  "select INTEGERNUM from NUMBER_TYPES order by FLOOR(DECIMALNUM), DECIMALNUM");

        project.addStmtProcedure("WHERE_FLOOR_INTEGER",  "select count(*) from NUMBER_TYPES where FLOOR(INTEGERNUM) = ?");
        project.addStmtProcedure("WHERE_FLOOR_TINYINT",  "select count(*) from NUMBER_TYPES where FLOOR(TINYNUM) = ?");
        project.addStmtProcedure("WHERE_FLOOR_SMALLINT", "select count(*) from NUMBER_TYPES where FLOOR(SMALLNUM) = ?");
        project.addStmtProcedure("WHERE_FLOOR_BIGINT",   "select count(*) from NUMBER_TYPES where FLOOR(BIGNUM) = ?");
        project.addStmtProcedure("WHERE_FLOOR_FLOAT",    "select count(*) from NUMBER_TYPES where FLOOR(FLOATNUM) = ?");
        project.addStmtProcedure("WHERE_FLOOR_DECIMAL",  "select count(*) from NUMBER_TYPES where FLOOR(DECIMALNUM) = ?");

        project.addStmtProcedure("DISPLAY_POWER7X", "select POWER(7, INTEGERNUM), POWER(7, TINYNUM), POWER(7, SMALLNUM), POWER(7, BIGNUM), POWER(7, FLOATNUM), POWER(7, DECIMALNUM) from NUMBER_TYPES order by INTEGERNUM");

        project.addStmtProcedure("ORDER_POWER7X_INTEGER",  "select INTEGERNUM from NUMBER_TYPES order by POWER(7, INTEGERNUM)");
        project.addStmtProcedure("ORDER_POWER7X_TINYINT",  "select INTEGERNUM from NUMBER_TYPES order by POWER(7, TINYNUM)");
        project.addStmtProcedure("ORDER_POWER7X_SMALLINT", "select INTEGERNUM from NUMBER_TYPES order by POWER(7, SMALLNUM)");
        project.addStmtProcedure("ORDER_POWER7X_BIGINT",   "select INTEGERNUM from NUMBER_TYPES order by POWER(7, BIGNUM)");
        project.addStmtProcedure("ORDER_POWER7X_FLOAT",    "select INTEGERNUM from NUMBER_TYPES order by POWER(7, FLOATNUM)");
        project.addStmtProcedure("ORDER_POWER7X_DECIMAL",  "select INTEGERNUM from NUMBER_TYPES order by POWER(7, DECIMALNUM)");

        project.addStmtProcedure("WHERE_POWER7X_INTEGER",  "select count(*) from NUMBER_TYPES where POWER(7, INTEGERNUM) = ?");
        project.addStmtProcedure("WHERE_POWER7X_TINYINT",  "select count(*) from NUMBER_TYPES where POWER(7, TINYNUM) = ?");
        project.addStmtProcedure("WHERE_POWER7X_SMALLINT", "select count(*) from NUMBER_TYPES where POWER(7, SMALLNUM) = ?");
        project.addStmtProcedure("WHERE_POWER7X_BIGINT",   "select count(*) from NUMBER_TYPES where POWER(7, BIGNUM) = ?");
        project.addStmtProcedure("WHERE_POWER7X_FLOAT",    "select count(*) from NUMBER_TYPES where POWER(7, FLOATNUM) = ?");
        project.addStmtProcedure("WHERE_POWER7X_DECIMAL",  "select count(*) from NUMBER_TYPES where POWER(7, DECIMALNUM) = ?");

        project.addStmtProcedure("DISPLAY_POWER07X", "select POWER(0.7, INTEGERNUM), POWER(0.7, TINYNUM), POWER(0.7, SMALLNUM), POWER(0.7, BIGNUM), POWER(0.7, FLOATNUM), POWER(0.7, DECIMALNUM) from NUMBER_TYPES order by INTEGERNUM");

        project.addStmtProcedure("ORDER_POWER07X_INTEGER",  "select INTEGERNUM from NUMBER_TYPES order by POWER(0.7, INTEGERNUM)");
        project.addStmtProcedure("ORDER_POWER07X_TINYINT",  "select INTEGERNUM from NUMBER_TYPES order by POWER(0.7, TINYNUM)");
        project.addStmtProcedure("ORDER_POWER07X_SMALLINT", "select INTEGERNUM from NUMBER_TYPES order by POWER(0.7, SMALLNUM)");
        project.addStmtProcedure("ORDER_POWER07X_BIGINT",   "select INTEGERNUM from NUMBER_TYPES order by POWER(0.7, BIGNUM)");
        project.addStmtProcedure("ORDER_POWER07X_FLOAT",    "select INTEGERNUM from NUMBER_TYPES order by POWER(0.7, FLOATNUM)");
        project.addStmtProcedure("ORDER_POWER07X_DECIMAL",  "select INTEGERNUM from NUMBER_TYPES order by POWER(0.7, DECIMALNUM)");

        project.addStmtProcedure("WHERE_POWER07X_INTEGER",  "select count(*) from NUMBER_TYPES where ((0.0000001+POWER(0.7, INTEGERNUM)) / (0.0000001+?)) BETWEEN 0.99 and 1.01");
        project.addStmtProcedure("WHERE_POWER07X_TINYINT",  "select count(*) from NUMBER_TYPES where ((0.0000001+POWER(0.7, TINYNUM)   ) / (0.0000001+?)) BETWEEN 0.99 and 1.01");
        project.addStmtProcedure("WHERE_POWER07X_SMALLINT", "select count(*) from NUMBER_TYPES where ((0.0000001+POWER(0.7, SMALLNUM)  ) / (0.0000001+?)) BETWEEN 0.99 and 1.01");
        project.addStmtProcedure("WHERE_POWER07X_BIGINT",   "select count(*) from NUMBER_TYPES where ((0.0000001+POWER(0.7, BIGNUM)    ) / (0.0000001+?)) BETWEEN 0.99 and 1.01");
        project.addStmtProcedure("WHERE_POWER07X_FLOAT",    "select count(*) from NUMBER_TYPES where ((0.0000001+POWER(0.7, FLOATNUM)  ) / (0.0000001+?)) BETWEEN 0.99 and 1.01");
        project.addStmtProcedure("WHERE_POWER07X_DECIMAL",  "select count(*) from NUMBER_TYPES where ((0.0000001+POWER(0.7, DECIMALNUM)) / (0.0000001+?)) BETWEEN 0.99 and 1.01");

        project.addStmtProcedure("DISPLAY_POWERX7", "select POWER(INTEGERNUM, 7), POWER(TINYNUM, 7), POWER(SMALLNUM, 7), POWER(BIGNUM, 7), POWER(FLOATNUM, 7), POWER(DECIMALNUM, 7) from NUMBER_TYPES order by INTEGERNUM");

        project.addStmtProcedure("ORDER_POWERX7_INTEGER",  "select INTEGERNUM from NUMBER_TYPES order by POWER(INTEGERNUM, 7)");
        project.addStmtProcedure("ORDER_POWERX7_TINYINT",  "select INTEGERNUM from NUMBER_TYPES order by POWER(TINYNUM,    7)");
        project.addStmtProcedure("ORDER_POWERX7_SMALLINT", "select INTEGERNUM from NUMBER_TYPES order by POWER(SMALLNUM,   7)");
        project.addStmtProcedure("ORDER_POWERX7_BIGINT",   "select INTEGERNUM from NUMBER_TYPES order by POWER(BIGNUM,     7)");
        project.addStmtProcedure("ORDER_POWERX7_FLOAT",    "select INTEGERNUM from NUMBER_TYPES order by POWER(FLOATNUM,   7)");
        project.addStmtProcedure("ORDER_POWERX7_DECIMAL",  "select INTEGERNUM from NUMBER_TYPES order by POWER(DECIMALNUM, 7)");

        project.addStmtProcedure("WHERE_POWERX7_INTEGER",  "select count(*) from NUMBER_TYPES where POWER(INTEGERNUM, 7) = ?");
        project.addStmtProcedure("WHERE_POWERX7_TINYINT",  "select count(*) from NUMBER_TYPES where POWER(TINYNUM,    7) = ?");
        project.addStmtProcedure("WHERE_POWERX7_SMALLINT", "select count(*) from NUMBER_TYPES where POWER(SMALLNUM,   7) = ?");
        project.addStmtProcedure("WHERE_POWERX7_BIGINT",   "select count(*) from NUMBER_TYPES where POWER(BIGNUM,     7) = ?");
        project.addStmtProcedure("WHERE_POWERX7_FLOAT",    "select count(*) from NUMBER_TYPES where POWER(FLOATNUM,   7) = ?");
        project.addStmtProcedure("WHERE_POWERX7_DECIMAL",  "select count(*) from NUMBER_TYPES where POWER(DECIMALNUM, 7) = ?");

        // These are intended for application to non-negative values.
        // Failure tests on negative values can be done separately, possibly via ad hoc.
        project.addStmtProcedure("DISPLAY_POWERX07", "select POWER(INTEGERNUM, 0.7), POWER(TINYNUM, 0.7), POWER(SMALLNUM, 0.7), POWER(BIGNUM, 0.7), POWER(FLOATNUM, 0.7), POWER(DECIMALNUM, 0.7) from NUMBER_TYPES order by INTEGERNUM");

        project.addStmtProcedure("ORDER_POWERX07_INTEGER",  "select INTEGERNUM from NUMBER_TYPES order by POWER(INTEGERNUM, 0.7)");
        project.addStmtProcedure("ORDER_POWERX07_TINYINT",  "select INTEGERNUM from NUMBER_TYPES order by POWER(TINYNUM,    0.7)");
        project.addStmtProcedure("ORDER_POWERX07_SMALLINT", "select INTEGERNUM from NUMBER_TYPES order by POWER(SMALLNUM,   0.7)");
        project.addStmtProcedure("ORDER_POWERX07_BIGINT",   "select INTEGERNUM from NUMBER_TYPES order by POWER(BIGNUM,     0.7)");
        project.addStmtProcedure("ORDER_POWERX07_FLOAT",    "select INTEGERNUM from NUMBER_TYPES order by POWER(FLOATNUM,   0.7)");
        project.addStmtProcedure("ORDER_POWERX07_DECIMAL",  "select INTEGERNUM from NUMBER_TYPES order by POWER(DECIMALNUM, 0.7)");

        project.addStmtProcedure("WHERE_POWERX07_INTEGER",  "select count(*) from NUMBER_TYPES where ((0.0000001+POWER(INTEGERNUM, 0.7)) / (0.0000001+?)) BETWEEN 0.99 and 1.01");
        project.addStmtProcedure("WHERE_POWERX07_TINYINT",  "select count(*) from NUMBER_TYPES where ((0.0000001+POWER(TINYNUM,    0.7)) / (0.0000001+?)) BETWEEN 0.99 and 1.01");
        project.addStmtProcedure("WHERE_POWERX07_SMALLINT", "select count(*) from NUMBER_TYPES where ((0.0000001+POWER(SMALLNUM,   0.7)) / (0.0000001+?)) BETWEEN 0.99 and 1.01");
        project.addStmtProcedure("WHERE_POWERX07_BIGINT",   "select count(*) from NUMBER_TYPES where ((0.0000001+POWER(BIGNUM,     0.7)) / (0.0000001+?)) BETWEEN 0.99 and 1.01");
        project.addStmtProcedure("WHERE_POWERX07_FLOAT",    "select count(*) from NUMBER_TYPES where ((0.0000001+POWER(FLOATNUM,   0.7)) / (0.0000001+?)) BETWEEN 0.99 and 1.01");
        project.addStmtProcedure("WHERE_POWERX07_DECIMAL",  "select count(*) from NUMBER_TYPES where ((0.0000001+POWER(DECIMALNUM, 0.7)) / (0.0000001+?)) BETWEEN 0.99 and 1.01");

        // These are intended for application to non-negative values.
        // Failure tests on negative values can be done separately, possibly via ad hoc.
        project.addStmtProcedure("DISPLAY_SQRT", "select SQRT(INTEGERNUM), SQRT(TINYNUM), SQRT(SMALLNUM), SQRT(BIGNUM), SQRT(FLOATNUM), SQRT(DECIMALNUM) from NUMBER_TYPES order by INTEGERNUM");

        project.addStmtProcedure("ORDER_SQRT_INTEGER",  "select INTEGERNUM from NUMBER_TYPES order by SQRT(INTEGERNUM)");
        project.addStmtProcedure("ORDER_SQRT_TINYINT",  "select INTEGERNUM from NUMBER_TYPES order by SQRT(TINYNUM)");
        project.addStmtProcedure("ORDER_SQRT_SMALLINT", "select INTEGERNUM from NUMBER_TYPES order by SQRT(SMALLNUM)");
        project.addStmtProcedure("ORDER_SQRT_BIGINT",   "select INTEGERNUM from NUMBER_TYPES order by SQRT(BIGNUM)");
        project.addStmtProcedure("ORDER_SQRT_FLOAT",    "select INTEGERNUM from NUMBER_TYPES order by SQRT(FLOATNUM)");
        project.addStmtProcedure("ORDER_SQRT_DECIMAL",  "select INTEGERNUM from NUMBER_TYPES order by SQRT(DECIMALNUM)");

        project.addStmtProcedure("WHERE_SQRT_INTEGER",  "select count(*) from NUMBER_TYPES where SQRT(INTEGERNUM) = ?");
        project.addStmtProcedure("WHERE_SQRT_TINYINT",  "select count(*) from NUMBER_TYPES where SQRT(TINYNUM) = ?");
        project.addStmtProcedure("WHERE_SQRT_SMALLINT", "select count(*) from NUMBER_TYPES where SQRT(SMALLNUM) = ?");
        project.addStmtProcedure("WHERE_SQRT_BIGINT",   "select count(*) from NUMBER_TYPES where SQRT(TINYNUM) = ?");
        project.addStmtProcedure("WHERE_SQRT_FLOAT",    "select count(*) from NUMBER_TYPES where SQRT(FLOATNUM) = ?");
        project.addStmtProcedure("WHERE_SQRT_DECIMAL",  "select count(*) from NUMBER_TYPES where SQRT(DECIMALNUM) = ?");

        project.addStmtProcedure("DISPLAY_INTEGER", "select CAST(INTEGERNUM AS INTEGER), CAST(TINYNUM AS INTEGER), CAST(SMALLNUM AS INTEGER), CAST(BIGNUM AS INTEGER), CAST(FLOATNUM AS INTEGER), CAST(DECIMALNUM AS INTEGER) from NUMBER_TYPES order by INTEGERNUM");

        project.addStmtProcedure("ORDER_INTEGER_CAST_INTEGER",  "select INTEGERNUM from NUMBER_TYPES order by CAST(INTEGERNUM AS INTEGER)");
        project.addStmtProcedure("ORDER_INTEGER_CAST_TINYINT",  "select INTEGERNUM from NUMBER_TYPES order by CAST(TINYNUM    AS INTEGER)");
        project.addStmtProcedure("ORDER_INTEGER_CAST_SMALLINT", "select INTEGERNUM from NUMBER_TYPES order by CAST(SMALLNUM   AS INTEGER)");
        project.addStmtProcedure("ORDER_INTEGER_CAST_BIGINT",   "select INTEGERNUM from NUMBER_TYPES order by CAST(BIGNUM     AS INTEGER)");
        // Provide a tie-breaker sort column for lossy casts to ensure a deterministic result.
        project.addStmtProcedure("ORDER_INTEGER_CAST_FLOAT",    "select INTEGERNUM from NUMBER_TYPES order by CAST(FLOATNUM   AS INTEGER), INTEGERNUM");
        project.addStmtProcedure("ORDER_INTEGER_CAST_DECIMAL",  "select INTEGERNUM from NUMBER_TYPES order by CAST(DECIMALNUM AS INTEGER), INTEGERNUM");

        project.addStmtProcedure("WHERE_INTEGER_CAST_INTEGER",  "select count(*) from NUMBER_TYPES where CAST(INTEGERNUM AS INTEGER) = ?");
        project.addStmtProcedure("WHERE_INTEGER_CAST_TINYINT",  "select count(*) from NUMBER_TYPES where CAST(TINYNUM    AS INTEGER) = ?");
        project.addStmtProcedure("WHERE_INTEGER_CAST_SMALLINT", "select count(*) from NUMBER_TYPES where CAST(SMALLNUM   AS INTEGER) = ?");
        project.addStmtProcedure("WHERE_INTEGER_CAST_BIGINT",   "select count(*) from NUMBER_TYPES where CAST(BIGNUM     AS INTEGER) = ?");
        project.addStmtProcedure("WHERE_INTEGER_CAST_FLOAT",    "select count(*) from NUMBER_TYPES where CAST(FLOATNUM   AS INTEGER) = ?");
        project.addStmtProcedure("WHERE_INTEGER_CAST_DECIMAL",  "select count(*) from NUMBER_TYPES where CAST(DECIMALNUM AS INTEGER) = ?");

        project.addStmtProcedure("DISPLAY_TINYINT", "select CAST(INTEGERNUM AS TINYINT), CAST(TINYNUM AS TINYINT), CAST(SMALLNUM AS TINYINT), CAST(BIGNUM AS TINYINT), CAST(FLOATNUM AS TINYINT), CAST(DECIMALNUM AS TINYINT) from NUMBER_TYPES order by INTEGERNUM");

        project.addStmtProcedure("ORDER_TINYINT_CAST_INTEGER",  "select INTEGERNUM from NUMBER_TYPES order by CAST(INTEGERNUM AS TINYINT)");
        project.addStmtProcedure("ORDER_TINYINT_CAST_TINYINT",  "select INTEGERNUM from NUMBER_TYPES order by CAST(TINYNUM    AS TINYINT)");
        project.addStmtProcedure("ORDER_TINYINT_CAST_SMALLINT", "select INTEGERNUM from NUMBER_TYPES order by CAST(SMALLNUM   AS TINYINT)");
        project.addStmtProcedure("ORDER_TINYINT_CAST_BIGINT",   "select INTEGERNUM from NUMBER_TYPES order by CAST(BIGNUM     AS TINYINT)");
        // Provide a tie-breaker sort column for lossy casts to ensure a deterministic result.
        project.addStmtProcedure("ORDER_TINYINT_CAST_FLOAT",    "select INTEGERNUM from NUMBER_TYPES order by CAST(FLOATNUM   AS TINYINT), INTEGERNUM");
        project.addStmtProcedure("ORDER_TINYINT_CAST_DECIMAL",  "select INTEGERNUM from NUMBER_TYPES order by CAST(DECIMALNUM AS TINYINT), INTEGERNUM");

        project.addStmtProcedure("WHERE_TINYINT_CAST_INTEGER",  "select count(*) from NUMBER_TYPES where CAST(INTEGERNUM AS TINYINT) = ?");
        project.addStmtProcedure("WHERE_TINYINT_CAST_TINYINT",  "select count(*) from NUMBER_TYPES where CAST(TINYNUM    AS TINYINT) = ?");
        project.addStmtProcedure("WHERE_TINYINT_CAST_SMALLINT", "select count(*) from NUMBER_TYPES where CAST(SMALLNUM   AS TINYINT) = ?");
        project.addStmtProcedure("WHERE_TINYINT_CAST_BIGINT",   "select count(*) from NUMBER_TYPES where CAST(BIGNUM     AS TINYINT) = ?");
        project.addStmtProcedure("WHERE_TINYINT_CAST_FLOAT",    "select count(*) from NUMBER_TYPES where CAST(FLOATNUM   AS TINYINT) = ?");
        project.addStmtProcedure("WHERE_TINYINT_CAST_DECIMAL",  "select count(*) from NUMBER_TYPES where CAST(DECIMALNUM AS TINYINT) = ?");

        project.addStmtProcedure("DISPLAY_SMALLINT", "select CAST(INTEGERNUM AS SMALLINT), CAST(TINYNUM AS SMALLINT), CAST(SMALLNUM AS SMALLINT), CAST(BIGNUM AS SMALLINT), CAST(FLOATNUM AS SMALLINT), CAST(DECIMALNUM AS SMALLINT) from NUMBER_TYPES order by INTEGERNUM");

        project.addStmtProcedure("ORDER_SMALLINT_CAST_INTEGER",  "select INTEGERNUM from NUMBER_TYPES order by CAST(INTEGERNUM AS SMALLINT)");
        project.addStmtProcedure("ORDER_SMALLINT_CAST_TINYINT",  "select INTEGERNUM from NUMBER_TYPES order by CAST(TINYNUM    AS SMALLINT)");
        project.addStmtProcedure("ORDER_SMALLINT_CAST_SMALLINT", "select INTEGERNUM from NUMBER_TYPES order by CAST(SMALLNUM   AS SMALLINT)");
        project.addStmtProcedure("ORDER_SMALLINT_CAST_BIGINT",   "select INTEGERNUM from NUMBER_TYPES order by CAST(BIGNUM     AS SMALLINT)");
        // Provide a tie-breaker sort column for lossy casts to ensure a deterministic result.
        project.addStmtProcedure("ORDER_SMALLINT_CAST_FLOAT",    "select INTEGERNUM from NUMBER_TYPES order by CAST(FLOATNUM   AS SMALLINT), INTEGERNUM");
        project.addStmtProcedure("ORDER_SMALLINT_CAST_DECIMAL",  "select INTEGERNUM from NUMBER_TYPES order by CAST(DECIMALNUM AS SMALLINT), INTEGERNUM");

        project.addStmtProcedure("WHERE_SMALLINT_CAST_INTEGER",  "select count(*) from NUMBER_TYPES where CAST(INTEGERNUM AS SMALLINT) = ?");
        project.addStmtProcedure("WHERE_SMALLINT_CAST_TINYINT",  "select count(*) from NUMBER_TYPES where CAST(TINYNUM    AS SMALLINT) = ?");
        project.addStmtProcedure("WHERE_SMALLINT_CAST_SMALLINT", "select count(*) from NUMBER_TYPES where CAST(SMALLNUM   AS SMALLINT) = ?");
        project.addStmtProcedure("WHERE_SMALLINT_CAST_BIGINT",   "select count(*) from NUMBER_TYPES where CAST(BIGNUM     AS SMALLINT) = ?");
        project.addStmtProcedure("WHERE_SMALLINT_CAST_FLOAT",    "select count(*) from NUMBER_TYPES where CAST(FLOATNUM   AS SMALLINT) = ?");
        project.addStmtProcedure("WHERE_SMALLINT_CAST_DECIMAL",  "select count(*) from NUMBER_TYPES where CAST(DECIMALNUM AS SMALLINT) = ?");

        project.addStmtProcedure("DISPLAY_BIGINT", "select CAST(INTEGERNUM AS BIGINT), CAST(TINYNUM AS BIGINT), CAST(SMALLNUM AS BIGINT), CAST(BIGNUM AS BIGINT), CAST(FLOATNUM AS BIGINT), CAST(DECIMALNUM AS BIGINT) from NUMBER_TYPES order by INTEGERNUM");

        project.addStmtProcedure("ORDER_BIGINT_CAST_INTEGER",  "select INTEGERNUM from NUMBER_TYPES order by CAST(INTEGERNUM AS BIGINT)");
        project.addStmtProcedure("ORDER_BIGINT_CAST_TINYINT",  "select INTEGERNUM from NUMBER_TYPES order by CAST(TINYNUM    AS BIGINT)");
        project.addStmtProcedure("ORDER_BIGINT_CAST_SMALLINT", "select INTEGERNUM from NUMBER_TYPES order by CAST(SMALLNUM   AS BIGINT)");
        project.addStmtProcedure("ORDER_BIGINT_CAST_BIGINT",   "select INTEGERNUM from NUMBER_TYPES order by CAST(BIGNUM     AS BIGINT)");
        // Provide a tie-breaker sort column for lossy casts to ensure a deterministic result.
        project.addStmtProcedure("ORDER_BIGINT_CAST_FLOAT",    "select INTEGERNUM from NUMBER_TYPES order by CAST(FLOATNUM   AS BIGINT), INTEGERNUM");
        project.addStmtProcedure("ORDER_BIGINT_CAST_DECIMAL",  "select INTEGERNUM from NUMBER_TYPES order by CAST(DECIMALNUM AS BIGINT), INTEGERNUM");

        project.addStmtProcedure("WHERE_BIGINT_CAST_INTEGER",  "select count(*) from NUMBER_TYPES where CAST(INTEGERNUM AS BIGINT) = ?");
        project.addStmtProcedure("WHERE_BIGINT_CAST_TINYINT",  "select count(*) from NUMBER_TYPES where CAST(TINYNUM    AS BIGINT) = ?");
        project.addStmtProcedure("WHERE_BIGINT_CAST_SMALLINT", "select count(*) from NUMBER_TYPES where CAST(SMALLNUM   AS BIGINT) = ?");
        project.addStmtProcedure("WHERE_BIGINT_CAST_BIGINT",   "select count(*) from NUMBER_TYPES where CAST(BIGNUM     AS BIGINT) = ?");
        project.addStmtProcedure("WHERE_BIGINT_CAST_FLOAT",    "select count(*) from NUMBER_TYPES where CAST(FLOATNUM   AS BIGINT) = ?");
        project.addStmtProcedure("WHERE_BIGINT_CAST_DECIMAL",  "select count(*) from NUMBER_TYPES where CAST(DECIMALNUM AS BIGINT) = ?");

        project.addStmtProcedure("DISPLAY_FLOAT", "select CAST(INTEGERNUM AS FLOAT), CAST(TINYNUM AS FLOAT), CAST(SMALLNUM AS FLOAT), CAST(BIGNUM AS FLOAT), CAST(FLOATNUM AS FLOAT), CAST(DECIMALNUM AS FLOAT) from NUMBER_TYPES order by INTEGERNUM");

        project.addStmtProcedure("ORDER_FLOAT_CAST_INTEGER",  "select INTEGERNUM from NUMBER_TYPES order by CAST(INTEGERNUM AS FLOAT)");
        project.addStmtProcedure("ORDER_FLOAT_CAST_TINYINT",  "select INTEGERNUM from NUMBER_TYPES order by CAST(TINYNUM    AS FLOAT)");
        project.addStmtProcedure("ORDER_FLOAT_CAST_SMALLINT", "select INTEGERNUM from NUMBER_TYPES order by CAST(SMALLNUM   AS FLOAT)");
        project.addStmtProcedure("ORDER_FLOAT_CAST_BIGINT",   "select INTEGERNUM from NUMBER_TYPES order by CAST(BIGNUM     AS FLOAT)");
        project.addStmtProcedure("ORDER_FLOAT_CAST_FLOAT",    "select INTEGERNUM from NUMBER_TYPES order by CAST(FLOATNUM   AS FLOAT)");
        project.addStmtProcedure("ORDER_FLOAT_CAST_DECIMAL",  "select INTEGERNUM from NUMBER_TYPES order by CAST(DECIMALNUM AS FLOAT)");

        project.addStmtProcedure("WHERE_FLOAT_CAST_INTEGER",  "select count(*) from NUMBER_TYPES where CAST(INTEGERNUM AS FLOAT) = ?");
        project.addStmtProcedure("WHERE_FLOAT_CAST_TINYINT",  "select count(*) from NUMBER_TYPES where CAST(TINYNUM    AS FLOAT) = ?");
        project.addStmtProcedure("WHERE_FLOAT_CAST_SMALLINT", "select count(*) from NUMBER_TYPES where CAST(SMALLNUM   AS FLOAT) = ?");
        project.addStmtProcedure("WHERE_FLOAT_CAST_BIGINT",   "select count(*) from NUMBER_TYPES where CAST(BIGNUM     AS FLOAT) = ?");
        project.addStmtProcedure("WHERE_FLOAT_CAST_FLOAT",    "select count(*) from NUMBER_TYPES where CAST(FLOATNUM   AS FLOAT) = ?");
        project.addStmtProcedure("WHERE_FLOAT_CAST_DECIMAL",  "select count(*) from NUMBER_TYPES where CAST(DECIMALNUM AS FLOAT) = ?");

        project.addStmtProcedure("DISPLAY_DECIMAL", "select CAST(INTEGERNUM AS DECIMAL), CAST(TINYNUM AS DECIMAL), CAST(SMALLNUM AS DECIMAL), CAST(BIGNUM AS DECIMAL), CAST(FLOATNUM AS DECIMAL), CAST(DECIMALNUM AS DECIMAL) from NUMBER_TYPES order by INTEGERNUM");

        project.addStmtProcedure("ORDER_DECIMAL_CAST_INTEGER",  "select INTEGERNUM from NUMBER_TYPES order by CAST(INTEGERNUM AS DECIMAL)");
        project.addStmtProcedure("ORDER_DECIMAL_CAST_TINYINT",  "select INTEGERNUM from NUMBER_TYPES order by CAST(TINYNUM    AS DECIMAL)");
        project.addStmtProcedure("ORDER_DECIMAL_CAST_SMALLINT", "select INTEGERNUM from NUMBER_TYPES order by CAST(SMALLNUM   AS DECIMAL)");
        project.addStmtProcedure("ORDER_DECIMAL_CAST_BIGINT",   "select INTEGERNUM from NUMBER_TYPES order by CAST(BIGNUM     AS DECIMAL)");
        project.addStmtProcedure("ORDER_DECIMAL_CAST_FLOAT",    "select INTEGERNUM from NUMBER_TYPES order by CAST(FLOATNUM   AS DECIMAL)");
        project.addStmtProcedure("ORDER_DECIMAL_CAST_DECIMAL",  "select INTEGERNUM from NUMBER_TYPES order by CAST(DECIMALNUM AS DECIMAL)");

        project.addStmtProcedure("WHERE_DECIMAL_CAST_INTEGER",  "select count(*) from NUMBER_TYPES where CAST(INTEGERNUM AS DECIMAL) = ?");
        project.addStmtProcedure("WHERE_DECIMAL_CAST_TINYINT",  "select count(*) from NUMBER_TYPES where CAST(TINYNUM    AS DECIMAL) = ?");
        project.addStmtProcedure("WHERE_DECIMAL_CAST_SMALLINT", "select count(*) from NUMBER_TYPES where CAST(SMALLNUM   AS DECIMAL) = ?");
        project.addStmtProcedure("WHERE_DECIMAL_CAST_BIGINT",   "select count(*) from NUMBER_TYPES where CAST(BIGNUM     AS DECIMAL) = ?");
        project.addStmtProcedure("WHERE_DECIMAL_CAST_FLOAT",    "select count(*) from NUMBER_TYPES where CAST(FLOATNUM   AS DECIMAL) = ?");
        project.addStmtProcedure("WHERE_DECIMAL_CAST_DECIMAL",  "select count(*) from NUMBER_TYPES where CAST(DECIMALNUM AS DECIMAL) = ?");

        project.addStmtProcedure("DISPLAY_SUBSTRING", "select SUBSTRING (DESC FROM 2) from P1 where ID = -12");
        project.addStmtProcedure("DISPLAY_SUBSTRING2", "select SUBSTRING (DESC FROM 2 FOR 2) from P1 where ID = -12");

        project.addStmtProcedure("EXTRACT_TIMESTAMP", "select EXTRACT(YEAR FROM PAST), EXTRACT(MONTH FROM PAST), EXTRACT(DAY FROM PAST), " +
                "EXTRACT(DAY_OF_WEEK FROM PAST), EXTRACT(DAY_OF_YEAR FROM PAST), EXTRACT(QUARTER FROM PAST), EXTRACT(HOUR FROM PAST), " +
                "EXTRACT(MINUTE FROM PAST), EXTRACT(SECOND FROM PAST) from P1 where ID = ?");


        project.addStmtProcedure("VERIFY_TIMESTAMP_STRING_EQ",
                "select PAST, CAST(DESC AS TIMESTAMP), DESC, CAST(PAST AS VARCHAR) from R2 " +
                "where PAST <> CAST(DESC AS TIMESTAMP)");

        project.addStmtProcedure("VERIFY_STRING_TIMESTAMP_EQ",
                "select PAST, CAST(DESC AS TIMESTAMP), DESC, CAST(PAST AS VARCHAR) from R2 " +
                "where DESC <> CAST(PAST AS VARCHAR)");

        project.addStmtProcedure("DUMP_TIMESTAMP_STRING_PATHS",
                "select PAST, CAST(DESC AS TIMESTAMP), DESC, CAST(PAST AS VARCHAR) from R2");



        project.addStmtProcedure("DISPLAY_VARCHAR", "select CAST(INTEGERNUM AS VARCHAR), CAST(TINYNUM AS VARCHAR), CAST(SMALLNUM AS VARCHAR), CAST(BIGNUM AS VARCHAR), CAST(FLOATNUM AS VARCHAR), CAST(DECIMALNUM AS VARCHAR) from NUMBER_TYPES order by INTEGERNUM");

        project.addStmtProcedure("ORDER_VARCHAR_CAST_INTEGER",  "select INTEGERNUM from NUMBER_TYPES order by CAST(INTEGERNUM AS VARCHAR)");
        project.addStmtProcedure("ORDER_VARCHAR_CAST_TINYINT",  "select INTEGERNUM from NUMBER_TYPES order by CAST(TINYNUM    AS VARCHAR)");
        project.addStmtProcedure("ORDER_VARCHAR_CAST_SMALLINT", "select INTEGERNUM from NUMBER_TYPES order by CAST(SMALLNUM   AS VARCHAR)");
        project.addStmtProcedure("ORDER_VARCHAR_CAST_BIGINT",   "select INTEGERNUM from NUMBER_TYPES order by CAST(BIGNUM     AS VARCHAR)");
        project.addStmtProcedure("ORDER_VARCHAR_CAST_FLOAT",    "select INTEGERNUM from NUMBER_TYPES order by CAST(FLOATNUM   AS VARCHAR)");
        project.addStmtProcedure("ORDER_VARCHAR_CAST_DECIMAL",  "select INTEGERNUM from NUMBER_TYPES order by CAST(DECIMALNUM AS VARCHAR)");

        project.addStmtProcedure("WHERE_VARCHAR_CAST_INTEGER",  "select count(*) from NUMBER_TYPES where CAST(INTEGERNUM AS VARCHAR) = ?");
        project.addStmtProcedure("WHERE_VARCHAR_CAST_TINYINT",  "select count(*) from NUMBER_TYPES where CAST(TINYNUM    AS VARCHAR) = ?");
        project.addStmtProcedure("WHERE_VARCHAR_CAST_SMALLINT", "select count(*) from NUMBER_TYPES where CAST(SMALLNUM   AS VARCHAR) = ?");
        project.addStmtProcedure("WHERE_VARCHAR_CAST_BIGINT",   "select count(*) from NUMBER_TYPES where CAST(BIGNUM     AS VARCHAR) = ?");
        project.addStmtProcedure("WHERE_VARCHAR_CAST_FLOAT",    "select count(*) from NUMBER_TYPES where CAST(FLOATNUM   AS VARCHAR) = ?");
        project.addStmtProcedure("WHERE_VARCHAR_CAST_DECIMAL",  "select count(*) from NUMBER_TYPES where CAST(DECIMALNUM AS VARCHAR) = ?");

        project.addStmtProcedure("ORDER_SUBSTRING", "select ID+15 from P1 order by SUBSTRING (DESC FROM 2)");

        project.addStmtProcedure("WHERE_SUBSTRING2",
                                 "select count(*) from P1 " +
                                 "where SUBSTRING (DESC FROM 2) > '12"+paddedToNonInlineLength+"'");
        project.addStmtProcedure("WHERE_SUBSTRING3",
                                 "select count(*) from P1 " +
                                 "where not SUBSTRING (DESC FROM 2 FOR 1) > '13'");

        // Test GROUP BY by support
        project.addStmtProcedure("AGG_OF_SUBSTRING", "select MIN(SUBSTRING (DESC FROM 2)) from P1 where ID < -7");
        project.addStmtProcedure("AGG_OF_SUBSTRING2", "select MIN(SUBSTRING (DESC FROM 2 FOR 2)) from P1 where ID < -7");

        // Test parameterizing functions
        // next one disabled until ENG-3486
        //project.addStmtProcedure("PARAM_SUBSTRING", "select SUBSTRING(? FROM 2) from P1");
        project.addStmtProcedure("PARAM_ABS", "select ABS(? + NUM) from P1");

        project.addStmtProcedure("LEFT", "select id, LEFT(DESC,?) from P1 where id = ?");
        project.addStmtProcedure("RIGHT", "select id, RIGHT(DESC,?) from P1 where id = ?");
        project.addStmtProcedure("SPACE", "select id, SPACE(?) from P1 where id = ?");
        project.addStmtProcedure("LOWER_UPPER", "select id, LOWER(DESC), UPPER(DESC) from P1 where id = ?");

        project.addStmtProcedure("TRIM_SPACE", "select id, LTRIM(DESC), TRIM(LEADING ' ' FROM DESC), " +
                "RTRIM(DESC), TRIM(TRAILING ' ' FROM DESC), TRIM(DESC), TRIM(BOTH ' ' FROM DESC) from P1 where id = ?");
        project.addStmtProcedure("TRIM_ANY", "select id, TRIM(LEADING ? FROM DESC), TRIM(TRAILING ? FROM DESC), " +
                "TRIM(BOTH ? FROM DESC) from P1 where id = ?");

        project.addStmtProcedure("REPEAT", "select id, REPEAT(DESC,?) from P1 where id = ?");
        project.addStmtProcedure("REPLACE", "select id, REPLACE(DESC,?, ?) from P1 where id = ?");
        project.addStmtProcedure("OVERLAY", "select id, OVERLAY(DESC PLACING ? FROM ? FOR ?) from P1 where id = ?");
        project.addStmtProcedure("OVERLAY_FULL_LENGTH", "select id, OVERLAY(DESC PLACING ? FROM ?) from P1 where id = ?");

<<<<<<< HEAD
=======
        project.addStmtProcedure("CHAR", "select id, CHAR(?) from P1 where id = ?");
>>>>>>> 4df11cb8
        project.addStmtProcedure("CONCAT", "select id, CONCAT(DESC,?) from P1 where id = ?");
        project.addStmtProcedure("ConcatOpt", "select id, DESC || ? from P1 where id = ?");

        project.addStmtProcedure("INSERT_NULL", "insert into P1 values (?, null, null, null, null)");
        // project.addStmtProcedure("UPS", "select count(*) from P1 where UPPER(DESC) > 'L'");

        // CONFIG #1: Local Site/Partitions running on JNI backend
        config = new LocalCluster("fixedsql-onesite.jar", 1, 1, 0, BackendTarget.NATIVE_EE_JNI);
        // alternative to enable for debugging */ config = new LocalCluster("IPC-onesite.jar", 1, 1, 0, BackendTarget.NATIVE_EE_IPC);
        success = config.compile(project);
        assertTrue(success);
        builder.addServerConfig(config);

        // CONFIG #2: HSQL
        config = new LocalCluster("fixedsql-hsql.jar", 1, 1, 0, BackendTarget.HSQLDB_BACKEND);
        success = config.compile(project);
        assertTrue(success);
        builder.addServerConfig(config);

        // no clustering tests for functions

        return builder;
    }
}<|MERGE_RESOLUTION|>--- conflicted
+++ resolved
@@ -2215,34 +2215,18 @@
         assertEquals(ClientResponse.SUCCESS, cr.getStatus());
 
         result = client.callProcedure("REPLACE", "o", "XX", 1).getResults()[0];
-<<<<<<< HEAD
-        System.out.println(result);
-=======
->>>>>>> 4df11cb8
         assertTrue(result.advanceRow());
         assertEquals("fXXXX", result.getString(1));
 
         result = client.callProcedure("REPLACE", "o", null, 1).getResults()[0];
-<<<<<<< HEAD
-        System.out.println(result);
-=======
->>>>>>> 4df11cb8
         assertTrue(result.advanceRow());
         assertEquals("f", result.getString(1));
 
         result = client.callProcedure("REPLACE", null, "XX", 1).getResults()[0];
-<<<<<<< HEAD
-        System.out.println(result);
-=======
->>>>>>> 4df11cb8
         assertTrue(result.advanceRow());
         assertEquals("foo", result.getString(1));
 
         result = client.callProcedure("REPLACE", "fo", "V", 1).getResults()[0];
-<<<<<<< HEAD
-        System.out.println(result);
-=======
->>>>>>> 4df11cb8
         assertTrue(result.advanceRow());
         assertEquals("Vo", result.getString(1));
 
@@ -2251,10 +2235,6 @@
         assertEquals(ClientResponse.SUCCESS, cr.getStatus());
 
         result = client.callProcedure("REPLACE", "鑫", "XX", 2).getResults()[0];
-<<<<<<< HEAD
-        System.out.println(result);
-=======
->>>>>>> 4df11cb8
         assertTrue(result.advanceRow());
         assertEquals("贾XX@VoltDB", result.getString(1));
     }
@@ -2269,86 +2249,39 @@
         assertEquals(ClientResponse.SUCCESS, cr.getStatus());
 
         result = client.callProcedure("OVERLAY", "Jia", 4, 7, 1).getResults()[0];
-<<<<<<< HEAD
-        System.out.println(result);
-=======
->>>>>>> 4df11cb8
         assertTrue(result.advanceRow());
         assertEquals("XinJia", result.getString(1));
 
         result = client.callProcedure("OVERLAY", "Jia_", 4, 1, 1).getResults()[0];
-<<<<<<< HEAD
-        System.out.println(result);
-=======
->>>>>>> 4df11cb8
         assertTrue(result.advanceRow());
         assertEquals("XinJia_VoltDB", result.getString(1));
 
         result = client.callProcedure("OVERLAY", "Jia", 4.2, 7, 1).getResults()[0];
-<<<<<<< HEAD
-        System.out.println(result);
-=======
->>>>>>> 4df11cb8
         assertTrue(result.advanceRow());
         assertEquals("XinJia", result.getString(1));
 
         result = client.callProcedure("OVERLAY", "Jia", 4.9, 7, 1).getResults()[0];
-<<<<<<< HEAD
-        System.out.println(result);
-=======
->>>>>>> 4df11cb8
         assertTrue(result.advanceRow());
         assertEquals("XinJia", result.getString(1));
 
         // Test NULL results
         result = client.callProcedure("OVERLAY", null, 4, 7, 1).getResults()[0];
-<<<<<<< HEAD
-        System.out.println(result);
-=======
->>>>>>> 4df11cb8
         assertTrue(result.advanceRow());
         assertEquals(null, result.getString(1));
 
         result = client.callProcedure("OVERLAY", "Jia", 4, null, 1).getResults()[0];
-<<<<<<< HEAD
-        System.out.println(result);
-=======
->>>>>>> 4df11cb8
         assertTrue(result.advanceRow());
         assertEquals(null, result.getString(1));
 
         result = client.callProcedure("OVERLAY", "Jia", null, 7, 1).getResults()[0];
-<<<<<<< HEAD
-        System.out.println(result);
-=======
->>>>>>> 4df11cb8
         assertTrue(result.advanceRow());
         assertEquals(null, result.getString(1));
 
         result = client.callProcedure("OVERLAY_FULL_LENGTH", "Jia", 4, 1).getResults()[0];
-<<<<<<< HEAD
-        System.out.println(result);
-=======
->>>>>>> 4df11cb8
         assertTrue(result.advanceRow());
         assertEquals("XinJialtDB", result.getString(1));
 
         result = client.callProcedure("OVERLAY_FULL_LENGTH", "J", 4, 1).getResults()[0];
-<<<<<<< HEAD
-        System.out.println(result);
-        assertTrue(result.advanceRow());
-        assertEquals("XinJVoltDB", result.getString(1));
-
-        // Test UTF-8 OVERLAY
-//        cr = client.callProcedure("P1.insert", 2, "贾鑫@VoltDB", 1, 1.0, new Timestamp(1000000000000L));
-//        assertEquals(ClientResponse.SUCCESS, cr.getStatus());
-//
-//        result = client.callProcedure("OVERLAY", "XinJia", 1, 2, 2).getResults()[0];
-//        System.out.println(result);
-//        assertTrue(result.advanceRow());
-//        assertEquals("XinJia@VoltDB", result.getString(1));
-
-=======
         assertTrue(result.advanceRow());
         assertEquals("XinJVoltDB", result.getString(1));
 
@@ -2496,7 +2429,6 @@
         result = client.callProcedure("CHAR", null, 1).getResults()[0];
         assertTrue(result.advanceRow());
         assertEquals(null, result.getString(1));
->>>>>>> 4df11cb8
     }
 
     public void testConcat() throws NoConnectionsException, IOException, ProcCallException {
@@ -3119,10 +3051,7 @@
         project.addStmtProcedure("OVERLAY", "select id, OVERLAY(DESC PLACING ? FROM ? FOR ?) from P1 where id = ?");
         project.addStmtProcedure("OVERLAY_FULL_LENGTH", "select id, OVERLAY(DESC PLACING ? FROM ?) from P1 where id = ?");
 
-<<<<<<< HEAD
-=======
         project.addStmtProcedure("CHAR", "select id, CHAR(?) from P1 where id = ?");
->>>>>>> 4df11cb8
         project.addStmtProcedure("CONCAT", "select id, CONCAT(DESC,?) from P1 where id = ?");
         project.addStmtProcedure("ConcatOpt", "select id, DESC || ? from P1 where id = ?");
 
