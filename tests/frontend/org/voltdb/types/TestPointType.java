/* This file is part of VoltDB.
 * Copyright (C) 2008-2015 VoltDB Inc.
 *
 * Permission is hereby granted, free of charge, to any person obtaining
 * a copy of this software and associated documentation files (the
 * "Software"), to deal in the Software without restriction, including
 * without limitation the rights to use, copy, modify, merge, publish,
 * distribute, sublicense, and/or sell copies of the Software, and to
 * permit persons to whom the Software is furnished to do so, subject to
 * the following conditions:
 *
 * The above copyright notice and this permission notice shall be
 * included in all copies or substantial portions of the Software.
 *
 * THE SOFTWARE IS PROVIDED "AS IS", WITHOUT WARRANTY OF ANY KIND,
 * EXPRESS OR IMPLIED, INCLUDING BUT NOT LIMITED TO THE WARRANTIES OF
 * MERCHANTABILITY, FITNESS FOR A PARTICULAR PURPOSE AND NONINFRINGEMENT.
 * IN NO EVENT SHALL THE AUTHORS BE LIABLE FOR ANY CLAIM, DAMAGES OR
 * OTHER LIABILITY, WHETHER IN AN ACTION OF CONTRACT, TORT OR OTHERWISE,
 * ARISING FROM, OUT OF OR IN CONNECTION WITH THE SOFTWARE OR THE USE OR
 * OTHER DEALINGS IN THE SOFTWARE.
 */

package org.voltdb.types;

<<<<<<< HEAD
import java.nio.ByteBuffer;
=======
import java.util.regex.Pattern;
>>>>>>> 78b2f5df

import junit.framework.TestCase;

public class TestPointType extends TestCase {

    private void assertConstructorThrows(String expectedMessage, double lat, double lng) {
        try {
            new PointType(lat, lng);
            fail("Expected constructor to throw an exception");
        }
        catch (IllegalArgumentException iae) {
            assertTrue("Didn't find expected message in exception thrown by PointType constructor",
                    iae.getMessage().contains(expectedMessage));
        }
    }

    public void testPointCtor() {
        assertEquals(16, PointType.getLengthInBytes());

        PointType point = new PointType(10.333, 20.666);
        assertEquals(10.333, point.getLatitude(), 0.001);
        assertEquals(20.666, point.getLongitude(), 0.001);

        assertTrue(point.equals(point));
        assertFalse(point.equals(new PointType(0.0, 10.0)));

        assertEquals("POINT (10.333 20.666)", point.toString());

        // Make sure that it's not possible to create points
        // with bogus latitude or longitude.
        assertConstructorThrows("Latitude out of range", -91.0, 100);
        assertConstructorThrows("Latitude out of range", 91.0, 100);
        assertConstructorThrows("Longitude out of range", 45.0, 181.0);
        assertConstructorThrows("Longitude out of range", 45.0, -181.0);
    }

    public void testPointSerialization() {

        int len = PointType.getLengthInBytes();
        assertEquals(16, len);

        ByteBuffer bb = ByteBuffer.allocate(len);
        bb.putDouble(33.0);
        bb.putDouble(45.0);

        // Test deserialization
        bb.position(0);
        PointType pt = PointType.unflattenFromBuffer(bb);
        assertEquals("POINT (33.0 45.0)", pt.toString());

        // Test deserialization with offset argument
        bb.position(0);
        pt = PointType.unflattenFromBuffer(bb, 0);
        assertEquals("POINT (33.0 45.0)", pt.toString());

        // Test serialization
        pt = new PointType(-64.0, -77.0);
        bb.position(0);
        pt.flattenToBuffer(bb);
        bb.position(0);
        assertEquals(-64.0, bb.getDouble());
        assertEquals(-77.0, bb.getDouble());

        // Null serialization puts 360.0 in both lat and long
        bb.position(0);
        PointType.serializeNull(bb);
        bb.position(0);
        assertEquals(360.0, bb.getDouble());
        assertEquals(360.0, bb.getDouble());
    }

    private void testOnePointFromFactory(String aWKT, float aLatitude, float aLongitude, float aEpsilon, String aErrMsg) {
        try {
            PointType point = PointType.pointFromText(aWKT);
            assertEquals(aLatitude, point.getLatitude(), aEpsilon);
            if (aErrMsg != null) {
                assertTrue(String.format("Expected error message matching \"%s\", but got no error.", aErrMsg), aErrMsg == null);
            }
        } catch (Exception ex) {
            if (aErrMsg != null) {
                assertTrue(String.format("Expected error message matching \"%s\", but got \"%s\"",
                                         aErrMsg, ex.getMessage()),
                           Pattern.matches(aErrMsg, ex.getMessage()));
            } else {
                assertTrue(String.format("Unexpected error message: \"%s\"", ex.getMessage()), false);
            }
        }
    }

    public void testPointFactory() {
        testOnePointFromFactory("point(10.333 20.666)",               10.333f,  20.666f, 0.001f, null);
        testOnePointFromFactory("  point  (10.333   20.666)    ",     10.333f,  20.666f, 0.001f, null);
        testOnePointFromFactory("point(-10.333 -20.666)",            -10.333f, -20.666f, 0.001f, null);
        testOnePointFromFactory("  point  (-10.333   -20.666)    ",  -10.333f, -20.666f, 0.001f, null);
        testOnePointFromFactory("point(10 10)",                       10.0f,    10.0f,   0.001f, null);
        // Test latitude/longitude ranges.
        testOnePointFromFactory("point( 100.0   100.0)",             100.0f,   100.0f,   0.001f, "Latitude \"100.0+\" out of bounds.");
        testOnePointFromFactory("point(  45.0   360.0)",              45.0f,   360.0f,   0.001f, "Longitude \"360.0+\" out of bounds.");
        testOnePointFromFactory("point(  45.0   270.0)",              45.0f,   360.0f,   0.001f, "Longitude \"270.0+\" out of bounds.");
        testOnePointFromFactory("point(-100.0  -100.0)",            -100.0f,  -100.0f,   0.001f, "Latitude \"-100.0+\" out of bounds.");
        testOnePointFromFactory("point( -45.0  -360.0)",             -45.0f,  -360.0f,   0.001f, "Longitude \"-360.0+\" out of bounds.");
        testOnePointFromFactory("point( -45.0  -270.0)",             -45.0f,  -360.0f,   0.001f, "Longitude \"-270.0+\" out of bounds.");
        // Syntax errors
        //   Comma separating the coordinates.
        testOnePointFromFactory("point(0.0, 0.0)",                     0.0f,     0.0f,   0.001f, "Cannot construct PointType value from \"point\\(0[.]0, 0[.]0\\)\"");
    }
}<|MERGE_RESOLUTION|>--- conflicted
+++ resolved
@@ -23,11 +23,8 @@
 
 package org.voltdb.types;
 
-<<<<<<< HEAD
 import java.nio.ByteBuffer;
-=======
 import java.util.regex.Pattern;
->>>>>>> 78b2f5df
 
 import junit.framework.TestCase;
 
@@ -37,7 +34,7 @@
         try {
             new PointType(lat, lng);
             fail("Expected constructor to throw an exception");
-        }
+    }
         catch (IllegalArgumentException iae) {
             assertTrue("Didn't find expected message in exception thrown by PointType constructor",
                     iae.getMessage().contains(expectedMessage));
