--- conflicted
+++ resolved
@@ -316,11 +316,7 @@
 
             CSL csl = new CSL();
 
-<<<<<<< HEAD
-            Distributer dist = new Distributer(false, null,
-=======
-            Distributer dist = new Distributer(128, null, false,
->>>>>>> 12832a0f
+            Distributer dist = new Distributer(false,
                     ClientConfig.DEFAULT_PROCEDURE_TIMOUT_MS,
                     ClientConfig.DEFAULT_CONNECTION_TIMOUT_MS);
             dist.addClientStatusListener(csl);
@@ -407,11 +403,7 @@
         volt.start();
 
         // create distributer and connect it to the client
-<<<<<<< HEAD
-        Distributer dist = new Distributer(false, null,
-=======
-        Distributer dist = new Distributer(128, null, false,
->>>>>>> 12832a0f
+        Distributer dist = new Distributer(false,
                 ClientConfig.DEFAULT_PROCEDURE_TIMOUT_MS,
                 1000 /* One second connection timeout */);
         dist.addClientStatusListener(new TimeoutMonitorCSL());
@@ -466,11 +458,7 @@
         volt.start();
 
         // create distributer and connect it to the client
-<<<<<<< HEAD
-        Distributer dist = new Distributer( false, null,
-=======
-        Distributer dist = new Distributer(128, null, false,
->>>>>>> 12832a0f
+        Distributer dist = new Distributer( false,
                 ClientConfig.DEFAULT_PROCEDURE_TIMOUT_MS,
                 CONNECTION_TIMEOUT /* six second connection timeout */);
         dist.addClientStatusListener(new TimeoutMonitorCSL());
