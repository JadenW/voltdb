/* This file is part of VoltDB.
 * Copyright (C) 2008-2016 VoltDB Inc.
 *
 * Permission is hereby granted, free of charge, to any person obtaining
 * a copy of this software and associated documentation files (the
 * "Software"), to deal in the Software without restriction, including
 * without limitation the rights to use, copy, modify, merge, publish,
 * distribute, sublicense, and/or sell copies of the Software, and to
 * permit persons to whom the Software is furnished to do so, subject to
 * the following conditions:
 *
 * The above copyright notice and this permission notice shall be
 * included in all copies or substantial portions of the Software.
 *
 * THE SOFTWARE IS PROVIDED "AS IS", WITHOUT WARRANTY OF ANY KIND,
 * EXPRESS OR IMPLIED, INCLUDING BUT NOT LIMITED TO THE WARRANTIES OF
 * MERCHANTABILITY, FITNESS FOR A PARTICULAR PURPOSE AND NONINFRINGEMENT.
 * IN NO EVENT SHALL THE AUTHORS BE LIABLE FOR ANY CLAIM, DAMAGES OR
 * OTHER LIABILITY, WHETHER IN AN ACTION OF CONTRACT, TORT OR OTHERWISE,
 * ARISING FROM, OUT OF OR IN CONNECTION WITH THE SOFTWARE OR THE USE OR
 * OTHER DEALINGS IN THE SOFTWARE.
 */

package org.voltdb.compiler;

import java.io.File;
import java.io.IOException;
import java.io.UnsupportedEncodingException;
import java.net.URL;
import java.net.URLDecoder;
import java.util.ArrayList;
import java.util.Arrays;
import java.util.HashMap;
import java.util.List;
import java.util.Map;
import java.util.regex.Matcher;
import java.util.regex.Pattern;

import org.apache.commons.lang3.StringUtils;
import org.apache.commons.lang3.tuple.Pair;
import org.hsqldb_voltpatches.HsqlException;
import org.voltdb.ProcInfoData;
import org.voltdb.VoltDB.Configuration;
import org.voltdb.VoltType;
import org.voltdb.benchmark.tpcc.TPCCProjectBuilder;
import org.voltdb.catalog.Catalog;
import org.voltdb.catalog.CatalogMap;
import org.voltdb.catalog.Column;
import org.voltdb.catalog.Connector;
import org.voltdb.catalog.ConnectorTableInfo;
import org.voltdb.catalog.Database;
import org.voltdb.catalog.Group;
import org.voltdb.catalog.GroupRef;
import org.voltdb.catalog.MaterializedViewInfo;
import org.voltdb.catalog.Procedure;
import org.voltdb.catalog.SnapshotSchedule;
import org.voltdb.catalog.Table;
import org.voltdb.common.Constants;
import org.voltdb.compiler.VoltCompiler.Feedback;
import org.voltdb.compiler.VoltCompiler.VoltCompilerException;
import org.voltdb.planner.PlanningErrorException;
import org.voltdb.types.GeographyValue;
import org.voltdb.types.IndexType;
import org.voltdb.utils.BuildDirectoryUtils;
import org.voltdb.utils.CatalogUtil;
import org.voltdb.utils.MiscUtils;

import junit.framework.TestCase;

public class TestVoltCompiler extends TestCase {

    String nothing_jar;
    String testout_jar;

    @Override
    public void setUp() {
        nothing_jar = BuildDirectoryUtils.getBuildDirectoryPath() + File.pathSeparator + "nothing.jar";
        testout_jar = BuildDirectoryUtils.getBuildDirectoryPath() + File.pathSeparator + "testout.jar";
    }

    @Override
    public void tearDown() {
        File njar = new File(nothing_jar);
        njar.delete();
        File tjar = new File(testout_jar);
        tjar.delete();
    }

    public void testBrokenLineParsing() throws IOException {
        final String simpleSchema =
            "create table table1r_el  (pkey integer, column2_integer integer, PRIMARY KEY(pkey));\n" +
            "create view v_table1r_el (column2_integer, num_rows) as\n" +
            "select column2_integer as column2_integer,\n" +
                "count(*) as num_rows\n" +
            "from table1r_el\n" +
            "group by column2_integer;\n" +
            "create view v_table1r_el2 (column2_integer, num_rows) as\n" +
            "select column2_integer as column2_integer,\n" +
                "count(*) as num_rows\n" +
            "from table1r_el\n" +
            "group by column2_integer\n;\n" +
            "create procedure Foo as select * from table1r_el;";

        VoltProjectBuilder pb = new VoltProjectBuilder();
        pb.addLiteralSchema(simpleSchema);
        boolean success = pb.compile(Configuration.getPathToCatalogForTest("testout.jar"));
        assertTrue(success);
    }

    public void testUTF8XMLFromHSQL() throws IOException {
        final String simpleSchema =
                "create table blah  (pkey integer not null, strval varchar(200), PRIMARY KEY(pkey));\n";
        VoltProjectBuilder pb = new VoltProjectBuilder();
        pb.addLiteralSchema(simpleSchema);
        pb.addStmtProcedure("utf8insert", "insert into blah values(1, 'něco za nic')");
        pb.addPartitionInfo("blah", "pkey");
        boolean success = pb.compile(Configuration.getPathToCatalogForTest("utf8xml.jar"));
        assertTrue(success);
    }

    private String feedbackToString(List<Feedback> fbs) {
        StringBuilder sb = new StringBuilder();
        for (Feedback fb : fbs) {
            sb.append(fb.getStandardFeedbackLine() + "\n");
        }
        return sb.toString();
    }

    private boolean isFeedbackPresent(String expectedError,
            ArrayList<Feedback> fbs) {
        for (Feedback fb : fbs) {
            if (fb.getStandardFeedbackLine().contains(expectedError)) {
                return true;
            }
        }
        return false;
    }

    public void testMismatchedPartitionParams() throws IOException {
        String expectedError;
        ArrayList<Feedback> fbs;


        fbs = checkPartitionParam("CREATE TABLE PKEY_BIGINT ( PKEY BIGINT NOT NULL, PRIMARY KEY (PKEY) );" +
                                "PARTITION TABLE PKEY_BIGINT ON COLUMN PKEY;",
                                "org.voltdb.compiler.procedures.PartitionParamBigint", "PKEY_BIGINT");
        expectedError =
            "Type mismatch between partition column and partition parameter for procedure " +
            "org.voltdb.compiler.procedures.PartitionParamBigint may cause overflow or loss of precision.\n" +
            "Partition column is type VoltType.BIGINT and partition parameter is type VoltType.STRING";
        assertTrue(isFeedbackPresent(expectedError, fbs));

        fbs = checkPartitionParam("CREATE TABLE PKEY_BIGINT ( PKEY BIGINT NOT NULL, PRIMARY KEY (PKEY) );" +
                "PARTITION TABLE PKEY_BIGINT ON COLUMN PKEY;" +
                "CREATE PROCEDURE FROM CLASS org.voltdb.compiler.procedures.PartitionParamBigint;",
                "PKEY_BIGINT");
        expectedError =
                "Type mismatch between partition column and partition parameter for procedure " +
                "org.voltdb.compiler.procedures.PartitionParamBigint may cause overflow or loss of precision.\n" +
                "Partition column is type VoltType.BIGINT and partition parameter is type VoltType.STRING";
        assertTrue(isFeedbackPresent(expectedError, fbs));

        fbs = checkPartitionParam("CREATE TABLE PKEY_BIGINT ( PKEY BIGINT NOT NULL, PRIMARY KEY (PKEY) );" +
                "PARTITION TABLE PKEY_BIGINT ON COLUMN PKEY;" +
                "CREATE PROCEDURE FROM CLASS org.voltdb.compiler.procedures.NotAnnotatedPartitionParamBigint;" +
                "PARTITION PROCEDURE NotAnnotatedPartitionParamBigint ON TABLE PKEY_BIGINT COLUMN PKEY;",
                "PKEY_BIGINT");
        expectedError =
                "Type mismatch between partition column and partition parameter for procedure " +
                "org.voltdb.compiler.procedures.NotAnnotatedPartitionParamBigint may cause overflow or loss of precision.\n" +
                "Partition column is type VoltType.BIGINT and partition parameter is type VoltType.STRING";
        assertTrue(isFeedbackPresent(expectedError, fbs));

        fbs = checkPartitionParam("CREATE TABLE PKEY_INTEGER ( PKEY INTEGER NOT NULL, PRIMARY KEY (PKEY) );" +
                                "PARTITION TABLE PKEY_INTEGER ON COLUMN PKEY;",
                "org.voltdb.compiler.procedures.PartitionParamInteger",
                "PKEY_INTEGER");
        expectedError =
                    "Type mismatch between partition column and partition parameter for procedure " +
                    "org.voltdb.compiler.procedures.PartitionParamInteger may cause overflow or loss of precision.\n" +
                    "Partition column is type VoltType.INTEGER and partition parameter " +
                    "is type VoltType.BIGINT";
        assertTrue(isFeedbackPresent(expectedError, fbs));

        fbs = checkPartitionParam("CREATE TABLE PKEY_INTEGER ( PKEY INTEGER NOT NULL, PRIMARY KEY (PKEY) );" +
                "PARTITION TABLE PKEY_INTEGER ON COLUMN PKEY;" +
                "CREATE PROCEDURE FROM CLASS org.voltdb.compiler.procedures.PartitionParamInteger;",
                "PKEY_INTEGER");
        expectedError =
                "Type mismatch between partition column and partition parameter for procedure " +
                "org.voltdb.compiler.procedures.PartitionParamInteger may cause overflow or loss of precision.\n" +
                "Partition column is type VoltType.INTEGER and partition parameter " +
                "is type VoltType.BIGINT";
        assertTrue(isFeedbackPresent(expectedError, fbs));

        fbs = checkPartitionParam("CREATE TABLE PKEY_INTEGER ( PKEY INTEGER NOT NULL, PRIMARY KEY (PKEY) );" +
                "PARTITION TABLE PKEY_INTEGER ON COLUMN PKEY;" +
                "CREATE PROCEDURE FROM CLASS org.voltdb.compiler.procedures.NotAnnotatedPartitionParamInteger;" +
                "PARTITION PROCEDURE NotAnnotatedPartitionParamInteger ON TABLE PKEY_INTEGER COLUMN PKEY;",
                "PKEY_INTEGER");
        expectedError =
                "Type mismatch between partition column and partition parameter for procedure " +
                "org.voltdb.compiler.procedures.NotAnnotatedPartitionParamInteger may cause overflow or loss of precision.\n" +
                "Partition column is type VoltType.INTEGER and partition parameter " +
                "is type VoltType.BIGINT";
        assertTrue(isFeedbackPresent(expectedError, fbs));

        fbs = checkPartitionParam("CREATE TABLE PKEY_SMALLINT ( PKEY SMALLINT NOT NULL, PRIMARY KEY (PKEY) );" +
                                "PARTITION TABLE PKEY_SMALLINT ON COLUMN PKEY;",
                "org.voltdb.compiler.procedures.PartitionParamSmallint",
                "PKEY_SMALLINT");
        expectedError =
                    "Type mismatch between partition column and partition parameter for procedure " +
                    "org.voltdb.compiler.procedures.PartitionParamSmallint may cause overflow or loss of precision.\n" +
                    "Partition column is type VoltType.SMALLINT and partition parameter " +
                    "is type VoltType.BIGINT";
        assertTrue(isFeedbackPresent(expectedError, fbs));

        fbs = checkPartitionParam("CREATE TABLE PKEY_SMALLINT ( PKEY SMALLINT NOT NULL, PRIMARY KEY (PKEY) );" +
                "PARTITION TABLE PKEY_SMALLINT ON COLUMN PKEY;" +
                "CREATE PROCEDURE FROM CLASS org.voltdb.compiler.procedures.PartitionParamSmallint;",
                "PKEY_SMALLINT");
        expectedError =
                "Type mismatch between partition column and partition parameter for procedure " +
                "org.voltdb.compiler.procedures.PartitionParamSmallint may cause overflow or loss of precision.\n" +
                "Partition column is type VoltType.SMALLINT and partition parameter " +
                "is type VoltType.BIGINT";
        assertTrue(isFeedbackPresent(expectedError, fbs));

        fbs = checkPartitionParam("CREATE TABLE PKEY_SMALLINT ( PKEY SMALLINT NOT NULL, PRIMARY KEY (PKEY) );" +
                "PARTITION TABLE PKEY_SMALLINT ON COLUMN PKEY;" +
                "CREATE PROCEDURE FROM CLASS org.voltdb.compiler.procedures.NotAnnotatedPartitionParamSmallint;" +
                "PARTITION PROCEDURE NotAnnotatedPartitionParamSmallint ON TABLE PKEY_SMALLINT COLUMN PKEY;",
                "PKEY_SMALLINT");
        expectedError =
                "Type mismatch between partition column and partition parameter for procedure " +
                "org.voltdb.compiler.procedures.NotAnnotatedPartitionParamSmallint may cause overflow or loss of precision.\n" +
                "Partition column is type VoltType.SMALLINT and partition parameter " +
                "is type VoltType.BIGINT";
        assertTrue(isFeedbackPresent(expectedError, fbs));

        fbs = checkPartitionParam("CREATE TABLE PKEY_TINYINT ( PKEY TINYINT NOT NULL, PRIMARY KEY (PKEY) );" +
                                "PARTITION TABLE PKEY_TINYINT ON COLUMN PKEY;",
                "org.voltdb.compiler.procedures.PartitionParamTinyint",
                "PKEY_TINYINT");
        expectedError =
                    "Type mismatch between partition column and partition parameter for procedure " +
                    "org.voltdb.compiler.procedures.PartitionParamTinyint may cause overflow or loss of precision.\n" +
                    "Partition column is type VoltType.TINYINT and partition parameter " +
                    "is type VoltType.SMALLINT";
        assertTrue(isFeedbackPresent(expectedError, fbs));

        fbs = checkPartitionParam("CREATE TABLE PKEY_TINYINT ( PKEY TINYINT NOT NULL, PRIMARY KEY (PKEY) );" +
                "PARTITION TABLE PKEY_TINYINT ON COLUMN PKEY;" +
                "CREATE PROCEDURE FROM CLASS org.voltdb.compiler.procedures.PartitionParamTinyint;",
                "PKEY_TINYINT");
        expectedError =
                "Type mismatch between partition column and partition parameter for procedure " +
                "org.voltdb.compiler.procedures.PartitionParamTinyint may cause overflow or loss of precision.\n" +
                "Partition column is type VoltType.TINYINT and partition parameter " +
                "is type VoltType.SMALLINT";
        assertTrue(isFeedbackPresent(expectedError, fbs));

        fbs = checkPartitionParam("CREATE TABLE PKEY_TINYINT ( PKEY TINYINT NOT NULL, PRIMARY KEY (PKEY) );" +
                "PARTITION TABLE PKEY_TINYINT ON COLUMN PKEY;" +
                "CREATE PROCEDURE FROM CLASS org.voltdb.compiler.procedures.NotAnnotatedPartitionParamTinyint;" +
                "PARTITION PROCEDURE NotAnnotatedPartitionParamTinyint ON TABLE PKEY_TINYINT COLUMN PKEY;",
                "PKEY_TINYINT");
        expectedError =
                "Type mismatch between partition column and partition parameter for procedure " +
                "org.voltdb.compiler.procedures.NotAnnotatedPartitionParamTinyint may cause overflow or loss of precision.\n" +
                "Partition column is type VoltType.TINYINT and partition parameter " +
                "is type VoltType.SMALLINT";
        assertTrue(isFeedbackPresent(expectedError, fbs));

        fbs = checkPartitionParam("CREATE TABLE PKEY_STRING ( PKEY VARCHAR(32) NOT NULL, PRIMARY KEY (PKEY) );" +
                                "PARTITION TABLE PKEY_STRING ON COLUMN PKEY;",
                "org.voltdb.compiler.procedures.PartitionParamString",
                "PKEY_STRING");
        expectedError =
                    "Type mismatch between partition column and partition parameter for procedure " +
                    "org.voltdb.compiler.procedures.PartitionParamString may cause overflow or loss of precision.\n" +
                    "Partition column is type VoltType.STRING and partition parameter " +
                    "is type VoltType.INTEGER";
        assertTrue(isFeedbackPresent(expectedError, fbs));

        fbs = checkPartitionParam("CREATE TABLE PKEY_STRING ( PKEY VARCHAR(32) NOT NULL, PRIMARY KEY (PKEY) );" +
                "PARTITION TABLE PKEY_STRING ON COLUMN PKEY;" +
                "CREATE PROCEDURE FROM CLASS org.voltdb.compiler.procedures.PartitionParamString;",
                "PKEY_STRING");
        expectedError =
                "Type mismatch between partition column and partition parameter for procedure " +
                "org.voltdb.compiler.procedures.PartitionParamString may cause overflow or loss of precision.\n" +
                "Partition column is type VoltType.STRING and partition parameter " +
                "is type VoltType.INTEGER";
        assertTrue(isFeedbackPresent(expectedError, fbs));

        fbs = checkPartitionParam("CREATE TABLE PKEY_STRING ( PKEY VARCHAR(32) NOT NULL, PRIMARY KEY (PKEY) );" +
                "PARTITION TABLE PKEY_STRING ON COLUMN PKEY;" +
                "CREATE PROCEDURE FROM CLASS org.voltdb.compiler.procedures.NotAnnotatedPartitionParamString;" +
                "PARTITION PROCEDURE NotAnnotatedPartitionParamString ON TABLE PKEY_STRING COLUMN PKEY;",
                "PKEY_STRING");
        expectedError =
                "Type mismatch between partition column and partition parameter for procedure " +
                "org.voltdb.compiler.procedures.NotAnnotatedPartitionParamString may cause overflow or loss of precision.\n" +
                "Partition column is type VoltType.STRING and partition parameter " +
                "is type VoltType.INTEGER";
        assertTrue(isFeedbackPresent(expectedError, fbs));

    }


    private ArrayList<Feedback> checkPartitionParam(String ddl, String procedureClass, String table) {
        final File schemaFile = VoltProjectBuilder.writeStringToTempFile(ddl);
        final String schemaPath = schemaFile.getPath();

        final String simpleProject =
            "<?xml version=\"1.0\"?>\n" +
            "<project>" +
            "<database name='database'>" +
            "<schemas>" +
            "<schema path='" + schemaPath + "' />" +
            "</schemas>" +
            "<procedures>" +
            "<procedure class='" + procedureClass + "' />" +
            "</procedures>" +
            "</database>" +
            "</project>";

        final File projectFile = VoltProjectBuilder.writeStringToTempFile(simpleProject);
        final String projectPath = projectFile.getPath();

        final VoltCompiler compiler = new VoltCompiler();

        final boolean success = compiler.compileWithProjectXML(projectPath, testout_jar);
        assertFalse(success);
        return compiler.m_errors;
    }

    private ArrayList<Feedback> checkPartitionParam(String ddl, String table) {
        final File schemaFile = VoltProjectBuilder.writeStringToTempFile(ddl);
        final String schemaPath = schemaFile.getPath();

        final String simpleProject =
            "<?xml version=\"1.0\"?>\n" +
            "<project>" +
            "<database name='database'>" +
            "<schemas>" +
            "<schema path='" + schemaPath + "' />" +
            "</schemas>" +
            "<procedures/>" +
            "</database>" +
            "</project>";

        final File projectFile = VoltProjectBuilder.writeStringToTempFile(simpleProject);
        final String projectPath = projectFile.getPath();

        final VoltCompiler compiler = new VoltCompiler();

        final boolean success = compiler.compileWithProjectXML(projectPath, testout_jar);
        assertFalse(success);
        return compiler.m_errors;
    }

    public void testPartitionProcedureWarningMessage() throws IOException {
        String ddl = "CREATE TABLE PKEY_BIGINT ( PKEY BIGINT NOT NULL, NUM INTEGER, PRIMARY KEY (PKEY) );" +
                "PARTITION TABLE PKEY_BIGINT ON COLUMN PKEY;" +
                "create procedure myTestProc as select num from PKEY_BIGINT where pkey = ? order by 1;";

        final File schemaFile = VoltProjectBuilder.writeStringToTempFile(ddl);
        final String schemaPath = schemaFile.getPath();

        final String simpleProject =
            "<?xml version=\"1.0\"?>\n" +
            "<project>" +
            "<database name='database'>" +
            "<schemas>" +
            "<schema path='" + schemaPath + "' />" +
            "</schemas>" +
            "</database>" +
            "</project>";

        final File projectFile = VoltProjectBuilder.writeStringToTempFile(simpleProject);
        final String projectPath = projectFile.getPath();

        final VoltCompiler compiler = new VoltCompiler();

        final boolean success = compiler.compileWithProjectXML(projectPath, testout_jar);
        assertTrue(success);

        String expectedWarning =
                "This procedure myTestProc would benefit from being partitioned, by adding a "
                + "'PARTITION ON TABLE PKEY_BIGINT COLUMN PKEY PARAMETER 0' clause to the "
                + "CREATE PROCEDURE statement. or using a separate PARTITION PROCEDURE statement";

        boolean findMatched = false;
        for (Feedback fb : compiler.m_warnings) {
            System.out.println(fb.getStandardFeedbackLine());
            if (fb.getStandardFeedbackLine().contains(expectedWarning)) {
                findMatched = true;
                break;
            }
        }
        assertTrue(findMatched);
    }

    public void testSnapshotSettings() throws IOException {
        String schemaPath = "";
        try {
            final URL url = TPCCProjectBuilder.class.getResource("tpcc-ddl.sql");
            schemaPath = URLDecoder.decode(url.getPath(), "UTF-8");
        } catch (final UnsupportedEncodingException e) {
            e.printStackTrace();
            System.exit(-1);
        }

        VoltProjectBuilder builder = new VoltProjectBuilder();

        builder.addProcedures(org.voltdb.compiler.procedures.TPCCTestProc.class);
        builder.setSnapshotSettings("32m", 5, "/tmp", "woobar");
        builder.addSchema(schemaPath);
        try {
            assertTrue(builder.compile("/tmp/snapshot_settings_test.jar"));
            final String catalogContents =
                VoltCompilerUtils.readFileFromJarfile("/tmp/snapshot_settings_test.jar", "catalog.txt");
            final Catalog cat = new Catalog();
            cat.execute(catalogContents);
            CatalogUtil.compileDeployment(cat, builder.getPathToDeployment(), false);
            SnapshotSchedule schedule =
                cat.getClusters().get("cluster").getDatabases().
                    get("database").getSnapshotschedule().get("default");
            assertEquals(32, schedule.getFrequencyvalue());
            assertEquals("m", schedule.getFrequencyunit());
            assertEquals("woobar", schedule.getPrefix());
        } finally {
            final File jar = new File("/tmp/snapshot_settings_test.jar");
            jar.delete();
        }
    }

    // TestExportSuite tests most of these options are tested end-to-end; however need to test
    // that a disabled connector is really disabled and that auth data is correct.
    public void testExportSetting() throws IOException {
        final VoltProjectBuilder project = new VoltProjectBuilder();
        project.addSchema(getClass().getResource("ExportTester-ddl.sql"));
        project.addExport(false /* disabled */);
        project.setTableAsExportOnly("A");
        project.setTableAsExportOnly("B");
        try {
            boolean success = project.compile("/tmp/exportsettingstest.jar");
            assertTrue(success);
            final String catalogContents =
                VoltCompilerUtils.readFileFromJarfile("/tmp/exportsettingstest.jar", "catalog.txt");
            final Catalog cat = new Catalog();
            cat.execute(catalogContents);

            Connector connector = cat.getClusters().get("cluster").getDatabases().
                get("database").getConnectors().get(Constants.DEFAULT_EXPORT_CONNECTOR_NAME);
            assertFalse(connector.getEnabled());

        } finally {
            final File jar = new File("/tmp/exportsettingstest.jar");
            jar.delete();
        }

    }

    // test that Export configuration is insensitive to the case of the table name
    public void testExportTableCase() throws IOException {
        if (!MiscUtils.isPro()) { return; } // not supported in community

        final VoltProjectBuilder project = new VoltProjectBuilder();
        project.addSchema(TestVoltCompiler.class.getResource("ExportTester-ddl.sql"));
        project.addStmtProcedure("Dummy", "insert into a values (?, ?, ?);",
                                "a.a_id: 0");
        project.addPartitionInfo("A", "A_ID");
        project.addPartitionInfo("B", "B_ID");
        project.addPartitionInfo("e", "e_id");
        project.addPartitionInfo("f", "f_id");
        project.addExport(true /* enabled */);
        project.setTableAsExportOnly("A"); // uppercase DDL, uppercase export
        project.setTableAsExportOnly("b"); // uppercase DDL, lowercase export
        project.setTableAsExportOnly("E"); // lowercase DDL, uppercase export
        project.setTableAsExportOnly("f"); // lowercase DDL, lowercase export
        try {
            assertTrue(project.compile("/tmp/exportsettingstest.jar"));
            final String catalogContents =
                VoltCompilerUtils.readFileFromJarfile("/tmp/exportsettingstest.jar", "catalog.txt");
            final Catalog cat = new Catalog();
            cat.execute(catalogContents);
            CatalogUtil.compileDeployment(cat, project.getPathToDeployment(), false);
            Connector connector = cat.getClusters().get("cluster").getDatabases().
                get("database").getConnectors().get(Constants.DEFAULT_EXPORT_CONNECTOR_NAME);
            assertTrue(connector.getEnabled());
            // Assert that all tables exist in the connector section of catalog
            assertNotNull(connector.getTableinfo().getIgnoreCase("a"));
            assertNotNull(connector.getTableinfo().getIgnoreCase("b"));
            assertNotNull(connector.getTableinfo().getIgnoreCase("e"));
            assertNotNull(connector.getTableinfo().getIgnoreCase("f"));
        } finally {
            final File jar = new File("/tmp/exportsettingstest.jar");
            jar.delete();
        }
    }

    // test that the source table for a view is not export only
    public void testViewSourceNotExportOnly() throws IOException {
        final VoltProjectBuilder project = new VoltProjectBuilder();
        project.addSchema(TestVoltCompiler.class.getResource("ExportTesterWithView-ddl.sql"));
        project.addStmtProcedure("Dummy", "select * from v_table1r_el_only");
        project.addExport(true /* enabled */);
        project.setTableAsExportOnly("table1r_el_only");
        try {
            assertFalse(project.compile("/tmp/exporttestview.jar"));
        }
        finally {
            final File jar = new File("/tmp/exporttestview.jar");
            jar.delete();
        }
    }

    public void testViewSourceExportOnly() throws IOException {
        final VoltProjectBuilder project = new VoltProjectBuilder();
        project.addSchema(TestVoltCompiler.class.getResource("ExportTesterWithView-ddl.sql"));
        project.addStmtProcedure("Dummy", "select * from v_table2r_el_only");
        project.addExport(true /* enabled */);
        project.setTableAsExportOnly("table2r_el_only");
        project.addPartitionInfo("table2r_el_only", "column1_bigint");

        try {
            assertTrue(project.compile("/tmp/exporttestview.jar"));
        }
        finally {
            final File jar = new File("/tmp/exporttestview.jar");
            jar.delete();
        }
    }

    public void testViewSourceExportOnlyInvalidNoPartitionColumn() throws IOException {
        final VoltProjectBuilder project = new VoltProjectBuilder();
        project.addSchema(TestVoltCompiler.class.getResource("ExportTesterWithView-ddl.sql"));
        project.addStmtProcedure("Dummy", "select * from v_table3r_el_only");
        project.addExport(true /* enabled */);
        project.setTableAsExportOnly("table3r_el_only");
        try {
            assertFalse(project.compile("/tmp/exporttestview.jar"));
        }
        finally {
            final File jar = new File("/tmp/exporttestview.jar");
            jar.delete();
        }
    }

    public void testViewSourceExportOnlyInvalidPartitionColumnNotInView() throws IOException {
        final VoltProjectBuilder project = new VoltProjectBuilder();
        project.addSchema(TestVoltCompiler.class.getResource("ExportTesterWithView-ddl.sql"));
        project.addStmtProcedure("Dummy", "select * from v_table4r_el_only");
        project.addExport(true /* enabled */);
        project.setTableAsExportOnly("table4r_el_only");
        project.addPartitionInfo("table4r_el_only", "column1_bigint");

        try {
            assertFalse(project.compile("/tmp/exporttestview.jar"));
        }
        finally {
            final File jar = new File("/tmp/exporttestview.jar");
            jar.delete();
        }
    }

    // test that a view is not export only
    public void testViewNotExportOnly() throws IOException {
        final VoltProjectBuilder project = new VoltProjectBuilder();
        project.addSchema(TestVoltCompiler.class.getResource("ExportTesterWithView-ddl.sql"));
        project.addStmtProcedure("Dummy", "select * from table1r_el_only");
        project.addExport(true /* enabled */);
        project.setTableAsExportOnly("v_table1r_el_only");
        try {
            assertFalse(project.compile("/tmp/exporttestview.jar"));
        }
        finally {
            final File jar = new File("/tmp/exporttestview.jar");
            jar.delete();
        }
    }

    public void testBadPath() {
        final VoltCompiler compiler = new VoltCompiler();
        final boolean success = compiler.compileWithProjectXML("invalidnonsense", nothing_jar);

        assertFalse(success);
    }

    public void testXSDSchemaOrdering() throws IOException {
        final File schemaFile = VoltProjectBuilder.writeStringToTempFile("create table T(ID INTEGER);");
        final String schemaPath = schemaFile.getPath();
        final String project = "<?xml version=\"1.0\"?>\n" +
            "<project>" +
            "<database>" +
                "<schemas>" +
                "<schema path='" +  schemaPath  + "'/>" +
                "</schemas>" +
                "<procedures>" +
                "<procedure class='proc'><sql>select * from T</sql></procedure>" +
                "</procedures>" +
            "</database>" +
            "</project>";
        final File xmlFile = VoltProjectBuilder.writeStringToTempFile(project);
        final String projectPath = xmlFile.getPath();

        final VoltCompiler compiler = new VoltCompiler();
        boolean success = compiler.compileWithProjectXML(projectPath, nothing_jar);
        assertTrue(success);
    }

    public void testXMLFileWithDeprecatedElements() {
        final File schemaFile = VoltProjectBuilder.writeStringToTempFile("create table T(ID INTEGER);");
        final String schemaPath = schemaFile.getPath();
        final String project = "<?xml version=\"1.0\"?>\n" +
            "<project>" +
            "<database>" +
                "<schemas>" +
                "<schema path='" +  schemaPath  + "'/>" +
                "</schemas>" +
                "<procedures>" +
                "<procedure class='proc'><sql>select * from T</sql></procedure>" +
                "</procedures>" +
            "</database>" +
            "<security enabled='true'/>" +
            "</project>";
        final File xmlFile = VoltProjectBuilder.writeStringToTempFile(project);
        final String path = xmlFile.getPath();

        final VoltCompiler compiler = new VoltCompiler();
        boolean success = compiler.compileWithProjectXML(path, nothing_jar);
        assertFalse(success);
        assertTrue(
                isFeedbackPresent("Found deprecated XML element \"security\"",
                compiler.m_errors)
                );
    }

    public void testXMLFileWithInvalidSchemaReference() {
        final String simpleXML =
            "<?xml version=\"1.0\"?>\n" +
            "<project>" +
            "<database name='database'>" +
            "<schemas><schema path='my schema file.sql' /></schemas>" +
            "<procedures><procedure class='procedures/procs.jar' /></procedures>" +
            "</database>" +
            "</project>";

        final File xmlFile = VoltProjectBuilder.writeStringToTempFile(simpleXML);
        final String projectPath = xmlFile.getPath();

        final VoltCompiler compiler = new VoltCompiler();

        final boolean success = compiler.compileWithProjectXML(projectPath, nothing_jar);

        assertFalse(success);
    }

    public void testXMLFileWithSchemaError() {
        final File schemaFile = VoltProjectBuilder.writeStringToTempFile("create table T(ID INTEGER);");
        final String simpleXML =
            "<?xml version=\"1.0\"?>\n" +
            "<project>" +
            "<database name='baddbname'>" +
            "<schemas>" +
            "<schema path='" +  schemaFile.getAbsolutePath()  + "'/>" +
            "</schemas>" +
            // invalid project file: no procedures
            // "<procedures>" +
            // "<procedure class='proc'><sql>select * from T</sql></procedure>" +
            //"</procedures>" +
            "</database>" +
            "</project>";
        final File xmlFile = VoltProjectBuilder.writeStringToTempFile(simpleXML);
        final String projectPath = xmlFile.getPath();
        final VoltCompiler compiler = new VoltCompiler();
        final boolean success = compiler.compileWithProjectXML(projectPath, nothing_jar);
        assertFalse(success);
    }

    public void testXMLFileWithWrongDBName() {
        final File schemaFile = VoltProjectBuilder.writeStringToTempFile("create table T(ID INTEGER);");
        final String simpleXML =
            "<?xml version=\"1.0\"?>\n" +
            "<project>" +
            "<database name='baddbname'>" +
            "<schemas>" +
            "<schema path='" +  schemaFile.getAbsolutePath()  + "'/>" +
            "</schemas>" +
            "<procedures>" +
            "<procedure class='proc'><sql>select * from T</sql></procedure>" +
            "</procedures>" +
            "</database>" +
            "</project>";
        final File xmlFile = VoltProjectBuilder.writeStringToTempFile(simpleXML);
        final String projectPath = xmlFile.getPath();
        final VoltCompiler compiler = new VoltCompiler();
        final boolean success = compiler.compileWithProjectXML(projectPath, nothing_jar);
        assertFalse(success);
    }


    public void testXMLFileWithDefaultDBName() {
        final File schemaFile = VoltProjectBuilder.writeStringToTempFile("create table T(ID INTEGER);");
        final String simpleXML =
            "<?xml version=\"1.0\"?>\n" +
            "<project>" +
            "<database>" +
            "<schemas>" +
            "<schema path='" +  schemaFile.getAbsolutePath()  + "'/>" +
            "</schemas>" +
            "<procedures>" +
            "<procedure class='proc'><sql>select * from T</sql></procedure>" +
            "</procedures>" +
            "</database>" +
            "</project>";
        final File xmlFile = VoltProjectBuilder.writeStringToTempFile(simpleXML);
        final String path = xmlFile.getPath();
        final VoltCompiler compiler = new VoltCompiler();
        final boolean success = compiler.compileWithProjectXML(path, nothing_jar);
        assertTrue(success);
        assertTrue(compiler.m_catalog.getClusters().get("cluster").getDatabases().get("database") != null);
    }

    public void testBadClusterConfig() throws IOException {
        // check no hosts
        ClusterConfig cluster_config = new ClusterConfig(0, 1, 0);
        assertFalse(cluster_config.validate());

        // check no sites-per-hosts
        cluster_config = new ClusterConfig(1, 0, 0);
        assertFalse(cluster_config.validate());
    }

    public void testXMLFileWithDDL() throws IOException {
        final String simpleSchema1 =
            "create table books (cash integer default 23 NOT NULL, title varchar(3) default 'foo', PRIMARY KEY(cash)); " +
            "PARTITION TABLE books ON COLUMN cash;";
        // newline inserted to test catalog friendliness
        final String simpleSchema2 =
            "create table books2\n (cash integer default 23 NOT NULL, title varchar(3) default 'foo', PRIMARY KEY(cash));";

        final File schemaFile1 = VoltProjectBuilder.writeStringToTempFile(simpleSchema1);
        final String schemaPath1 = schemaFile1.getPath();
        final File schemaFile2 = VoltProjectBuilder.writeStringToTempFile(simpleSchema2);
        final String schemaPath2 = schemaFile2.getPath();

        final String simpleProject =
            "<?xml version=\"1.0\"?>\n" +
            "<project>" +
            "<!-- xml comment check -->" +
            "<database name='database'>" +
            "<!-- xml comment check -->" +
            "<schemas>" +
            "<!-- xml comment check -->" +
            "<schema path='" + schemaPath1 + "' />" +
            "<schema path='" + schemaPath2 + "' />" +
            "<!-- xml comment check -->" +
            "</schemas>" +
            "<!-- xml comment check -->" +
            "<procedures>" +
            "<!-- xml comment check -->" +
            "<procedure class='org.voltdb.compiler.procedures.AddBook' />" +
            "<procedure class='Foo'>" +
            "<sql>select * from books;</sql>" +
            "</procedure>" +
            "</procedures>" +
            "<!-- xml comment check -->" +
            "</database>" +
            "<!-- xml comment check -->" +
            "</project>";

        final File projectFile = VoltProjectBuilder.writeStringToTempFile(simpleProject);
        final String projectPath = projectFile.getPath();

        final VoltCompiler compiler = new VoltCompiler();

        final boolean success = compiler.compileWithProjectXML(projectPath, testout_jar);

        assertTrue(success);

        final Catalog c1 = compiler.getCatalog();

        final String catalogContents = VoltCompilerUtils.readFileFromJarfile(testout_jar, "catalog.txt");

        final Catalog c2 = new Catalog();
        c2.execute(catalogContents);

        assertTrue(c2.serialize().equals(c1.serialize()));
    }

    public void testProcWithBoxedParam() throws IOException {
        final String simpleSchema =
            "create table books (cash integer default 23, title varchar(3) default 'foo', PRIMARY KEY(cash));";

        final File schemaFile = VoltProjectBuilder.writeStringToTempFile(simpleSchema);
        final String schemaPath = schemaFile.getPath();

        final String simpleProject =
            "<?xml version=\"1.0\"?>\n" +
            "<project>" +
            "<database name='database'>" +
            "<schemas>" +
            "<schema path='" + schemaPath + "' />" +
            "</schemas>" +
            "<procedures>" +
            "<procedure class='org.voltdb.compiler.procedures.AddBookBoxed' />" +
            "</procedures>" +
            "</database>" +
            "</project>";

        final File projectFile = VoltProjectBuilder.writeStringToTempFile(simpleProject);
        final String projectPath = projectFile.getPath();

        final VoltCompiler compiler = new VoltCompiler();
        final boolean success = compiler.compileWithProjectXML(projectPath, testout_jar);
        assertFalse(success);
    }

    public void testDDLWithNoLengthString() throws IOException {

        // DO NOT COPY PASTE THIS INVALID EXAMPLE!
        final String simpleSchema1 =
            "create table books (cash integer default 23, title varchar default 'foo', PRIMARY KEY(cash));";

        final File schemaFile = VoltProjectBuilder.writeStringToTempFile(simpleSchema1);
        final String schemaPath = schemaFile.getPath();

        final String simpleProject =
            "<?xml version=\"1.0\"?>\n" +
            "<project>" +
            "<database name='database'>" +
            "<schemas>" +
            "<schema path='" + schemaPath + "' />" +
            "</schemas>" +
            "<procedures>" +
            "<procedure class='org.voltdb.compiler.procedures.AddBook' />" +
            "<procedure class='Foo'>" +
            "<sql>select * from books;</sql>" +
            "</procedure>" +
            "</procedures>" +
            "</database>" +
            "</project>";

        final File projectFile = VoltProjectBuilder.writeStringToTempFile(simpleProject);
        final String projectPath = projectFile.getPath();

        final VoltCompiler compiler = new VoltCompiler();

        final boolean success = compiler.compileWithProjectXML(projectPath, testout_jar);
        assertFalse(success);
    }

    public void testDDLWithLongStringInCharacters() throws IOException {
        int length = VoltType.MAX_VALUE_LENGTH_IN_CHARACTERS + 10;
        final String simpleSchema1 =
            "create table books (cash integer default 23, " +
            "title varchar("+length+") default 'foo', PRIMARY KEY(cash));";

        final File schemaFile = VoltProjectBuilder.writeStringToTempFile(simpleSchema1);
        final String schemaPath = schemaFile.getPath();

        final String simpleProject =
            "<?xml version=\"1.0\"?>\n" +
            "<project>" +
            "<database name='database'>" +
            "<schemas>" +
            "<schema path='" + schemaPath + "' />" +
            "</schemas>" +
            "</database>" +
            "</project>";

        final File projectFile = VoltProjectBuilder.writeStringToTempFile(simpleProject);
        final String projectPath = projectFile.getPath();

        final VoltCompiler compiler = new VoltCompiler();

        final boolean success = compiler.compileWithProjectXML(projectPath, testout_jar);
        assertTrue(success);

        // Check warnings
        assertEquals(1, compiler.m_warnings.size());
        String warningMsg = compiler.m_warnings.get(0).getMessage();
        String expectedMsg = "The size of VARCHAR column TITLE in table BOOKS greater than " +
                "262144 will be enforced as byte counts rather than UTF8 character counts. " +
                "To eliminate this warning, specify \"VARCHAR(262154 BYTES)\"";
        assertEquals(expectedMsg, warningMsg);
        Database db = compiler.getCatalog().getClusters().get("cluster").getDatabases().get("database");
        Column var = db.getTables().get("BOOKS").getColumns().get("TITLE");
        assertTrue(var.getInbytes());
    }

    public void testDDLWithTooLongVarbinaryVarchar() throws IOException {
        int length = VoltType.MAX_VALUE_LENGTH + 10;
        String simpleSchema1 =
                "create table books (cash integer default 23, " +
                        "title varbinary("+length+") , PRIMARY KEY(cash));";

        String error1 = "VARBINARY column size for column BOOKS.TITLE is > "
                + VoltType.MAX_VALUE_LENGTH+" char maximum.";
        checkDDLErrorMessage(simpleSchema1, error1);

        String simpleSchema2 =
                "create table books (cash integer default 23, " +
                        "title varchar("+length+") , PRIMARY KEY(cash));";

        String error2 = "VARCHAR column size for column BOOKS.TITLE is > "
                + VoltType.MAX_VALUE_LENGTH+" char maximum.";
        checkDDLErrorMessage(simpleSchema2, error2);
    }

    public void testNullablePartitionColumn() throws IOException {
        final String simpleSchema =
            "create table books (cash integer default 23, title varchar(3) default 'foo', PRIMARY KEY(cash));" +
            "partition table books on column cash;";

        final File schemaFile = VoltProjectBuilder.writeStringToTempFile(simpleSchema);
        final String schemaPath = schemaFile.getPath();

        final String simpleProject =
            "<?xml version=\"1.0\"?>\n" +
            "<project>" +
            "<database name='database'>" +
            "<schemas><schema path='" + schemaPath + "' /></schemas>" +
            "<procedures><procedure class='org.voltdb.compiler.procedures.AddBook'/></procedures>" +
            "</database>" +
            "</project>";

        final File projectFile = VoltProjectBuilder.writeStringToTempFile(simpleProject);
        final String projectPath = projectFile.getPath();

        final VoltCompiler compiler = new VoltCompiler();

        final boolean success = compiler.compileWithProjectXML(projectPath, testout_jar);

        assertFalse(success);

        boolean found = false;
        for (final VoltCompiler.Feedback fb : compiler.m_errors) {
            if (fb.message.indexOf("Partition column") > 0)
                found = true;
        }
        assertTrue(found);
    }

    public void testXMLFileWithBadDDL() throws IOException {
        final String simpleSchema =
            "create table books (id integer default 0, strval varchar(33000) default '', PRIMARY KEY(id));";

        final File schemaFile = VoltProjectBuilder.writeStringToTempFile(simpleSchema);
        final String schemaPath = schemaFile.getPath();

        final String simpleProject =
            "<?xml version=\"1.0\"?>\n" +
            "<project>" +
            "<database name='database'>" +
            "<schemas><schema path='" + schemaPath + "' /></schemas>" +
            "<procedures><procedure class='org.voltdb.compiler.procedures.AddBook' /></procedures>" +
            "</database>" +
            "</project>";

        final File projectFile = VoltProjectBuilder.writeStringToTempFile(simpleProject);
        final String projectPath = projectFile.getPath();

        final VoltCompiler compiler = new VoltCompiler();

        final boolean success = compiler.compileWithProjectXML(projectPath, testout_jar);
        assertFalse(success);
    }

    // NOTE: TPCCTest proc also tests whitespaces regressions in SQL literals
    public void testWithTPCCDDL() {
        String schemaPath = "";
        try {
            final URL url = TPCCProjectBuilder.class.getResource("tpcc-ddl.sql");
            schemaPath = URLDecoder.decode(url.getPath(), "UTF-8");
        } catch (final UnsupportedEncodingException e) {
            e.printStackTrace();
            System.exit(-1);
        }

        final String simpleProject =
            "<?xml version=\"1.0\"?>\n" +
            "<project>" +
            "<database name='database'>" +
            "<schemas><schema path='" + schemaPath + "' /></schemas>" +
            "<procedures><procedure class='org.voltdb.compiler.procedures.TPCCTestProc' /></procedures>" +
            "</database>" +
            "</project>";

        //System.out.println(simpleProject);

        final File projectFile = VoltProjectBuilder.writeStringToTempFile(simpleProject);
        final String projectPath = projectFile.getPath();

        final VoltCompiler compiler = new VoltCompiler();
        final boolean success = compiler.compileWithProjectXML(projectPath, testout_jar);
        assertTrue(success);
    }

    public void testSeparateCatalogCompilation() throws IOException {
        String schemaPath = "";
        try {
            final URL url = TPCCProjectBuilder.class.getResource("tpcc-ddl.sql");
            schemaPath = URLDecoder.decode(url.getPath(), "UTF-8");
        } catch (final UnsupportedEncodingException e) {
            e.printStackTrace();
            System.exit(-1);
        }

        final String simpleProject =
            "<?xml version=\"1.0\"?>\n" +
            "<project>" +
            "<database name='database'>" +
            "<schemas><schema path='" + schemaPath + "' /></schemas>" +
            "<procedures><procedure class='org.voltdb.compiler.procedures.TPCCTestProc' /></procedures>" +
            "</database>" +
            "</project>";

        //System.out.println(simpleProject);

        final File projectFile = VoltProjectBuilder.writeStringToTempFile(simpleProject);
        final String projectPath = projectFile.getPath();

        final VoltCompiler compiler1 = new VoltCompiler();
        final VoltCompiler compiler2 = new VoltCompiler();
        final Catalog catalog = compileCatalogFromProject(compiler1, projectPath);
        final String cat1 = catalog.serialize();
        final boolean success = compiler2.compileWithProjectXML(projectPath, testout_jar);
        final String cat2 = VoltCompilerUtils.readFileFromJarfile(testout_jar, "catalog.txt");

        assertTrue(success);
        assertTrue(cat1.compareTo(cat2) == 0);
    }

    private Catalog compileCatalogFromProject(
            final VoltCompiler compiler,
            final String projectPath)
    {
        try {
            return compiler.compileCatalogFromProject(projectPath);
        }
        catch (VoltCompilerException e) {
            e.printStackTrace();
            fail();
            return null;
        }
    }

    private boolean compileFromDDL(
            final VoltCompiler compiler,
            final String jarPath,
            final String... schemaPaths)
    {
        try {
            return compiler.compileFromDDL(jarPath, schemaPaths);
        }
        catch (VoltCompilerException e) {
            e.printStackTrace();
            fail();
            return false;
        }
    }

    public void testDDLTableTooManyColumns() throws IOException {
        String schemaPath = "";
        try {
            final URL url = TestVoltCompiler.class.getResource("toowidetable-ddl.sql");
            schemaPath = URLDecoder.decode(url.getPath(), "UTF-8");
        } catch (final UnsupportedEncodingException e) {
            e.printStackTrace();
            System.exit(-1);
        }

        final String simpleProject =
            "<?xml version=\"1.0\"?>\n" +
            "<project>" +
            "<database name='database'>" +
            "<schemas><schema path='" + schemaPath + "' /></schemas>" +
            "<procedures><procedure class='org.voltdb.compiler.procedures.TPCCTestProc' /></procedures>" +
            "</database>" +
            "</project>";

        //System.out.println(simpleProject);

        final File projectFile = VoltProjectBuilder.writeStringToTempFile(simpleProject);
        final String projectPath = projectFile.getPath();

        final VoltCompiler compiler = new VoltCompiler();

        final boolean success = compiler.compileWithProjectXML(projectPath, testout_jar);
        assertFalse(success);

        boolean found = false;
        for (final VoltCompiler.Feedback fb : compiler.m_errors) {
            if (fb.message.startsWith("Table MANY_COLUMNS has"))
                found = true;
        }
        assertTrue(found);
    }

    public void testExtraFilesExist() throws IOException {
        String schemaPath = "";
        try {
            final URL url = TPCCProjectBuilder.class.getResource("tpcc-ddl.sql");
            schemaPath = URLDecoder.decode(url.getPath(), "UTF-8");
        } catch (final UnsupportedEncodingException e) {
            e.printStackTrace();
            System.exit(-1);
        }

        final String simpleProject =
            "<?xml version=\"1.0\"?>\n" +
            "<project>" +
            "<database name='database'>" +
            "<schemas><schema path='" + schemaPath + "' /></schemas>" +
            "<procedures><procedure class='org.voltdb.compiler.procedures.TPCCTestProc' /></procedures>" +
            "</database>" +
            "</project>";

        //System.out.println(simpleProject);

        final File projectFile = VoltProjectBuilder.writeStringToTempFile(simpleProject);
        final String projectPath = projectFile.getPath();

        final VoltCompiler compiler = new VoltCompiler();

        final boolean success = compiler.compileWithProjectXML(projectPath, testout_jar);
        assertTrue(success);

        final String sql = VoltCompilerUtils.readFileFromJarfile(testout_jar, VoltCompiler.AUTOGEN_DDL_FILE_NAME);
        assertNotNull(sql);
    }

    public void testXMLFileWithELEnabled() throws IOException {
        final String simpleSchema =
            "create table books (cash integer default 23 NOT NULL, title varchar(3) default 'foo');";

        final File schemaFile = VoltProjectBuilder.writeStringToTempFile(simpleSchema);
        final String schemaPath = schemaFile.getPath();

        final String simpleProject =
            "<?xml version=\"1.0\"?>\n" +
            "<project>" +
            " <database name='database'>" +
            "  <partitions><partition table='books' column='cash'/></partitions> " +
            "  <schemas><schema path='" + schemaPath + "' /></schemas>" +
            "  <procedures><procedure class='org.voltdb.compiler.procedures.AddBook' /></procedures>" +
            "  <export>" +
            "    <tables><table name='books'/></tables>" +
            "  </export>" +
            " </database>" +
            "</project>";

        final File projectFile = VoltProjectBuilder.writeStringToTempFile(simpleProject);
        final String projectPath = projectFile.getPath();

        final VoltCompiler compiler = new VoltCompiler();

        final boolean success = compiler.compileWithProjectXML(projectPath, testout_jar);

        assertTrue(success);

        final Catalog c1 = compiler.getCatalog();
        //System.out.println("PRINTING Catalog 1");
        //System.out.println(c1.serialize());

        final String catalogContents = VoltCompilerUtils.readFileFromJarfile(testout_jar, "catalog.txt");

        final Catalog c2 = new Catalog();
        c2.execute(catalogContents);

        assertTrue(c2.serialize().equals(c1.serialize()));
    }

    public void testOverrideProcInfo() throws IOException {
        final String simpleSchema =
            "create table books (cash integer default 23 not null, title varchar(3) default 'foo', PRIMARY KEY(cash));" +
            "PARTITION TABLE books ON COLUMN cash;";

        final File schemaFile = VoltProjectBuilder.writeStringToTempFile(simpleSchema);
        final String schemaPath = schemaFile.getPath();

        final String simpleProject =
            "<?xml version=\"1.0\"?>\n" +
            "<project>" +
            "<database name='database'>" +
            "<schemas><schema path='" + schemaPath + "' /></schemas>" +
            "<procedures><procedure class='org.voltdb.compiler.procedures.AddBook' /></procedures>" +
            "</database>" +
            "</project>";

        final File projectFile = VoltProjectBuilder.writeStringToTempFile(simpleProject);
        final String projectPath = projectFile.getPath();

        final ProcInfoData info = new ProcInfoData();
        info.singlePartition = true;
        info.partitionInfo = "BOOKS.CASH: 0";
        final Map<String, ProcInfoData> overrideMap = new HashMap<String, ProcInfoData>();
        overrideMap.put("AddBook", info);

        final VoltCompiler compiler = new VoltCompiler();
        compiler.setProcInfoOverrides(overrideMap);
        final boolean success = compiler.compileWithProjectXML(projectPath, testout_jar);

        assertTrue(success);

        final String catalogContents = VoltCompilerUtils.readFileFromJarfile(testout_jar, "catalog.txt");

        final Catalog c2 = new Catalog();
        c2.execute(catalogContents);

        final Database db = c2.getClusters().get("cluster").getDatabases().get("database");
        final Procedure addBook = db.getProcedures().get("AddBook");
        assertEquals(true, addBook.getSinglepartition());
    }

    public void testOverrideNonAnnotatedProcInfo() throws IOException {
        final String simpleSchema =
            "create table books (cash integer default 23 not null, title varchar(3) default 'foo', PRIMARY KEY(cash));" +
            "PARTITION TABLE books ON COLUMN cash;" +
            "create procedure from class org.voltdb.compiler.procedures.AddBook;" +
            "partition procedure AddBook ON TABLE books COLUMN cash;";

        final File schemaFile = VoltProjectBuilder.writeStringToTempFile(simpleSchema);
        final String schemaPath = schemaFile.getPath();

        final String simpleProject =
            "<?xml version=\"1.0\"?>\n" +
            "<project>" +
            "<database name='database'>" +
            "<schemas><schema path='" + schemaPath + "' /></schemas>" +
            "<procedures/>" +
            "</database>" +
            "</project>";

        final File projectFile = VoltProjectBuilder.writeStringToTempFile(simpleProject);
        final String projectPath = projectFile.getPath();

        final ProcInfoData info = new ProcInfoData();
        info.singlePartition = true;
        info.partitionInfo = "BOOKS.CASH: 0";
        final Map<String, ProcInfoData> overrideMap = new HashMap<String, ProcInfoData>();
        overrideMap.put("AddBook", info);

        final VoltCompiler compiler = new VoltCompiler();
        compiler.setProcInfoOverrides(overrideMap);
        final boolean success = compiler.compileWithProjectXML(projectPath, testout_jar);

        assertTrue(success);

        final String catalogContents = VoltCompilerUtils.readFileFromJarfile(testout_jar, "catalog.txt");

        final Catalog c2 = new Catalog();
        c2.execute(catalogContents);

        final Database db = c2.getClusters().get("cluster").getDatabases().get("database");
        final Procedure addBook = db.getProcedures().get("AddBook");
        assertEquals(true, addBook.getSinglepartition());
    }

    public void testBadStmtProcName() throws IOException {
        final String simpleSchema =
            "create table books (cash integer default 23 not null, title varchar(10) default 'foo', PRIMARY KEY(cash));";

        final File schemaFile = VoltProjectBuilder.writeStringToTempFile(simpleSchema);
        final String schemaPath = schemaFile.getPath();

        final String simpleProject =
            "<?xml version=\"1.0\"?>\n" +
            "<project>" +
            "<database name='database'>" +
            "<schemas><schema path='" + schemaPath + "' /></schemas>" +
            "<procedures><procedure class='@Foo'><sql>select * from books;</sql></procedure></procedures>" +
            "<partitions><partition table='BOOKS' column='CASH' /></partitions>" +
            "</database>" +
            "</project>";

        final File projectFile = VoltProjectBuilder.writeStringToTempFile(simpleProject);
        final String projectPath = projectFile.getPath();

        final VoltCompiler compiler = new VoltCompiler();
        final boolean success = compiler.compileWithProjectXML(projectPath, testout_jar);
        assertFalse(success);
    }

    public void testBadDdlStmtProcName() throws IOException {
        final String simpleSchema =
            "create table books (cash integer default 23 not null, title varchar(10) default 'foo', PRIMARY KEY(cash));" +
            "create procedure @Foo as select * from books;";

        final File schemaFile = VoltProjectBuilder.writeStringToTempFile(simpleSchema);
        final String schemaPath = schemaFile.getPath();

        final String simpleProject =
            "<?xml version=\"1.0\"?>\n" +
            "<project>" +
            "<database name='database'>" +
            "<schemas><schema path='" + schemaPath + "' /></schemas>" +
            "<procedures/>" +
            "<partitions><partition table='BOOKS' column='CASH' /></partitions>" +
            "</database>" +
            "</project>";

        final File projectFile = VoltProjectBuilder.writeStringToTempFile(simpleProject);
        final String projectPath = projectFile.getPath();

        final VoltCompiler compiler = new VoltCompiler();
        final boolean success = compiler.compileWithProjectXML(projectPath, testout_jar);
        assertFalse(success);
    }

    public void testGoodStmtProcName() throws IOException {
        final String simpleSchema =
            "create table books (cash integer default 23 not null, title varchar(3) default 'foo', PRIMARY KEY(cash));" +
            "PARTITION TABLE books ON COLUMN cash;";

        final File schemaFile = VoltProjectBuilder.writeStringToTempFile(simpleSchema);
        final String schemaPath = schemaFile.getPath();

        final String simpleProject =
            "<?xml version=\"1.0\"?>\n" +
            "<project>" +
            "<database name='database'>" +
            "<schemas><schema path='" + schemaPath + "' /></schemas>" +
            "<procedures><procedure class='Foo'><sql>select * from books;</sql></procedure></procedures>" +
            "</database>" +
            "</project>";

        final File projectFile = VoltProjectBuilder.writeStringToTempFile(simpleProject);
        final String projectPath = projectFile.getPath();

        final VoltCompiler compiler = new VoltCompiler();

        final boolean success = compiler.compileWithProjectXML(projectPath, testout_jar);
        assertTrue(success);
    }

    public void testGoodDdlStmtProcName() throws IOException {
        final String simpleSchema =
            "create table books (cash integer default 23 not null, title varchar(3) default 'foo', PRIMARY KEY(cash));" +
            "PARTITION TABLE books ON COLUMN cash;" +
            "CREATE PROCEDURE Foo AS select * from books where cash = ?;" +
            "PARTITION PROCEDURE Foo ON TABLE BOOKS COLUMN CASH PARAMETER 0;";

        final File schemaFile = VoltProjectBuilder.writeStringToTempFile(simpleSchema);
        final String schemaPath = schemaFile.getPath();

        final String simpleProject =
            "<?xml version=\"1.0\"?>\n" +
            "<project>" +
            "<database name='database'>" +
            "<schemas><schema path='" + schemaPath + "' /></schemas>" +
            "<procedures/>" +
            "</database>" +
            "</project>";

        final File projectFile = VoltProjectBuilder.writeStringToTempFile(simpleProject);
        final String projectPath = projectFile.getPath();

        final VoltCompiler compiler = new VoltCompiler();

        final boolean success = compiler.compileWithProjectXML(projectPath, testout_jar);
        assertTrue(success);
    }

    public void testCreateProcedureWithPartition() throws IOException {
        class Tester {
            final VoltCompiler compiler = new VoltCompiler();
            final String baseDDL =
                "create table books (cash integer default 23 not null, "
                                  + "title varchar(3) default 'foo', "
                                  + "primary key(cash));\n"
              + "partition table books on column cash";

            void test(String ddl) {
                test(ddl, null);
            }

            void test(String ddl, String expectedError) {
                final String schema = String.format("%s;\n%s;", baseDDL, ddl);
                boolean success = compileDDL(schema, compiler);
                checkCompilerErrorMessages(expectedError, compiler, success);
            }
        }
        Tester tester = new Tester();

        // Class proc
        tester.test("create procedure "
                  + "partition on table books column cash "
                  + "from class org.voltdb.compiler.procedures.NotAnnotatedAddBook");

        // Class proc with previously-defined partition properties (expect error)
        tester.test("create procedure "
                  + "partition on table books column cash "
                  + "from class org.voltdb.compiler.procedures.AddBook",
                    "has partition properties defined both in class");

        // Class proc with ALLOW before PARTITION clause
        tester.test("create role r1;\n"
                  + "create procedure "
                  + "allow r1 "
                  + "partition on table books column cash "
                  + "from class org.voltdb.compiler.procedures.NotAnnotatedAddBook");

        // Class proc with ALLOW after PARTITION clause
        tester.test("create role r1;\n"
                  + "create procedure "
                  + "partition on table books column cash "
                  + "allow r1 "
                  + "from class org.voltdb.compiler.procedures.NotAnnotatedAddBook");

        // Statement proc
        tester.test("create procedure Foo "
                  + "PARTITION on table books COLUMN cash PARAMETER 0 "
                  + "AS select * from books where cash = ?");

        // Statement proc with ALLOW before PARTITION clause
        tester.test("create role r1;\n"
                  + "create procedure Foo "
                  + "allow r1 "
                  + "PARTITION on table books COLUMN cash PARAMETER 0 "
                  + "AS select * from books where cash = ?");

        // Statement proc with ALLOW after PARTITION clause
        tester.test("create role r1;\n"
                  + "create procedure Foo "
                  + "PARTITION on table books COLUMN cash PARAMETER 0 "
                  + "allow r1 "
                  + "AS select * from books where cash = ?");

        // Inspired by a problem with fullDDL.sql
        tester.test(
                "create role admin;\n" +
                "CREATE TABLE T26 (age BIGINT NOT NULL, gender TINYINT);\n" +
                "PARTITION TABLE T26 ON COLUMN age;\n" +
                "CREATE TABLE T26a (age BIGINT NOT NULL, gender TINYINT);\n" +
                "PARTITION TABLE T26a ON COLUMN age;\n" +
                "CREATE PROCEDURE p4 ALLOW admin PARTITION ON TABLE T26 COLUMN age PARAMETER 0 AS SELECT COUNT(*) FROM T26 WHERE age = ?;\n" +
                "CREATE PROCEDURE PARTITION ON TABLE T26a COLUMN age ALLOW admin FROM CLASS org.voltdb_testprocs.fullddlfeatures.testCreateProcFromClassProc");

        // Inline code proc
        tester.test("CREATE TABLE PKEY_INTEGER ( PKEY INTEGER NOT NULL, DESCR VARCHAR(128), PRIMARY KEY (PKEY) );" +
                    "PARTITION TABLE PKEY_INTEGER ON COLUMN PKEY;" +
                    "CREATE PROCEDURE Foo PARTITION ON TABLE PKEY_INTEGER COLUMN PKEY AS ###\n" +
                    "    stmt = new SQLStmt('SELECT PKEY, DESCR FROM PKEY_INTEGER WHERE PKEY = ?')\n" +
                    "    transactOn = { int key -> \n" +
                    "        voltQueueSQL(stmt,key)\n" +
                    "        voltExecuteSQL(true)\n" +
                    "    }\n" +
                    "### LANGUAGE GROOVY");

        // Class proc with two PARTITION clauses (inner regex failure causes specific error)
        tester.test("create procedure "
                  + "partition on table books column cash "
                  + "partition on table books column cash "
                  + "from class org.voltdb.compiler.procedures.NotAnnotatedAddBook",
                    "Only one PARTITION clause is allowed for CREATE PROCEDURE");

        // Class proc with two ALLOW clauses (should work)
        tester.test("create role r1;\n"
                  + "create role r2;\n"
                  + "create procedure "
                  + "allow r1 "
                  + "allow r2 "
                  + "from class org.voltdb.compiler.procedures.AddBook");
    }

    public void testUseInnerClassAsProc() throws Exception {
        final String simpleSchema =
            "create procedure from class org.voltdb_testprocs.regressionsuites.fixedsql.TestENG2423$InnerProc;";
        final File schemaFile = VoltProjectBuilder.writeStringToTempFile(simpleSchema);
        final String schemaPath = schemaFile.getPath();

        VoltCompiler compiler = new VoltCompiler();
        boolean success = compiler.compileFromDDL(testout_jar, schemaPath);
        assertTrue(success);
    }

    public void testMaterializedView() throws IOException {
        final String simpleSchema =
            "create table books (cash integer default 23 NOT NULL, title varchar(10) default 'foo', PRIMARY KEY(cash));\n" +
            "partition table books on column cash;\n" +
            "create table foo (cash integer not null);\n" +
            "create view matt (title, cash, num, foo) as select title, cash, count(*), sum(cash) from books group by title, cash;\n" +
            "create view matt2 (title, cash, num, foo) as select books.title, books.cash, count(*), sum(books.cash) from books join foo on books.cash = foo.cash group by books.title, books.cash;";


        final File schemaFile = VoltProjectBuilder.writeStringToTempFile(simpleSchema);
        final String schemaPath = schemaFile.getPath();

        final String simpleProject =
            "<?xml version=\"1.0\"?>\n" +
            "<project>" +
            "<database name='database'>" +
            "<schemas><schema path='" + schemaPath + "' /></schemas>" +
            "<procedures><procedure class='org.voltdb.compiler.procedures.AddBook' /></procedures>" +
            "</database>" +
            "</project>";

        final File projectFile = VoltProjectBuilder.writeStringToTempFile(simpleProject);
        final String projectPath = projectFile.getPath();

        final VoltCompiler compiler = new VoltCompiler();
        // final ClusterConfig cluster_config = new ClusterConfig(1, 1, 0, "localhost");

        final boolean success = compiler.compileWithProjectXML(projectPath, testout_jar);
        assertTrue(success);
        final Catalog c1 = compiler.getCatalog();
        final String catalogContents = VoltCompilerUtils.readFileFromJarfile(testout_jar, "catalog.txt");
        final Catalog c2 = new Catalog();
        c2.execute(catalogContents);
        assertTrue(c2.serialize().equals(c1.serialize()));
    }


    public void testVarbinary() throws IOException {
        final String simpleSchema =
            "create table books (cash integer default 23 NOT NULL, title varbinary(10) default NULL, PRIMARY KEY(cash));" +
            "partition table books on column cash;";

        final File schemaFile = VoltProjectBuilder.writeStringToTempFile(simpleSchema);
        final String schemaPath = schemaFile.getPath();

        final String simpleProject =
            "<?xml version=\"1.0\"?>\n" +
            "<project>" +
            "<database name='database'>" +
            "<schemas><schema path='" + schemaPath + "' /></schemas>" +
            "<procedures>" +
            "<procedure class='get'><sql>select * from books;</sql></procedure>" +
            "<procedure class='i1'><sql>insert into books values(5, 'AA');</sql></procedure>" +
            "<procedure class='i2'><sql>insert into books values(5, ?);</sql></procedure>" +
            "<procedure class='s1'><sql>update books set title = 'bb';</sql></procedure>" +
            "</procedures>" +
            //"<procedures><procedure class='org.voltdb.compiler.procedures.AddBook' /></procedures>" +
            "</database>" +
            "</project>";

        final File projectFile = VoltProjectBuilder.writeStringToTempFile(simpleProject);
        final String projectPath = projectFile.getPath();

        final VoltCompiler compiler = new VoltCompiler();
        // final ClusterConfig cluster_config = new ClusterConfig(1, 1, 0, "localhost");

        final boolean success = compiler.compileWithProjectXML(projectPath, testout_jar);
        assertTrue(success);
        final Catalog c1 = compiler.getCatalog();
        final String catalogContents = VoltCompilerUtils.readFileFromJarfile(testout_jar, "catalog.txt");
        final Catalog c2 = new Catalog();
        c2.execute(catalogContents);
        assertTrue(c2.serialize().equals(c1.serialize()));
    }


    public void testDdlProcVarbinary() throws IOException {
        final String simpleSchema =
            "create table books (cash integer default 23 NOT NULL, title varbinary(10) default NULL, PRIMARY KEY(cash));" +
            "partition table books on column cash;" +
            "create procedure get as select * from books;" +
            "create procedure i1 as insert into books values(5, 'AA');" +
            "create procedure i2 as insert into books values(5, ?);" +
            "create procedure s1 as update books set title = 'bb';" +
            "create procedure i3 as insert into books values( ?, ?);" +
            "partition procedure i3 on table books column cash;" +
            "create procedure d1 as delete from books where title = ? and cash = ?;" +
            "partition procedure d1 on table books column cash parameter 1;";

        final File schemaFile = VoltProjectBuilder.writeStringToTempFile(simpleSchema);
        final String schemaPath = schemaFile.getPath();

        final String simpleProject =
            "<?xml version=\"1.0\"?>\n" +
            "<project>" +
            "<database name='database'>" +
            "<schemas><schema path='" + schemaPath + "' /></schemas>" +
            "<procedures/>" +
            //"<procedures><procedure class='org.voltdb.compiler.procedures.AddBook' /></procedures>" +
            "</database>" +
            "</project>";

        final File projectFile = VoltProjectBuilder.writeStringToTempFile(simpleProject);
        final String projectPath = projectFile.getPath();

        final VoltCompiler compiler = new VoltCompiler();
        // final ClusterConfig cluster_config = new ClusterConfig(1, 1, 0, "localhost");

        final boolean success = compiler.compileWithProjectXML(projectPath, testout_jar);
        assertTrue(success);
        final Catalog c1 = compiler.getCatalog();
        final String catalogContents = VoltCompilerUtils.readFileFromJarfile(testout_jar, "catalog.txt");
        final Catalog c2 = new Catalog();
        c2.execute(catalogContents);
        assertTrue(c2.serialize().equals(c1.serialize()));
    }

    //
    // There are DDL tests a number of places. TestDDLCompiler seems more about
    // verifying HSQL behaviour. Additionally, there are users of PlannerAideDeCamp
    // that verify plans for various DDL/SQL combinations.
    //
    // I'm going to add some DDL parsing validation tests here, as they seem to have
    // more to do with compiling a catalog.. and there are some related tests already
    // in this file.
    //

    private VoltCompiler compileForDDLTest(String schemaPath, boolean expectSuccess) {
        final String simpleProject =
            "<?xml version=\"1.0\"?>\n" +
            "<project>" +
            "<database name='database'>" +
            "<schemas><schema path='" + schemaPath + "' /></schemas>" +
            "<procedures><procedure class='sample'><sql>select * from t</sql></procedure></procedures>" +
            "</database>" +
            "</project>";

        final File projectFile = VoltProjectBuilder.writeStringToTempFile(simpleProject);
        projectFile.deleteOnExit();
        final String projectPath = projectFile.getPath();
        final VoltCompiler compiler = new VoltCompiler();
        final boolean success = compiler.compileWithProjectXML(projectPath, testout_jar);
        assertEquals(expectSuccess, success);
        return compiler;
    }

    private String getPathForSchema(String s) {
        final File schemaFile = VoltProjectBuilder.writeStringToTempFile(s);
        schemaFile.deleteOnExit();
        return schemaFile.getPath();
    }

    public void testDDLCompilerLeadingGarbage() throws IOException {
        final String s =
            "-- a valid comment\n" +
            "- an invalid comment\n" +
            "create table t(id integer);";

        VoltCompiler c = compileForDDLTest(getPathForSchema(s), false);
        assertTrue(c.hasErrors());
    }

    public void testDDLCompilerLeadingWhitespace() throws IOException {
        final String s =
            "     \n" +
            "\n" +
            "create table t(id integer);";
        VoltCompiler c = compileForDDLTest(getPathForSchema(s), true);
        assertFalse(c.hasErrors());
        assertTrue(c.m_catalog.getClusters().get("cluster").getDatabases().get("database").getTables().size() == 1);
    }

    public void testDDLCompilerLeadingComment() throws IOException {
        final String s =
            "-- this is a leading comment\n" +
            "  -- with some leading whitespace\n" +
            "     create table t(id integer);";
        VoltCompiler c = compileForDDLTest(getPathForSchema(s), true);
        assertFalse(c.hasErrors());
        assertTrue(c.m_catalog.getClusters().get("cluster").getDatabases().get("database").getTables().size() == 1);
    }

    public void testDDLCompilerLeadingCommentAndHashMarks() throws IOException {
        final String s =
            "-- ### this is a leading comment\n" +
            "  -- with some ### leading whitespace\n" +
            "     create table t(id integer);";
        VoltCompiler c = compileForDDLTest(getPathForSchema(s), true);
        assertFalse(c.hasErrors());
        assertTrue(c.m_catalog.getClusters().get("cluster").getDatabases().get("database").getTables().size() == 1);
    }

    public void testDDLCompilerNoNewlines() throws IOException {
        final String s =
            "create table t(id integer); create table r(id integer);";
        VoltCompiler c = compileForDDLTest(getPathForSchema(s), true);
        assertFalse(c.hasErrors());
        assertTrue(c.m_catalog.getClusters().get("cluster").getDatabases().get("database").getTables().size() == 2);
    }

    public void testDDLCompilerSplitLines() throws IOException {
        final String s =
            "create\n" +
            "table\n" +
            "t(id\n" +
            "integer);";
        VoltCompiler c = compileForDDLTest(getPathForSchema(s), true);
        assertFalse(c.hasErrors());
        assertTrue(c.m_catalog.getClusters().get("cluster").getDatabases().get("database").getTables().size() == 1);
    }

    public void testDDLCompilerTrailingComment1() throws IOException {
        final String s =
            "create table t(id integer) -- this is a trailing comment\n" +
            "-- and a line full of comments\n" +
            ";\n";
        VoltCompiler c = compileForDDLTest(getPathForSchema(s), true);
        assertFalse(c.hasErrors());
        assertTrue(c.m_catalog.getClusters().get("cluster").getDatabases().get("database").getTables().size() == 1);
    }

    public void testDDLCompilerTrailingComment2() throws IOException {
        final String s =
            "create table t(id integer) -- this is a trailing comment\n" +
            ";\n";
        VoltCompiler c = compileForDDLTest(getPathForSchema(s), true);
        assertFalse(c.hasErrors());
        assertTrue(c.m_catalog.getClusters().get("cluster").getDatabases().get("database").getTables().size() == 1);
    }

    public void testDDLCompilerTrailingCommentAndHashMarks() throws IOException {
        final String s =
            "create table t(id varchar(128) default '###')  -- ### this ###### is a trailing comment\n" +
            ";\n";
        VoltCompiler c = compileForDDLTest(getPathForSchema(s), true);
        assertFalse(c.hasErrors());
        assertTrue(c.m_catalog.getClusters().get("cluster").getDatabases().get("database").getTables().size() == 1);
    }

    public void testDDLCompilerTrailingComment3() throws IOException {
        final String s =
            "create table t(id integer) -- this is a trailing comment\n" +
            "-- and a line full of comments\n" +
            ";";
        VoltCompiler c = compileForDDLTest(getPathForSchema(s), true);
        assertFalse(c.hasErrors());
        assertTrue(c.m_catalog.getClusters().get("cluster").getDatabases().get("database").getTables().size() == 1);
    }

    public void testDDLCompilerTrailingComment4() throws IOException {
        final String s =
            "create table t(id integer) -- this is a trailing comment\n" +
            ";";
        VoltCompiler c = compileForDDLTest(getPathForSchema(s), true);
        assertFalse(c.hasErrors());
        assertTrue(c.m_catalog.getClusters().get("cluster").getDatabases().get("database").getTables().size() == 1);
    }

    public void testDDLCompilerTrailingComment5() throws IOException {
        final String s =
            "create table t(id integer) -- this is a trailing comment\n" +
            "-- and a line full of comments\n" +
            "    ;\n";
        VoltCompiler c = compileForDDLTest(getPathForSchema(s), true);
        assertFalse(c.hasErrors());
        assertTrue(c.m_catalog.getClusters().get("cluster").getDatabases().get("database").getTables().size() == 1);
    }

    public void testDDLCompilerTrailingComment6() throws IOException {
        final String s =
            "create table t(id integer) -- this is a trailing comment\n" +
            "-- and a line full of comments\n" +
            "    ;\n" +
            "-- ends with a comment\n";
        VoltCompiler c = compileForDDLTest(getPathForSchema(s), true);
        assertFalse(c.hasErrors());
        assertTrue(c.m_catalog.getClusters().get("cluster").getDatabases().get("database").getTables().size() == 1);
    }


    public void testDDLCompilerInvalidStatement() throws IOException {
        final String s =
            "create table t for justice -- with a comment\n";
        VoltCompiler c = compileForDDLTest(getPathForSchema(s), false);
        assertTrue(c.hasErrors());
    }

    public void testDDLCompilerCommentThatLooksLikeStatement() throws IOException {
        final String s =
            "create table t(id integer); -- create table r(id integer);";
        VoltCompiler c = compileForDDLTest(getPathForSchema(s), true);
        assertFalse(c.hasErrors());
        assertTrue(c.m_catalog.getClusters().get("cluster").getDatabases().get("database").getTables().size() == 1);
    }

    public void testDDLCompilerLeadingSemicolon() throws IOException {
        final String s = "; create table t(id integer);";
        VoltCompiler c = compileForDDLTest(getPathForSchema(s), false);
        assertTrue(c.hasErrors());
    }

    public void testDDLCompilerMultipleStatementsOnMultipleLines() throws IOException {
        final String s =
            "create table t(id integer); create\n" +
            "table r(id integer); -- second table";
        VoltCompiler c = compileForDDLTest(getPathForSchema(s), true);
        assertFalse(c.hasErrors());
        assertTrue(c.m_catalog.getClusters().get("cluster").getDatabases().get("database").getTables().size() == 2);
    }

    public void testDDLCompilerStringLiteral() throws IOException {
        final String s =
            "create table t(id varchar(3) default 'abc');";
        VoltCompiler c = compileForDDLTest(getPathForSchema(s), true);
        assertFalse(c.hasErrors());
        assertTrue(c.m_catalog.getClusters().get("cluster").getDatabases().get("database").getTables().size() == 1);

        Table tbl = c.m_catalog.getClusters().get("cluster").getDatabases().get("database").getTables().getIgnoreCase("t");
        String defaultvalue = tbl.getColumns().getIgnoreCase("id").getDefaultvalue();
        assertTrue(defaultvalue.equalsIgnoreCase("abc"));
    }

    public void testDDLCompilerSemiColonInStringLiteral() throws IOException {
        final String s =
            "create table t(id varchar(5) default 'a;bc');";
        VoltCompiler c = compileForDDLTest(getPathForSchema(s), true);
        assertFalse(c.hasErrors());
        assertTrue(c.m_catalog.getClusters().get("cluster").getDatabases().get("database").getTables().size() == 1);

        Table tbl = c.m_catalog.getClusters().get("cluster").getDatabases().get("database").getTables().getIgnoreCase("t");
        String defaultvalue = tbl.getColumns().getIgnoreCase("id").getDefaultvalue();
        assertTrue(defaultvalue.equalsIgnoreCase("a;bc"));
    }

    public void testDDLCompilerDashDashInStringLiteral() throws IOException {
        final String s =
            "create table t(id varchar(5) default 'a--bc');";
        VoltCompiler c = compileForDDLTest(getPathForSchema(s), true);
        assertFalse(c.hasErrors());
        assertTrue(c.m_catalog.getClusters().get("cluster").getDatabases().get("database").getTables().size() == 1);

        Table tbl = c.m_catalog.getClusters().get("cluster").getDatabases().get("database").getTables().getIgnoreCase("t");
        String defaultvalue = tbl.getColumns().getIgnoreCase("id").getDefaultvalue();
        assertTrue(defaultvalue.equalsIgnoreCase("a--bc"));
    }

    public void testDDLCompilerNewlineInStringLiteral() throws IOException {
        final String s =
            "create table t(id varchar(5) default 'a\n" + "bc');";

        VoltCompiler c = compileForDDLTest(getPathForSchema(s), true);
        assertFalse(c.hasErrors());
        assertTrue(c.m_catalog.getClusters().get("cluster").getDatabases().get("database").getTables().size() == 1);
        Table tbl = c.m_catalog.getClusters().get("cluster").getDatabases().get("database").getTables().getIgnoreCase("t");
        String defaultvalue = tbl.getColumns().getIgnoreCase("id").getDefaultvalue();

        // In the debugger, this looks valid at parse time but is mangled somewhere
        // later, perhaps in HSQL or in the catalog assembly?
        // ENG-681
        System.out.println(defaultvalue);
        // assertTrue(defaultvalue.equalsIgnoreCase("a\nbc"));
    }

    public void testDDLCompilerEscapedStringLiterals() throws IOException {
        final String s =
            "create table t(id varchar(10) default 'a''b''''c');";
        VoltCompiler c = compileForDDLTest(getPathForSchema(s), true);
        assertFalse(c.hasErrors());
        assertTrue(c.m_catalog.getClusters().get("cluster").getDatabases().get("database").getTables().size() == 1);
        Table tbl = c.m_catalog.getClusters().get("cluster").getDatabases().get("database").getTables().getIgnoreCase("t");
        String defaultvalue = tbl.getColumns().getIgnoreCase("id").getDefaultvalue();
        assertTrue(defaultvalue.equalsIgnoreCase("a'b''c"));
    }

    // Test that DDLCompiler's index creation adheres to the rules implicit in
    // the EE's tableindexfactory.  Currently (10/3/2010) these are:
    // All column types can be used in a tree array.  Only int types can
    // be used in hash tables or array indexes

    String[] column_types = {"tinyint", "smallint", "integer", "bigint",
                            "float", "varchar(10)", "timestamp", "decimal"};

    IndexType[] default_index_types = {IndexType.BALANCED_TREE,
                                    IndexType.BALANCED_TREE,
                                    IndexType.BALANCED_TREE,
                                    IndexType.BALANCED_TREE,
                                    IndexType.BALANCED_TREE,
                                    IndexType.BALANCED_TREE,
                                    IndexType.BALANCED_TREE,
                                    IndexType.BALANCED_TREE};

    boolean[] can_be_hash = {true, true, true, true, false, false, true, false};
    boolean[] can_be_tree = {true, true, true, true, true, true, true, true};

    public void testDDLCompilerIndexDefaultTypes()
    {
        for (int i = 0; i < column_types.length; i++)
        {
            String s =
                "create table t(id " + column_types[i] + " not null, num integer not null);\n" +
                "create index idx_t_id on t(id);\n" +
                "create index idx_t_idnum on t(id,num);";
            VoltCompiler c = compileForDDLTest(getPathForSchema(s), true);
            assertFalse(c.hasErrors());
            Database d = c.m_catalog.getClusters().get("cluster").getDatabases().get("database");
            assertEquals(default_index_types[i].getValue(),
                        d.getTables().getIgnoreCase("t").getIndexes().getIgnoreCase("idx_t_id").getType());
            assertEquals(default_index_types[i].getValue(),
                        d.getTables().getIgnoreCase("t").getIndexes().getIgnoreCase("idx_t_idnum").getType());
        }
    }

    public void testDDLCompilerHashIndexAllowed()
    {
        for (int i = 0; i < column_types.length; i++)
        {
            final String s =
                "create table t(id " + column_types[i] + " not null, num integer not null);\n" +
                "create index idx_t_id_hash on t(id);\n" +
                "create index idx_t_idnum_hash on t(id,num);";
            VoltCompiler c = compileForDDLTest(getPathForSchema(s), can_be_hash[i]);
            if (can_be_hash[i])
            {
                // do appropriate index exists checks
                assertFalse(c.hasErrors());
                Database d = c.m_catalog.getClusters().get("cluster").getDatabases().get("database");
                assertEquals(IndexType.HASH_TABLE.getValue(),
                            d.getTables().getIgnoreCase("t").getIndexes().getIgnoreCase("idx_t_id_hash").getType());
                assertEquals(IndexType.HASH_TABLE.getValue(),
                            d.getTables().getIgnoreCase("t").getIndexes().getIgnoreCase("idx_t_idnum_hash").getType());
            }
            else
            {
                assertTrue(c.hasErrors());
            }
        }
    }

    public void testUniqueIndexAllowed()
    {
        final String s =
                "create table t(id integer not null, num integer not null);\n" +
                "create unique index idx_t_unique on t(id,num);\n" +
                "create index idx_t on t(num);";
        VoltCompiler c = compileForDDLTest(getPathForSchema(s), true);
        assertFalse(c.hasErrors());
        Database d = c.m_catalog.getClusters().get("cluster").getDatabases().get("database");
        assertTrue(d.getTables().getIgnoreCase("t").getIndexes().getIgnoreCase("idx_t_unique").getUnique());
        assertFalse(d.getTables().getIgnoreCase("t").getIndexes().getIgnoreCase("idx_t").getUnique());
        // also validate that simple column indexes don't trigger the generalized expression index handling
        String noExpressionFound = "";
        assertEquals(noExpressionFound, d.getTables().getIgnoreCase("t").getIndexes().getIgnoreCase("idx_t_unique").getExpressionsjson());
        assertEquals(noExpressionFound, d.getTables().getIgnoreCase("t").getIndexes().getIgnoreCase("idx_t").getExpressionsjson());
    }

    public void testFunctionIndexAllowed()
    {
        final String s =
                "create table t(id integer not null, num integer not null);\n" +
                "create unique index idx_ft_unique on t(abs(id+num));\n" +
                "create index idx_ft on t(abs(num));\n" +
                "create index poweridx on t(power(id, 2));";
        VoltCompiler c = compileForDDLTest(getPathForSchema(s), true);
        assertFalse(c.hasErrors());
        Database d = c.m_catalog.getClusters().get("cluster").getDatabases().get("database");
        assertTrue(d.getTables().getIgnoreCase("t").getIndexes().getIgnoreCase("idx_ft_unique").getUnique());
        assertFalse(d.getTables().getIgnoreCase("t").getIndexes().getIgnoreCase("idx_ft").getUnique());
        // Validate that general expression indexes get properly annotated with an expressionjson attribute
        String noExpressionFound = "";
        assertNotSame(noExpressionFound, d.getTables().getIgnoreCase("t").getIndexes().getIgnoreCase("idx_ft_unique").getExpressionsjson());
        assertNotSame(noExpressionFound, d.getTables().getIgnoreCase("t").getIndexes().getIgnoreCase("idx_ft").getExpressionsjson());
    }

    public void testDDLCompilerVarcharTreeIndexAllowed()
    {
        for (int i = 0; i < column_types.length; i++)
        {
            final String s =
                "create table t(id " + column_types[i] + " not null, num integer not null);\n" +
                "create index idx_t_id_tree on t(id);\n" +
                "create index idx_t_idnum_tree on t(id,num);";
            VoltCompiler c = compileForDDLTest(getPathForSchema(s), can_be_tree[i]);
            assertFalse(c.hasErrors());
            Database d = c.m_catalog.getClusters().get("cluster").getDatabases().get("database");
            assertEquals(IndexType.BALANCED_TREE.getValue(),
                        d.getTables().getIgnoreCase("t").getIndexes().getIgnoreCase("idx_t_id_tree").getType());
            assertEquals(IndexType.BALANCED_TREE.getValue(),
                        d.getTables().getIgnoreCase("t").getIndexes().getIgnoreCase("idx_t_idnum_tree").getType());
        }
    }

    public void testDDLCompilerTwoIdenticalIndexes()
    {
        String s;
        VoltCompiler c;
        s = "create table t(id integer not null, num integer not null);\n" +
            "create index idx_t_idnum1 on t(id,num);\n" +
            "create index idx_t_idnum2 on t(id,num);";
        c = compileForDDLTest(getPathForSchema(s), true);
        assertFalse(c.hasErrors());
        assertTrue(c.hasErrorsOrWarnings());

        // non-unique partial index
        s = "create table t(id integer not null, num integer not null);\n" +
            "create index idx_t_idnum1 on t(id) where num > 3;\n" +
            "create index idx_t_idnum2 on t(id) where num > 3;";
        c = compileForDDLTest(getPathForSchema(s), true);
        assertFalse(c.hasErrors());
        assertTrue(c.hasErrorsOrWarnings());

        // unique partial index
        s = "create table t(id integer not null, num integer not null);\n" +
            "create unique index idx_t_idnum1 on t(id) where num > 3;\n" +
            "create unique index idx_t_idnum2 on t(id) where num > 3;";
        c = compileForDDLTest(getPathForSchema(s), true);
        assertFalse(c.hasErrors());
        assertTrue(c.hasErrorsOrWarnings());

        // non-unique expression partial index
        s = "create table t(id integer not null, num integer not null);\n" +
            "create index idx_t_idnum1 on t(id) where abs(num) > 3;\n" +
            "create index idx_t_idnum2 on t(id) where abs(num) > 3;";
        c = compileForDDLTest(getPathForSchema(s), true);
        assertFalse(c.hasErrors());
        assertTrue(c.hasErrorsOrWarnings());

        // unique expression partial index
        s = "create table t(id integer not null, num integer not null);\n" +
            "create unique index idx_t_idnum1 on t(id) where abs(num) > 3;\n" +
            "create unique index idx_t_idnum2 on t(id) where abs(num) > 3;";
        c = compileForDDLTest(getPathForSchema(s), true);
        assertFalse(c.hasErrors());
        assertTrue(c.hasErrorsOrWarnings());
    }

    public void testDDLCompilerSameNameIndexesOnTwoTables()
    {
        final String s =
                "create table t1(id integer not null, num integer not null);\n" +
                "create table t2(id integer not null, num integer not null);\n" +
                "create index idx_t_idnum on t1(id,num);\n" +
                "create index idx_t_idnum on t2(id,num);";

        // if this test ever fails, it's worth figuring out why
        // When written, HSQL wouldn't allow two indexes with the same name,
        //  even across tables.
        compileForDDLTest(getPathForSchema(s), false);
    }

    public void testDDLCompilerTwoCoveringIndexes()
    {
        final String s =
                "create table t(id integer not null, num integer not null);\n" +
                "create index idx_t_idnum_hash on t(id,num);\n" +
                "create index idx_t_idnum_tree on t(id,num);";

        compileForDDLTest(getPathForSchema(s), true);
    }

    public void testDDLCompilerTwoSwappedOrderIndexes()
    {
        final String s =
                "create table t(id integer not null, num integer not null);\n" +
                "create index idx_t_idnum_a on t(num,id);\n" +
                "create index idx_t_idnum_b on t(id,num);";

        final VoltCompiler c = compileForDDLTest(getPathForSchema(s), true);
        assertEquals(false, c.hasErrorsOrWarnings());
    }

    public void testDDLCompilerDropTwoOfFiveIndexes()
    {
        final String s =
                "create table t(id integer not null, num integer not null);\n" +
                "create index idx_t_idnum_a on t(num,id);\n" +
                "create index idx_t_idnum_b on t(id,num);\n" +
                "create index idx_t_idnum_c on t(id,num);\n" +
                "create index idx_t_idnum_d on t(id,num) where id > 0;\n" +
                "create index idx_t_idnum_f on t(id,num) where id > 0;\n";

        final VoltCompiler c = compileForDDLTest(getPathForSchema(s), true);
        assertEquals(true, c.hasErrorsOrWarnings());
        int foundCount = 0;
        for (VoltCompiler.Feedback f : c.m_warnings) {
            if (f.message.contains("Dropping index")) {
                foundCount++;
            }
        }
        assertEquals(2, foundCount);
    }

    public void testDDLCompilerUniqueAndNonUniqueIndexOnSameColumns()
    {
        final String s =
                "create table t(id integer not null, num integer not null);\n" +
                "create unique index idx_t_idnum_unique on t(id,num);\n" +
                "create index idx_t_idnum on t(id,num);";

        compileForDDLTest(getPathForSchema(s), true);
    }

    public void testDDLCompilerTwoIndexesWithSameName()
    {
        final String s =
                "create table t(id integer not null, num integer not null);\n" +
                "create index idx_t_idnum on t(id);\n" +
                "create index idx_t_idnum on t(id,num);";

        compileForDDLTest(getPathForSchema(s), false);
    }

    public void testDDLCompilerIndexesOrMatViewContainSQLFunctionNOW()
    {
        // Test indexes.
        String ddl = "";
        String errorIndexMsg = "Index \"IDX_T_TM\" cannot include the function NOW or CURRENT_TIMESTAMP.";
        ddl = "create table t(id integer not null, tm timestamp);\n" +
              "create index idx_t_tm on t(since_epoch(second, CURRENT_TIMESTAMP) - since_epoch(second, tm));";
        checkDDLErrorMessage(ddl, errorIndexMsg);

        ddl = "create table t(id integer not null, tm timestamp);\n" +
              "create index idx_t_tm on t(since_epoch(second, NOW) - since_epoch(second, tm));";
        checkDDLErrorMessage(ddl, errorIndexMsg);

        ddl = "create table t(id integer not null, tm timestamp);\n" +
              "create index idx_t_tm on t(CURRENT_TIMESTAMP);";
        checkDDLErrorMessage(ddl, errorIndexMsg);

        // Test MatView.
        String errorMatviewMsg = "Materialized view \"MY_VIEW\" cannot include the function NOW or CURRENT_TIMESTAMP.";
        ddl = "create table t(id integer not null, tm timestamp);\n" +
              "create view my_view as select since_epoch(second, CURRENT_TIMESTAMP) - since_epoch(second, tm), " +
              "count(*) from t group by since_epoch(second, CURRENT_TIMESTAMP) - since_epoch(second, tm);";
        checkDDLErrorMessage(ddl, errorMatviewMsg);

        ddl = "create table t(id integer not null, tm timestamp);\n" +
                "create view my_view as select since_epoch(second, NOW) - since_epoch(second, tm), " +
                "count(*) from t group by since_epoch(second, NOW) - since_epoch(second, tm);";
        checkDDLErrorMessage(ddl, errorMatviewMsg);

        ddl = "create table t(id integer not null, tm timestamp);\n" +
                "create view my_view as select tm, count(*), count(CURRENT_TIMESTAMP)  from t group by tm;";
        checkDDLErrorMessage(ddl, errorMatviewMsg);

        ddl = "create table t(id integer not null, tm timestamp);\n" +
                "create view my_view as select tm, count(*), count(NOW)  from t group by tm;";
        checkDDLErrorMessage(ddl, errorMatviewMsg);

        ddl = "create table t(id integer not null, tm timestamp);\n" +
                "create view my_view as select tm, count(*) from t " +
                "where since_epoch(second, CURRENT_TIMESTAMP) - since_epoch(second, tm) > 60 " +
                "group by tm;";
        checkDDLErrorMessage(ddl, errorMatviewMsg);
    }

    public void testDDLCompilerCreateAndDropIndexesOnMatView()
    {
        String ddl = "";

        ddl = "create table foo(a integer, b float, c float);\n" +
              "create table foo2(a integer, b float, c float);\n" +
              "create view bar (a, b, total) as select a, b, count(*) as total from foo group by a, b;\n" +
              "create view bar2 (a, b, total) as select foo.a, foo.b, count(*) as total from foo join foo2 on foo.a = foo2.a group by foo.a, foo.b;\n" +
              "create index baridx on bar (a);\n" +
              "drop index baridx;\n" +
              "create index baridx on bar2(a);\n" +
              "drop index baridx;\n";
        checkDDLErrorMessage(ddl, null);

        ddl = "create table foo(a integer, b float);\n" +
              "create table foo2(a integer, b float);\n" +
              "create view bar (a, total) as select a, count(*) as total from foo group by a;\n" +
              "create view bar2 (a, total) as select foo.a, count(*) as total from foo join foo2 on foo.a = foo2.a group by foo.a;\n" +
              "create index baridx on bar (a, total);\n" +
              "drop index baridx;\n" +
              "create index baridx on bar2 (a, total);\n" +
              "drop index baridx;\n";
        checkDDLErrorMessage(ddl, null);
    }

    public void testColumnNameIndexHash()
    {
        List<Pair<String, IndexType>> passing
            = Arrays.asList(
                            // If we don't explicitly name the primary key constraint,
                            // we always get a tree index.  This is independent of the name
                            // of the index column or columns.
                            Pair.of("create table t ( goodhashname varchar(256) not null, primary key ( goodhashname ) );",
                                    IndexType.BALANCED_TREE),
                            Pair.of("create table t ( goodhashname integer not null, primary key ( goodhashname ) );",
                                    IndexType.BALANCED_TREE),
                            Pair.of("create table t ( goodtreename varchar(256) not null, primary key ( goodtreename ) );",
                                    IndexType.BALANCED_TREE),
                            Pair.of("create table t ( goodtreename integer not null, primary key ( goodtreename ) );",
                                    IndexType.BALANCED_TREE),
                            Pair.of("create table t ( goodtreehashname varchar(256) not null, primary key (goodtreehashname));",
                                    IndexType.BALANCED_TREE),
                            Pair.of("create table t ( goodtreehashname integer not null, primary key (goodtreehashname));",
                                    IndexType.BALANCED_TREE),
                            // If we explicitly name the constraint with a tree name
                            // we always get a tree index.  This is true even if the
                            // column type is hashable.
                            Pair.of("create table t ( goodtreehashname varchar(256) not null, constraint good_tree primary key (goodtreehashname));",
                                    IndexType.BALANCED_TREE),
                            Pair.of("create table t ( goodtreehashname integer not null, constraint good_tree primary key (goodtreehashname));",
                                    IndexType.BALANCED_TREE),
                            // If we explicitly name the constraint with a name
                            // which is both a hash name and a tree name, we always get a tree
                            // index.  This is true even if the column type is hashable.
                            Pair.of("create table t ( goodtreehashname varchar(256) not null, constraint good_tree primary key (goodtreehashname));",
                                    IndexType.BALANCED_TREE),
                            Pair.of("create table t ( goodtreehashname integer not null, constraint good_tree primary key (goodtreehashname));",
                                    IndexType.BALANCED_TREE),

                            // The only way to get a hash index is to explicitly name the constraint
                            // with a hash name and to make the column type or types be hashable.
                            Pair.of("create table t ( goodtreehashname integer not null, constraint good_hash primary key (goodtreehashname));",
                                    IndexType.HASH_TABLE),
                            Pair.of("create table t ( goodvanilla integer not null, constraint good_hash_constraint primary key ( goodvanilla ) );",
                                    IndexType.HASH_TABLE),
                            // Test to see if created indices are still hashed
                            // when they are expected, and not hashed when they
                            // are not expected.
                            Pair.of("create table t ( goodvanilla integer not null ); create unique index myhash on t ( goodvanilla );",
                                    IndexType.HASH_TABLE),
                            Pair.of("create table t ( goodhash integer not null primary key );",
                                    IndexType.BALANCED_TREE)
        );
        String[] failing
            = {
                // If we name the constraint with a hash name,
                // but the column type is not hashable, it is an
                // error.
                "create table t ( badhashname varchar(256) not null, constraint badhashconstraint primary key ( badhashname ) );",
                // The name of the column is not important.
                "create table t ( badzotzname varchar(256) not null, constraint badhashconstraint primary key ( badzotzname ) );",
                // If any of the columns are non-hashable, the index is
                // not hashable.
                "create table t ( fld1 integer, fld2 varchar(256), constraint badhashconstraint primary key ( fld1, fld2 ) );"
        };
        for (Pair<String, IndexType> cmdPair : passing) {
            // See if we can actually create the table.
            VoltCompiler c = compileForDDLTest(getPathForSchema(cmdPair.getLeft()), true);
            Database d = c.m_catalog.getClusters().get("cluster").getDatabases().get("database");
            assertEquals(1, d.getTables().getIgnoreCase("t").getIndexes().size());
            org.voltdb.catalog.Index idx = d.getTables().getIgnoreCase("t").getIndexes().iterator().next();
            String msg = String.format("CMD: %s\nExpected %s, got %s",
                                       cmdPair.getLeft(),
                                       cmdPair.getRight(),
                                       IndexType.get(idx.getType()));
            assertEquals(msg, cmdPair.getRight().getValue(),
                         idx.getType());
        }
        for (String cmd : failing) {
            compileForDDLTest(getPathForSchema(cmd), false);
        }
    }

    private static final String msgP = "does not include the partitioning column";
    private static final String msgPR =
            "ASSUMEUNIQUE is not valid for an index that includes the partitioning column. " +
            "Please use UNIQUE instead";

    public void testColumnUniqueGiveException()
    {
        String schema;

        // (1) ****** Replicate tables
        // A unique index on the non-primary key for replicated table gets no error.
        schema = "create table t0 (id bigint not null, name varchar(32) not null UNIQUE, age integer,  primary key (id));\n";
        checkValidUniqueAndAssumeUnique(schema, null, null);

        // Similar to above, but use a different way to define unique column.
        schema = "create table t0 (id bigint not null, name varchar(32) not null, age integer,  " +
                "primary key (id), UNIQUE (name) );\n";
        checkValidUniqueAndAssumeUnique(schema, null, null);


        // (2) ****** Partition Table: UNIQUE valid, ASSUMEUNIQUE not valid
        // A unique index on the partitioning key ( no primary key) gets no error.
        schema = "create table t0 (id bigint not null UNIQUE, name varchar(32) not null, age integer);\n" +
                "PARTITION TABLE t0 ON COLUMN id;\n";
        checkValidUniqueAndAssumeUnique(schema, null, msgPR);

        // Similar to above, but use a different way to define unique column.
        schema = "create table t0 (id bigint not null, name varchar(32) not null, age integer,  " +
                "primary key (id), UNIQUE(id) );\n" +
                "PARTITION TABLE t0 ON COLUMN id;\n";
        checkValidUniqueAndAssumeUnique(schema, null, msgPR);

        // A unique index on the partitioning key ( also primary key) gets no error.
        schema = "create table t0 (id bigint not null UNIQUE, name varchar(32) not null, age integer,  primary key (id));\n" +
                "PARTITION TABLE t0 ON COLUMN id;\n";
        checkValidUniqueAndAssumeUnique(schema, null, msgPR);


        // A unique compound index on the partitioning key and another column gets no error.
        schema = "create table t0 (id bigint not null, name varchar(32) not null, age integer,  " +
                "UNIQUE (id, age), primary key (id));\n" +
                "PARTITION TABLE t0 ON COLUMN id;\n";
        checkValidUniqueAndAssumeUnique(schema, null, msgPR);

        // A unique index on the partitioning key and an expression like abs(age) gets no error.
        schema = "create table t0 (id bigint not null, name varchar(32) not null, age integer,  " +
                "primary key (id), UNIQUE (id, abs(age)) );\n" +
                "PARTITION TABLE t0 ON COLUMN id;\n";
        checkValidUniqueAndAssumeUnique(schema, null, msgPR);


        // (3) ****** Partition Table: UNIQUE not valid
        // A unique index on the partitioning key ( non-primary key) gets one error.
        schema = "create table t0 (id bigint not null, name varchar(32) not null UNIQUE, age integer,  primary key (id));\n" +
                "PARTITION TABLE t0 ON COLUMN name;\n";
        checkValidUniqueAndAssumeUnique(schema, msgP, msgPR);

        // A unique index on the partitioning key ( no primary key) gets one error.
        schema = "create table t0 (id bigint not null, name varchar(32) not null UNIQUE, age integer);\n" +
                "PARTITION TABLE t0 ON COLUMN id;\n";
        checkValidUniqueAndAssumeUnique(schema, msgP, null);

        // A unique index on the non-partitioning key gets one error.
        schema = "create table t0 (id bigint not null, name varchar(32) UNIQUE, age integer,  primary key (id));\n" +
                "PARTITION TABLE t0 ON COLUMN id;\n";
        checkValidUniqueAndAssumeUnique(schema, msgP, null);

        // A unique index on an unrelated expression like abs(age) gets a error.
        schema = "create table t0 (id bigint not null, name varchar(32), age integer, UNIQUE (abs(age)), primary key (id));\n" +
                "PARTITION TABLE t0 ON COLUMN id;\n";
        checkValidUniqueAndAssumeUnique(schema, msgP, null);


        // A unique index on an expression of the partitioning key like substr(1, 2, name) gets two errors.
        schema = "create table t0 (id bigint not null, name varchar(32) not null, age integer,  " +
                "primary key (id), UNIQUE (substr(name, 1, 2 )) );\n" +
                "PARTITION TABLE t0 ON COLUMN name;\n";
        // 1) unique index, 2) primary key
        checkValidUniqueAndAssumeUnique(schema, msgP, msgP);

        // A unique index on the non-partitioning key, non-partitioned column gets two errors.
        schema = "create table t0 (id bigint not null, name varchar(32) not null, age integer UNIQUE,  primary key (id));\n" +
                "PARTITION TABLE t0 ON COLUMN name;\n";
        // 1) unique index, 2) primary key
        checkValidUniqueAndAssumeUnique(schema, msgP, msgP);

        // unique/assumeunique constraint added via ALTER TABLE to replicated table
        schema = "create table t0 (id bigint not null, name varchar(32) not null);\n" +
                "ALTER TABLE t0 ADD UNIQUE(name);";
        checkValidUniqueAndAssumeUnique(schema, null, null);

        // unique/assumeunique constraint added via ALTER TABLE to partitioned table
        schema = "create table t0 (id bigint not null, name varchar(32) not null);\n" +
                "PARTITION TABLE t0 ON COLUMN id;\n" +
                "ALTER TABLE t0 ADD UNIQUE(name);";
        checkValidUniqueAndAssumeUnique(schema, msgP, null);

        // ENG-7242, kinda
        // (tests the assumeuniqueness constraint is preserved, obliquely, see
        // TestAdhocAlterTable for more thorough tests)
        schema = "create table t0 (id bigint not null, name varchar(32) not null, val integer);\n" +
                "PARTITION TABLE t0 ON COLUMN id;\n" +
                "ALTER TABLE t0 ADD UNIQUE(name);\n" +
                "ALTER TABLE t0 DROP COLUMN val;\n";
        checkValidUniqueAndAssumeUnique(schema, msgP, null);

        // ENG-7304, that we can pass functions to constrant definitions in alter table
        schema = "create table t0 (id bigint not null, val2 integer not null, val integer);\n" +
                "PARTITION TABLE t0 ON COLUMN id;\n" +
                "ALTER TABLE t0 ADD UNIQUE(abs(val2));\n" +
                "ALTER TABLE t0 DROP COLUMN val;\n";
        checkValidUniqueAndAssumeUnique(schema, msgP, null);
    }

    private boolean compileDDL(String ddl, VoltCompiler compiler) {
        final File schemaFile = VoltProjectBuilder.writeStringToTempFile(ddl);
        final String schemaPath = schemaFile.getPath();

        final String simpleProject =
            "<?xml version=\"1.0\"?>\n" +
            "<project>" +
            "<database name='database'>" +
            "<schemas>" +
            "<schema path='" + schemaPath + "' />" +
            "</schemas>" +
            "<procedures/>" +
            "</database>" +
            "</project>";

        final File projectFile = VoltProjectBuilder.writeStringToTempFile(simpleProject);
        final String projectPath = projectFile.getPath();

        return compiler.compileWithProjectXML(projectPath, testout_jar);
    }

    private void checkCompilerErrorMessages(String expectedError, VoltCompiler compiler, boolean success) {
        if (expectedError == null) {
            assertTrue("Expected no compilation errors but got these:\n" + feedbackToString(compiler.m_errors), success);
        } else {
            assertFalse("Expected failure but got success", success);
            assertTrue(isFeedbackPresent(expectedError, compiler.m_errors));
        }

    }

    private void checkDDLErrorMessage(String ddl, String errorMsg) {
        final VoltCompiler compiler = new VoltCompiler();
        final boolean success = compileDDL(ddl, compiler);
        checkCompilerErrorMessages(errorMsg, compiler, success);
    }

    private void checkValidUniqueAndAssumeUnique(String ddl, String errorUnique, String errorAssumeUnique) {
        checkDDLErrorMessage(ddl, errorUnique);
        checkDDLErrorMessage(ddl.replace("UNIQUE", "ASSUMEUNIQUE"), errorAssumeUnique);
    }

    public void testUniqueIndexGiveException() {
        String schema;

        // (1) ****** Replicate tables
        // A unique index on the non-primary key for replicated table gets no error.
        schema = "create table t0 (id bigint not null, name varchar(32) not null, age integer,  primary key (id));\n" +
                "CREATE UNIQUE INDEX user_index0 ON t0 (name) ;";
        checkValidUniqueAndAssumeUnique(schema, null, null);


        // (2) ****** Partition Table: UNIQUE valid, ASSUMEUNIQUE not valid
        // A unique index on the partitioning key ( no primary key) gets no error.
        schema = "create table t0 (id bigint not null, name varchar(32) not null, age integer);\n" +
                "PARTITION TABLE t0 ON COLUMN id;\n" +
                "CREATE UNIQUE INDEX user_index1 ON t0 (id) ;";
        checkValidUniqueAndAssumeUnique(schema, null, msgPR);

        // A unique index on the partitioning key ( also primary key) gets no error.
        schema = "create table t0 (id bigint not null, name varchar(32) not null, age integer,  primary key (id));\n" +
                "PARTITION TABLE t0 ON COLUMN id;\n" +
                "CREATE UNIQUE INDEX user_index2 ON t0 (id) ;";
        checkValidUniqueAndAssumeUnique(schema, null, msgPR);

        // A unique compound index on the partitioning key and another column gets no error.
        schema = "create table t0 (id bigint not null, name varchar(32) not null, age integer,  primary key (id));\n" +
                "PARTITION TABLE t0 ON COLUMN id;\n" +
                "CREATE UNIQUE INDEX user_index3 ON t0 (id, age) ;";
        checkValidUniqueAndAssumeUnique(schema, null, msgPR);

        // A unique index on the partitioning key and an expression like abs(age) gets no error.
        schema = "create table t0 (id bigint not null, name varchar(32) not null, age integer,  primary key (id));\n" +
                "PARTITION TABLE t0 ON COLUMN id;\n" +
                "CREATE UNIQUE INDEX user_index4 ON t0 (id, abs(age)) ;";
        checkValidUniqueAndAssumeUnique(schema, null, msgPR);


        // (3) ****** Partition Table: UNIQUE not valid
        // A unique index on the partitioning key ( no primary key) gets one error.
        schema = "create table t0 (id bigint not null, name varchar(32) not null, age integer);\n" +
                "PARTITION TABLE t0 ON COLUMN id;\n" +
                "CREATE UNIQUE INDEX user_index7 ON t0 (name) ;";
        checkValidUniqueAndAssumeUnique(schema, msgP, null);

        // A unique index on the non-partitioning key gets one error.
        schema = "create table t0 (id bigint not null, name varchar(32), age integer,  primary key (id));\n" +
                "PARTITION TABLE t0 ON COLUMN id;\n" +
                "CREATE UNIQUE INDEX user_index8 ON t0 (name) ;";
        checkValidUniqueAndAssumeUnique(schema, msgP, null);

        // A unique index on an unrelated expression like abs(age) gets a error.
        schema = "create table t0 (id bigint not null, name varchar(32), age integer,  primary key (id));\n" +
                "PARTITION TABLE t0 ON COLUMN id;\n" +
                "CREATE UNIQUE INDEX user_index9 ON t0 (abs(age)) ;";
        checkValidUniqueAndAssumeUnique(schema, msgP, null);

        // A unique index on the partitioning key ( non-primary key) gets one error.
        schema = "create table t0 (id bigint not null, name varchar(32) not null, age integer,  primary key (id));\n" +
                "PARTITION TABLE t0 ON COLUMN name;";
        checkValidUniqueAndAssumeUnique(schema, msgP, msgP);

        // A unique index on an expression of the partitioning key like substr(1, 2, name) gets two errors.
        schema = "create table t0 (id bigint not null, name varchar(32) not null, age integer,  primary key (id));\n" +
                "PARTITION TABLE t0 ON COLUMN name;\n" +
                "CREATE UNIQUE INDEX user_index10 ON t0 (substr(name, 1, 2 )) ;";
        // 1) unique index, 2) primary key
        checkValidUniqueAndAssumeUnique(schema, msgP, msgP);

        // A unique index on the non-partitioning key, non-partitioned column gets two errors.
        schema = "create table t0 (id bigint not null, name varchar(32) not null, age integer,  primary key (id));\n" +
                "PARTITION TABLE t0 ON COLUMN name;\n" +
                "CREATE UNIQUE INDEX user_index12 ON t0 (age) ;";
        // 1) unique index, 2) primary key
        checkValidUniqueAndAssumeUnique(schema, msgP, msgP);
    }

    private void subTestDDLCompilerMatViewJoin()
    {
        String tableDDL;
        String viewDDL;
        tableDDL = "CREATE TABLE T1 (a INTEGER NOT NULL, b INTEGER NOT NULL);\n" +
                   "CREATE TABLE T2 (a INTEGER NOT NULL, b INTEGER NOT NULL);\n" +
                   "CREATE TABLE T3 (a INTEGER NOT NULL, b INTEGER NOT NULL);\n";
        // 1. Test INNER JOIN:
        // 1.1 Test one join:
        viewDDL = "CREATE VIEW V (aint, cnt, sumint) AS \n" +
                  "SELECT T1.a, count(*), sum(T2.b) FROM T1 LEFT JOIN T2 ON T1.a=T2.a GROUP BY T1.a;";
        checkDDLErrorMessage(tableDDL+viewDDL, "Materialized view only supports INNER JOIN.");
        // 1.2 Test multiple joins:
        viewDDL = "CREATE VIEW V (aint, bint, cnt, sumint) AS \n" +
                  "SELECT T1.a, T2.a, count(*), sum(T3.b) FROM T1 JOIN T2 ON T1.a=T2.a RIGHT JOIN T3 on T2.a=T3.a GROUP BY T1.a, T2.a;";
        checkDDLErrorMessage(tableDDL+viewDDL, "Materialized view only supports INNER JOIN.");
        // 2. Test self-join:
        viewDDL = "CREATE VIEW V (aint, cnt, sumint) AS \n" +
                  "SELECT T1a.a, count(*), sum(T1a.b) FROM T1 T1a JOIN T1 T1b ON T1a.a=T1b.a GROUP BY T1a.a;";
        checkDDLErrorMessage(tableDDL+viewDDL, "Table T1 appeared in the table list more than once: " +
                                               "materialized view does not support self-join.");
        // 3. Test table join subquery. The subquery "LIMIT 10" is there to prevent an optimization
        // which replaces the subquery with an original table.
        viewDDL = "CREATE VIEW V (aint, cnt, sumint) AS \n" +
                  "SELECT T1.a, count(*), sum(T1.b) FROM T1 JOIN (SELECT * FROM T2 LIMIT 10) T2 ON T1.a=T2.a GROUP BY T1.a;";
        checkDDLErrorMessage(tableDDL+viewDDL, "Materialized view \"V\" with subquery sources is not supported.");

        // 4. Test view cannot be defined on other views:
        viewDDL = "CREATE TABLE t(id INTEGER NOT NULL, num INTEGER, wage INTEGER);\n" +
                  "CREATE VIEW my_view1 (num, total, sumwage) " +
                  "AS SELECT num, count(*), sum(wage) FROM t GROUP BY num; \n" +

                  "CREATE VIEW my_view2 (num, total, sumwage) " +
                  "AS SELECT t.num, count(*), sum(t.wage) FROM my_view1 JOIN t ON t.num=my_view1.num GROUP BY t.num; ";
        checkDDLErrorMessage(viewDDL, "A materialized view (MY_VIEW2) can not be defined on another view (MY_VIEW1)");

        // 5. Test view defined on non-plannable join query (partitioned table):
        viewDDL = "PARTITION TABLE T1 ON COLUMN a;\n" +
                  "PARTITION TABLE T2 ON COLUMN a;\n" +
                  "CREATE VIEW v2 (a, cnt, sumb) AS \n" +
                  "SELECT t1.a, count(*), sum(t2.b) FROM t1 JOIN t2 ON true GROUP BY t1.a;";
        checkDDLErrorMessage(tableDDL+viewDDL, "This query is not plannable.  The planner cannot guarantee that all rows would be in a single partition.");

        // 6. Test view defined on joined tables where some source tables are streamed table.
        viewDDL = "EXPORT TABLE T2;\n" +
                  "CREATE VIEW V (aint, cnt, sumint) AS \n" +
                  "SELECT T1.a, count(*), sum(T2.b) FROM T1 JOIN T2 ON T1.a=T2.a GROUP BY T1.a;";
        checkDDLErrorMessage(tableDDL+viewDDL, "A materialized view (V) on joined tables cannot have streamed table (T2) as its source.");
    }

    public void testDDLCompilerMatView()
    {
        // Test MatView.
        String ddl;
        final VoltCompiler compiler = new VoltCompiler();

        // Subquery is replaced with a simple select
        ddl = "create table t(id integer not null, num integer, wage integer);\n" +
                "create view my_view1 (num, total) " +
                "as select num, count(*) from (select num from t) subt group by num; \n";
        assertTrue(compileDDL(ddl, compiler));

        ddl = "create table t(id integer not null, num integer, wage integer);\n" +
                "create view my_view1 (num, total) " +
                "as select num, count(*) from (select num from t limit 5) subt group by num; \n";
        checkDDLErrorMessage(ddl, "Materialized view \"MY_VIEW1\" with subquery sources is not supported.");

        ddl = "create table t(id integer not null, num integer, wage integer);\n" +
                "create view my_view1 (num, total) " +
                "as select num, count(*) from t where id in (select id from t) group by num; \n";
        checkDDLErrorMessage(ddl, "Materialized view \"MY_VIEW1\" with subquery sources is not supported.");

        ddl = "create table t1(id integer not null, num integer, wage integer);\n" +
                "create table t2(id integer not null, num integer, wage integer);\n" +
                "create view my_view1 (id, num, total) " +
<<<<<<< 66ed47318038fda18a0346baf7dfbe62eb745947
                "as select t1.id, st2.num, count(*) from t1 join (select id ,num from t2) st2 on t1.id = st2.id group by t1.id, st2.num; \n";
=======
                "as select t1.id, t2.num, count(*) from t1 join t2 on t1.id = t2.id group by t1.id, t2.num; \n";
        checkDDLErrorMessage(ddl, "Materialized view \"MY_VIEW1\" has 2 sources. Only one source table is allowed.");

        ddl = "create table t1(id integer not null, num integer, wage integer);\n" +
                "create table t2(id integer not null, num integer, wage integer);\n" +
                "create view my_view1 (id, num, total) " +
                "as select t1.id, st2.num, count(*) from t1 join (select id ,num from t2 limit 2) st2 on t1.id = st2.id group by t1.id, st2.num; \n";
>>>>>>> FROM subquery optimization
        checkDDLErrorMessage(ddl, "Materialized view \"MY_VIEW1\" with subquery sources is not supported.");

        ddl = "create table t(id integer not null, num integer);\n" +
                "create view my_view as select num, count(*) from t group by num order by num;";
        checkDDLErrorMessage(ddl, "Materialized view \"MY_VIEW\" with ORDER BY clause is not supported.");

        ddl = "create table t(id integer not null, num integer, wage integer);\n" +
                "create view my_view1 (num, total, sumwage) " +
                "as select num, count(*), sum(wage) from t group by num; \n" +

                "create view my_view2 (num, total, sumwage) " +
                "as select num, count(*), sum(sumwage) from my_view1 group by num; ";
        checkDDLErrorMessage(ddl, "A materialized view (MY_VIEW2) can not be defined on another view (MY_VIEW1)");

        ddl = "create table t(id integer not null, num integer);\n" +
                "create view my_view as select num, count(*) from t group by num limit 1;";
        checkDDLErrorMessage(ddl, "Materialized view \"MY_VIEW\" with LIMIT or OFFSET clause is not supported.");

        ddl = "create table t(id integer not null, num integer);\n" +
                "create view my_view as select num, count(*) from t group by num limit 1 offset 10;";
        checkDDLErrorMessage(ddl, "Materialized view \"MY_VIEW\" with LIMIT or OFFSET clause is not supported.");

        ddl = "create table t(id integer not null, num integer);\n" +
                "create view my_view as select num, count(*) from t group by num offset 10;";
        checkDDLErrorMessage(ddl, "Materialized view \"MY_VIEW\" with LIMIT or OFFSET clause is not supported.");

        ddl = "create table t(id integer not null, num integer);\n" +
                "create view my_view as select num, count(*) from t group by num having count(*) > 3;";
        checkDDLErrorMessage(ddl, "Materialized view \"MY_VIEW\" with HAVING clause is not supported.");

        String errorMsg = "In database, the materialized view is automatically "
                + "partitioned based on its source table. Invalid PARTITION statement on view table MY_VIEW.";

        ddl = "create table t(id integer not null, num integer not null);\n" +
                "partition table t on column num;\n" +
                "create view my_view as select num, count(*) from t group by num;\n" +
                "partition table my_view on column num;";
        checkDDLErrorMessage(ddl, errorMsg);

        ddl = "create table t(id integer not null, num integer not null);\n" +
                "partition table t on column num;" +
                "create view my_view as select num, count(*) as ct from t group by num;" +
                "partition table my_view on column ct;";
        checkDDLErrorMessage(ddl, errorMsg);

        ddl = "create table t(id integer not null, num integer not null);\n" +
                "create view my_view as select num, count(*) from t group by num;" +
                "partition table my_view on column num;";
        checkDDLErrorMessage(ddl, errorMsg);

        // approx_count_distinct is not a supported aggregate function for materialized views.
        errorMsg = "Materialized view \"MY_VIEW\" must have non-group by columns aggregated by sum, count, min or max.";
        ddl = "create table t(id integer not null, num integer not null);\n" +
                "create view my_view as select id, count(*), approx_count_distinct(num) from t group by id;";
        checkDDLErrorMessage(ddl, errorMsg);

        // comparison expression not supported in group by clause -- actually gets caught because it's not allowed
        // in the select list either.
        errorMsg = "SELECT clause does not allow a BOOLEAN expression.";
        ddl = "create table t(id integer not null, num integer not null);\n" +
                "create view my_view as select (id = num) as idVsNumber, count(*) from t group by (id = num);" +
                "partition table t on column num;";
        checkDDLErrorMessage(ddl, errorMsg);

        // count(*) is needed in ddl
        errorMsg = "Materialized view \"MY_VIEW\" must have count(*) after the GROUP BY columns (if any) but before the aggregate functions (if any).";
        ddl = "create table t(id integer not null, num integer not null, wage integer);\n" +
                "create view my_view as select id, wage from t group by id, wage;" +
                "partition table t on column num;";
        checkDDLErrorMessage(ddl, errorMsg);

        subTestDDLCompilerMatViewJoin();
    }

    public void testDDLCompilerTableLimit()
    {
        String ddl;

        // Test CREATE
        // test failed cases
        ddl = "create table t(id integer not null, num integer," +
                "CONSTRAINT tblimit1 LIMIT PARTITION ROWS 6xx);";
        checkDDLErrorMessage(ddl, "unexpected token: XX");

        ddl = "create table t(id integer not null, num integer," +
                "CONSTRAINT tblimit1 LIMIT PARTITION ROWS 66666666666666666666666666666666);";
        checkDDLErrorMessage(ddl, "incompatible data type in operation");

        ddl = "create table t(id integer not null, num integer," +
                "CONSTRAINT tblimit1 LIMIT PARTITION ROWS -10);";
        checkDDLErrorMessage(ddl, "Invalid constraint limit number '-10'");

        ddl = "create table t(id integer not null, num integer," +
                "CONSTRAINT tblimit1 LIMIT PARTITION ROWS 5, CONSTRAINT tblimit2 LIMIT PARTITION ROWS 7);";
        checkDDLErrorMessage(ddl, "Multiple LIMIT PARTITION ROWS constraints on table T are forbidden");

        ddl = "create table t(id integer not null, num integer," +
                "CONSTRAINT tblimit1 LIMIT PARTITION Row 6);";
        checkDDLErrorMessage(ddl, "unexpected token: ROW required: ROWS");

        ddl = "create table t(id integer not null, num integer," +
                "CONSTRAINT tblimit1 LIMIT Rows 6);";
        checkDDLErrorMessage(ddl, "unexpected token: ROWS required: PARTITION");


        // Test success cases
        ddl = "create table t(id integer not null, num integer," +
                "CONSTRAINT tblimit1 LIMIT PARTITION ROWS 6);";
        checkDDLErrorMessage(ddl, null);

        ddl = "create table t(id integer not null, num integer," +
                "LIMIT PARTITION ROWS 6);";
        checkDDLErrorMessage(ddl, null);

        // Test alter
        // Test failed cases
        ddl = "create table t(id integer not null, num integer);" +
              "alter table t add constraint foo LIMIT PARTITION ROWS 6XX;";
        checkDDLErrorMessage(ddl, "unexpected token: XX");

        ddl = "create table t(id integer not null, num integer);" +
              "alter table t add constraint foo LIMIT PARTITION ROWS 66666666666666666666666;";
        checkDDLErrorMessage(ddl, "incompatible data type in operation");

        ddl = "create table t(id integer not null, num integer);" +
              "alter table t add constraint foo LIMIT PARTITION ROWS -10;";
        checkDDLErrorMessage(ddl, "Invalid constraint limit number '-10'");

        ddl = "create table t(id integer not null, num integer);" +
              "alter table t add constraint foo LIMIT PARTITION ROW 6;";
        checkDDLErrorMessage(ddl, "unexpected token: ROW required: ROWS");

        ddl = "create table t(id integer not null, num integer);" +
              "alter table t add constraint foo LIMIT ROWS 6;";
        checkDDLErrorMessage(ddl, "unexpected token: ROWS required: PARTITION");

        ddl = "create table t(id integer not null, num integer);" +
              "alter table t2 add constraint foo LIMIT PARTITION ROWS 6;";
        checkDDLErrorMessage(ddl, "object not found: T2");

        // Test alter successes
        ddl = "create table t(id integer not null, num integer);" +
              "alter table t add constraint foo LIMIT PARTITION ROWS 6;";
        checkDDLErrorMessage(ddl, null);

        ddl = "create table t(id integer not null, num integer);" +
              "alter table t add LIMIT PARTITION ROWS 6;";
        checkDDLErrorMessage(ddl, null);

        // Successive alter statements are okay
        ddl = "create table t(id integer not null, num integer);" +
              "alter table t add LIMIT PARTITION ROWS 6;" +
              "alter table t add LIMIT PARTITION ROWS 7;";
        checkDDLErrorMessage(ddl, null);

        // Alter after constraint set in create is okay
        ddl = "create table t(id integer not null, num integer," +
                "CONSTRAINT tblimit1 LIMIT PARTITION ROWS 6);" +
              "alter table t add LIMIT PARTITION ROWS 7;";
        checkDDLErrorMessage(ddl, null);

        // Test drop
        // Test failed cases
        ddl = "create table t(id integer not null, num integer);" +
              "alter table t drop constraint tblimit2;";
        checkDDLErrorMessage(ddl, "object not found: TBLIMIT2");

        ddl = "create table t(id integer not null, num integer," +
                "CONSTRAINT tblimit1 LIMIT PARTITION ROWS 6);" +
              "alter table t drop constraint tblimit2;";
        checkDDLErrorMessage(ddl, "object not found: TBLIMIT2");

        ddl = "create table t(id integer not null, num integer);" +
              "alter table t add LIMIT PARTITION ROWS 6;" +
              "alter table t drop constraint tblimit2;";
        checkDDLErrorMessage(ddl, "object not found: TBLIMIT2");

        ddl = "create table t(id integer not null, num integer);" +
              "alter table t drop LIMIT PARTITION ROWS;";
        checkDDLErrorMessage(ddl, "object not found");

        ddl = "create table t(id integer not null, num integer);" +
              "alter table t drop LIMIT PARTITIONS ROWS;";
        checkDDLErrorMessage(ddl, "unexpected token: PARTITIONS required: PARTITION");

        ddl = "create table t(id integer not null, num integer);" +
              "alter table t drop LIMIT PARTITION ROW;";
        checkDDLErrorMessage(ddl, "unexpected token: ROW required: ROWS");

        ddl = "create table t(id integer not null, num integer);" +
              "alter table t drop PARTITION ROWS;";
        checkDDLErrorMessage(ddl, "unexpected token: PARTITION");

        // Test successes
        // named drop
        ddl = "create table t(id integer not null, num integer," +
                "CONSTRAINT tblimit1 LIMIT PARTITION ROWS 6);" +
              "alter table t drop constraint tblimit1;";
        checkDDLErrorMessage(ddl, null);

        // magic drop
        ddl = "create table t(id integer not null, num integer);" +
              "alter table t add LIMIT PARTITION ROWS 6;" +
              "alter table t drop LIMIT PARTITION ROWS;";
        checkDDLErrorMessage(ddl, null);

        // magic drop of named constraint
        ddl = "create table t(id integer not null, num integer," +
                "CONSTRAINT tblimit1 LIMIT PARTITION ROWS 6);" +
              "alter table t drop LIMIT PARTITION ROWS;";
        checkDDLErrorMessage(ddl, null);
    }

    void compileLimitDeleteStmtAndCheckCatalog(String ddl, String expectedMessage, String tblName,
            int expectedLimit, String expectedStmt) {
        VoltCompiler compiler = new VoltCompiler();
        boolean success = compileDDL(ddl, compiler);
        checkCompilerErrorMessages(expectedMessage, compiler, success);

        if (success) {
            // We expected  success and got it.  Verify that the catalog looks how we expect
            Catalog cat = compiler.getCatalog();

            Table tbl = cat.getClusters().get("cluster").getDatabases().get("database").getTables().getIgnoreCase(tblName);

            if (expectedLimit != -1) {
                assertEquals(expectedLimit, tbl.getTuplelimit());
            }
            else {
                // no limit is represented as a limit of max int.
                assertEquals(Integer.MAX_VALUE, tbl.getTuplelimit());
            }

            String stmt = CatalogUtil.getLimitPartitionRowsDeleteStmt(tbl);

            if (expectedStmt == null) {
                assertTrue("Did not expect to find a LIMIT DELETE statement, but found this one:\n"
                        + (stmt != null ? stmt : ""),
                        stmt == null);
            } else {
                // Make sure we have the delete statement that we expected
                assertTrue("Expected to find LIMIT DELETE statement, found none", stmt != null);

                if (stmt.endsWith(";")) {
                    // We seem to add a semicolon somewhere.  I guess that's okay.
                    stmt = stmt.substring(0, stmt.length() - 1);
                }

                // Remove spaces from both strings so we compare whitespace insensitively
                // Capturing the DELETE statement in HSQL does not preserve whitespace.
                expectedStmt = stmt.replace(" ", "");
                stmt = stmt.replace(" ", "");

                assertEquals("Did not find the LIMIT DELETE statement that we expected",
                        expectedStmt, stmt);
            }
        }
    }

    public void testDDLCompilerAlterTableLimitWithDelete()
    {
        String ddl;

        // See also TestVoltCompilerErrorMsgs for negative tests involving
        // LIMIT PARTITION ROWS <n> EXECUTE (DELETE ...)

        // This exercises adding a limit constraint with a DELETE statement
        ddl = "create table t(id integer not null);\n" +
                "alter table t add limit partition rows 10 execute (delete from t where id > 0);";
        compileLimitDeleteStmtAndCheckCatalog(ddl, null, "t", 10, "delete from t where id > 0");

        // This exercises making a change to the delete statement of an existing constraint
        ddl = "create table t(id integer not null, "
                + "constraint c1 limit partition rows 10 execute (delete from t where id > 0)"
                + ");\n"
                + "alter table t add limit partition rows 15 execute (delete from t where id between 0 and 100);";
        compileLimitDeleteStmtAndCheckCatalog(ddl, null, "t", 15, "delete from t where id between 0 and 100");

        // test dropping a limit contraint with a delete
        ddl = "create table t(id integer not null, "
                + "constraint c1 limit partition rows 10 execute (delete from t where id > 0)"
                + ");\n"
                + "alter table t drop limit partition rows;";
        compileLimitDeleteStmtAndCheckCatalog(ddl, null, "t", -1, null);

        // test dropping constraint by referencing the constraint name
        ddl = "create table t(id integer not null, "
                + "constraint c1 limit partition rows 10 execute (delete from t where id > 0)"
                + ");\n"
                + "alter table t drop constraint c1;";
        compileLimitDeleteStmtAndCheckCatalog(ddl, null, "t", -1, null);

        // test dropping constraint by referencing the constraint name
        // Negative test---got the constraint name wrong
        ddl = "create table t(id integer not null, "
                + "constraint c1 limit partition rows 10 execute (delete from t where id > 0)"
                + ");\n"
                + "alter table t drop constraint c34;";
        compileLimitDeleteStmtAndCheckCatalog(ddl, "object not found", "t", -1, null);

        // Alter the table by removing the LIMIT DELETE statement, but not the row limit
        ddl = "create table t(id integer not null, "
                + "constraint c1 limit partition rows 10 execute (delete from t where id > 0)"
                + ");\n"
                + "alter table t add limit partition rows 10;";
        compileLimitDeleteStmtAndCheckCatalog(ddl, null, "t", 10, null);

        // See also regression testing that ensures EE picks up catalog changes
        // in TestSQLFeaturesNewSuite
    }

    public void testCreateTableWithGeographyPointValue() throws Exception {
        String ddl =
                "create table points ("
                + "  id integer,"
                + "  pt geography_point"
                + ");";
        Database db = goodDDLAgainstSimpleSchema(ddl);
        assertNotNull(db);

        Table pointTable = db.getTables().getIgnoreCase("points");
        assertNotNull(pointTable);

        Column pointCol = pointTable.getColumns().getIgnoreCase("pt");
        assertEquals(VoltType.GEOGRAPHY_POINT.getValue(), pointCol.getType());
    }

    public void testGeographyPointValueNegative() throws Exception {

        // POINT cannot be a partition column
        badDDLAgainstSimpleSchema(".*Partition columns must be an integer, varchar or varbinary type.*",
                "create table pts ("
                + "  pt geography_point not null"
                + ");"
                + "partition table pts on column pt;"
                );

        // POINT columns cannot yet be indexed
        badDDLAgainstSimpleSchema(".*POINT values are not currently supported as index keys.*",
                "create table pts ("
                + "  pt geography_point not null"
                + ");  "
                + "create index ptidx on pts(pt);"
                );

        // POINT columns cannot use unique/pk constraints which
        // are implemented as indexes.
        badDDLAgainstSimpleSchema(".*POINT values are not currently supported as index keys.*",
                "create table pts ("
                + "  pt geography_point primary key"
                + ");  "
                );

        badDDLAgainstSimpleSchema(".*POINT values are not currently supported as index keys.*",
                "create table pts ("
                + "  pt geography_point, "
                + "  primary key (pt)"
                + ");  "
                );

        badDDLAgainstSimpleSchema(".*POINT values are not currently supported as index keys.*",
                "create table pts ("
                + "  pt geography_point, "
                + "  constraint uniq_pt unique (pt)"
                + ");  "
                );

        badDDLAgainstSimpleSchema(".*POINT values are not currently supported as index keys.*",
                "create table pts ("
                + "  pt geography_point unique, "
                + ");  "
                );

        // Default values are not yet supported
        badDDLAgainstSimpleSchema(".*incompatible data type in conversion.*",
                "create table pts ("
                + "  pt geography_point default 'point(3.0 9.0)', "
                + ");  "
                );

        badDDLAgainstSimpleSchema(".*unexpected token.*",
                "create table pts ("
                + "  pt geography_point default pointfromtext('point(3.0 9.0)'), "
                + ");  "
                );
    }

    public void testCreateTableWithGeographyType() throws Exception {
        String ddl =
                "create table polygons ("
                + "  id integer,"
                + "  poly geography, "
                + "  sized_poly0 geography(1066), "
                + "  sized_poly1 geography(155), "    // min allowed length
                + "  sized_poly2 geography(1048576) " // max allowed length
                + ");";
        Database db = goodDDLAgainstSimpleSchema(ddl);
        assertNotNull(db);

        Table polygonsTable = db.getTables().getIgnoreCase("polygons");
        assertNotNull(polygonsTable);

        Column geographyCol = polygonsTable.getColumns().getIgnoreCase("poly");
        assertEquals(VoltType.GEOGRAPHY.getValue(), geographyCol.getType());
        assertEquals(GeographyValue.DEFAULT_LENGTH, geographyCol.getSize());

        geographyCol = polygonsTable.getColumns().getIgnoreCase("sized_poly0");
        assertEquals(VoltType.GEOGRAPHY.getValue(), geographyCol.getType());
        assertEquals(1066, geographyCol.getSize());

        geographyCol = polygonsTable.getColumns().getIgnoreCase("sized_poly1");
        assertEquals(VoltType.GEOGRAPHY.getValue(), geographyCol.getType());
        assertEquals(155, geographyCol.getSize());

        geographyCol = polygonsTable.getColumns().getIgnoreCase("sized_poly2");
        assertEquals(VoltType.GEOGRAPHY.getValue(), geographyCol.getType());
        assertEquals(1048576, geographyCol.getSize());
    }

    public void testGeographyNegative() throws Exception {

        String ddl = "create table geogs ( geog geography not null );\n" +
                     "partition table geogs on column geog;\n";

        // GEOGRAPHY cannot be a partition column
        badDDLAgainstSimpleSchema(".*Partition columns must be an integer, varchar or varbinary type.*", ddl);

        ddl = "create table geogs ( geog geography(0) not null );";
        badDDLAgainstSimpleSchema(".*precision or scale out of range.*", ddl);

        // Minimum length for a GEOGRAPHY column is 155.
        ddl = "create table geogs ( geog geography(154) not null );";
        badDDLAgainstSimpleSchema(".*GEOGRAPHY column GEOG in table GEOGS "
                + "has length of 154 which is shorter than "
                + "155, the minimum allowed length for the type.*",
                ddl
                );

        ddl = "create table geogs ( geog geography(1048577) not null );";
        badDDLAgainstSimpleSchema(".*is > 1048576 char maximum.*", ddl);

        // GEOGRAPHY columns cannot use unique/pk constraints which
        // are implemented as indexes.
        ddl = "create table geogs ( geog GEOGRAPHY primary key );\n";
        badDDLAgainstSimpleSchema(".*GEOGRAPHY values are not currently supported as unique index keys.*", ddl);

        ddl = "create table geogs ( geog geography, " +
                                  " primary key (geog) );\n";
        badDDLAgainstSimpleSchema(".*GEOGRAPHY values are not currently supported as unique index keys.*", ddl);

        ddl = "create table geogs ( geog geography, " +
                                  " constraint uniq_geog unique (geog) );\n";
        badDDLAgainstSimpleSchema(".*GEOGRAPHY values are not currently supported as unique index keys.*", ddl);

        ddl = "create table geogs (geog GEOGRAPHY unique);";
        badDDLAgainstSimpleSchema(".*GEOGRAPHY values are not currently supported as unique index keys.*", ddl);

        ddl = "create table geogs (geog GEOGRAPHY); create unique index geogsgeog on geogs(geog);";
        badDDLAgainstSimpleSchema(".*GEOGRAPHY values are not currently supported as unique index keys.*", ddl);

        ddl = "create table pgeogs (geog GEOGRAPHY, partkey int ); " +
        "partition table pgeogs on column partkey; " +
        "create assumeunique index pgeogsgeog on pgeogs(geog);";
        badDDLAgainstSimpleSchema(".*GEOGRAPHY values are not currently supported as unique index keys.*", ddl);

        // index on boolean functions is not supported
        ddl = "create table geogs ( id integer primary key, " +
                                  " region1 geography NOT NULL, " +
                                  " point1 geography_point NOT NULL );\n" +
              "create index geoindex_contains ON geogs (contains(region1, point1) );\n";
        badDDLAgainstSimpleSchema(".*Cannot create index \"GEOINDEX_CONTAINS\" because it contains a BOOLEAN valued function 'CONTAINS', " +
                                  "which is not supported.*", ddl);

        ddl = "create table geogs ( id integer primary key, " +
                                  " region1 geography NOT NULL, " +
                                  " point1 geography_point NOT NULL );\n" +
              "create index geoindex_within100000 ON geogs (DWITHIN(region1, point1, 100000) );\n";
        badDDLAgainstSimpleSchema(".*Cannot create index \"GEOINDEX_WITHIN100000\" because it contains a BOOLEAN valued function 'DWITHIN', " +
                                  "which is not supported.*", ddl);

        ddl = "create table geogs ( id integer primary key, " +
                                  " region1 geography NOT NULL, " +
                                  " point1 geography_point NOT NULL);\n " +
              "create index geoindex_nonzero_distance ON geogs ( distance(region1, point1) = 0 );\n";
        badDDLAgainstSimpleSchema(".*Cannot create index \"GEOINDEX_NONZERO_DISTANCE\" because it contains " +
                                  "comparison expression '=', which is not supported.*", ddl);

        // Default values are not yet supported
        ddl = "create table geogs ( geog geography default 'polygon((3.0 9.0, 3.0 0.0, 0.0 9.0, 3.0 9.0)');\n";
        badDDLAgainstSimpleSchema(".*incompatible data type in conversion.*", ddl);

        ddl = "create table geogs ( geog geography default polygonfromtext('polygon((3.0 9.0, 3.0 0.0, 0.0 9.0, 3.0 9.0)') );\n";
        badDDLAgainstSimpleSchema(".*unexpected token.*", ddl);

        // Materialized Views
        ddl = "create table geogs ( id integer primary key, " +
                                  " region1 geography NOT NULL, " +
                                  " point1 geography_point NOT NULL );\n" +
              "create view geo_view as select count(*), sum(id), sum(distance(region1, point1)) from geogs;\n";
        checkDDLAgainstSimpleSchema(null, ddl);

        ddl = "create table geogs ( id integer primary key, " +
                                  " region1 geography NOT NULL, " +
                                  " point1 geography_point NOT NULL );\n" +
              "create view geo_view as select region1, count(*) from geogs group by region1;\n";
        badDDLAgainstSimpleSchema(
                "Materialized view \"GEO_VIEW\" with expression of type GEOGRAPHY in GROUP BY clause not supported.",
                ddl);

        ddl = "create table geogs ( id integer primary key, " +
                                  " region1 geography NOT NULL, " +
                                  " point1 geography_point NOT NULL );\n" +
              "create view geo_view as select point1, count(*) from geogs group by point1;\n";
        badDDLAgainstSimpleSchema(
                "Materialized view \"GEO_VIEW\" with expression of type GEOGRAPHY_POINT in GROUP BY clause not supported.",
                ddl);

        ddl = "create table geogs ( id integer primary key, " +
                                  " region1 geography NOT NULL, " +
                                  " point1 geography_point NOT NULL );\n" +
              "create view geo_view as select isValid(Region1), count(*) from geogs group by isValid(Region1);\n";
        badDDLAgainstSimpleSchema(
                "A SELECT clause does not allow a BOOLEAN expression. consider using CASE WHEN to decode the BOOLEAN expression into a value of some other type.",
                ddl);

        ddl = "create table geogs ( id integer primary key, " +
                                  " region1 geography NOT NULL, " +
                                  " point1 geography_point NOT NULL );\n" +
              "create view geo_view as select Contains(Region1, POINT1), count(*) from geogs group by Contains(Region1, POINT1);\n";
        badDDLAgainstSimpleSchema(
                "A SELECT clause does not allow a BOOLEAN expression. consider using CASE WHEN to decode the BOOLEAN expression into a value of some other type.",
                ddl);

        ddl = "create table geogs ( id integer primary key, " +
                                  " region1 geography NOT NULL, " +
                                  " point1 geography_point NOT NULL );\n" +
              "create view geo_view as select Centroid(Region1), count(*) from geogs group by Centroid(Region1);\n";
        badDDLAgainstSimpleSchema(
                "Materialized view \"GEO_VIEW\" with a GEOGRAPHY_POINT valued function 'CENTROID' in GROUP BY clause not supported.",
                ddl);

        ddl = "create table geogs ( id integer, " +
                " region1 geography NOT NULL, " +
                " point1 geography_point NOT NULL );\n" +
              "create index COMPOUND_GEO_NOT_SUPPORTED on geogs(id, region1);\n";
        badDDLAgainstSimpleSchema(
                "Cannot create index \"COMPOUND_GEO_NOT_SUPPORTED\" " +
                 "because GEOGRAPHY values must be the only component of an index key: \"REGION1\"",
                ddl);
    }

    public void testPartitionOnBadType() {
        final String simpleSchema =
            "create table books (cash float default 0.0 NOT NULL, title varchar(10) default 'foo', PRIMARY KEY(cash));";

        final File schemaFile = VoltProjectBuilder.writeStringToTempFile(simpleSchema);
        final String schemaPath = schemaFile.getPath();

        final String simpleProject =
            "<?xml version=\"1.0\"?>\n" +
            "<project>" +
            "<database>" +
            "<schemas><schema path='" + schemaPath + "' /></schemas>" +
            "<partitions><partition table='books' column='cash'/></partitions> " +
            "<procedures><procedure class='org.voltdb.compiler.procedures.AddBook' /></procedures>" +
            "</database>" +
            "</project>";

        final File projectFile = VoltProjectBuilder.writeStringToTempFile(simpleProject);
        final String projectPath = projectFile.getPath();

        final VoltCompiler compiler = new VoltCompiler();
        final boolean success = compiler.compileWithProjectXML(projectPath, testout_jar);
        assertFalse(success);
    }

    public void testOmittedProcedureList() {
        final String simpleSchema =
                "create table books (cash float default 0.0 NOT NULL, title varchar(10) default 'foo', PRIMARY KEY(cash));";

            final File schemaFile = VoltProjectBuilder.writeStringToTempFile(simpleSchema);
            final String schemaPath = schemaFile.getPath();

            final String simpleProject =
                "<?xml version=\"1.0\"?>\n" +
                "<project>" +
                "<database>" +
                "<schemas><schema path='" + schemaPath + "' /></schemas>" +
                "</database>" +
                "</project>";

            final File projectFile = VoltProjectBuilder.writeStringToTempFile(simpleProject);
            final String projectPath = projectFile.getPath();

            final VoltCompiler compiler = new VoltCompiler();
            final boolean success = compiler.compileWithProjectXML(projectPath, testout_jar);
            assertTrue(success);
        }

    public void test3324MPPlan() throws IOException {
        final String simpleSchema =
                "create table blah  (pkey integer not null, strval varchar(200), PRIMARY KEY(pkey));\n";
        VoltProjectBuilder pb = new VoltProjectBuilder();
        pb.enableDiagnostics();
        pb.addLiteralSchema(simpleSchema);
        pb.addPartitionInfo("blah", "pkey");
        pb.addStmtProcedure("undeclaredspquery1", "select strval UNDECLARED1 from blah where pkey = ?");
        pb.addStmtProcedure("undeclaredspquery2", "select strval UNDECLARED2 from blah where pkey = 12");
        pb.addStmtProcedure("declaredspquery1", "select strval SODECLARED1 from blah where pkey = ?", "blah.pkey:0");
        // Currently no way to do this?
        // pb.addStmtProcedure("declaredspquery2", "select strval SODECLARED2 from blah where pkey = 12", "blah.pkey=12");
        boolean success = pb.compile(Configuration.getPathToCatalogForTest("test3324.jar"));
        assertTrue(success);
        List<String> diagnostics = pb.harvestDiagnostics();
        // This asserts that the undeclared SP plans don't mistakenly get SP treatment
        // -- they must each include a RECEIVE plan node.
        assertEquals(2, countStringsMatching(diagnostics, ".*\"UNDECLARED.\".*\"PLAN_NODE_TYPE\":\"RECEIVE\".*"));
        // This asserts that the methods used to prevent undeclared SP plans from getting SP treatment
        // don't over-reach to declared SP plans.
        assertEquals(0, countStringsMatching(diagnostics, ".*\"SODECLARED.\".*\"PLAN_NODE_TYPE\":\"RECEIVE\".*"));
        // System.out.println("test3324MPPlan");
        // System.out.println(diagnostics);
    }

    public void testBadDDLErrorLineNumber() throws IOException {
        final String schema =
            "-- a comment\n" +                          // 1
            "create table books (\n" +                  // 2
            " id integer default 0,\n" +                // 3
            " strval varchar(33000) default '',\n" +    // 4
            " PRIMARY KEY(id)\n" +                      // 5
            ");\n" +                                    // 6
            "\n" +                                      // 7
            "-- another comment\n" +                    // 8
            "create view badview (\n" +                 // 9 * error reported here *
            " id,\n" +
            " COUNT(*),\n" +
            " total\n" +
            " as\n" +
            "select id, COUNT(*), SUM(cnt)\n" +
            " from books\n" +
            " group by id;";
        final File schemaFile = VoltProjectBuilder.writeStringToTempFile(schema);
        final String schemaPath = schemaFile.getPath();

        final String project =
            "<?xml version=\"1.0\"?>\n" +
            "<project>" +
            "<database name='database'>" +
            "<schemas><schema path='" + schemaPath + "' /></schemas>" +
            "<procedures><procedure class='org.voltdb.compiler.procedures.AddBook' /></procedures>" +
            "</database>" +
            "</project>";

        final File projectFile = VoltProjectBuilder.writeStringToTempFile(project);
        final String projectPath = projectFile.getPath();

        final VoltCompiler compiler = new VoltCompiler();

        final boolean success = compiler.compileWithProjectXML(projectPath, testout_jar);
        assertFalse(success);
        for (Feedback error: compiler.m_errors) {
            assertEquals(9, error.lineNo);
        }
    }


    public void testInvalidCreateProcedureDDL() throws Exception {
        ArrayList<Feedback> fbs;
        String expectedError;

        fbs = checkInvalidProcedureDDL(
                "CREATE TABLE PKEY_INTEGER ( PKEY INTEGER NOT NULL, PRIMARY KEY (PKEY) );" +
                "PARTITION TABLE PKEY_INTEGER ON COLUMN PKEY;" +
                "CREATE PROCEDURE FROM CLASS org.voltdb.compiler.procedures.NonExistentPartitionParamInteger;" +
                "PARTITION PROCEDURE NonExistentPartitionParamInteger ON TABLE PKEY_INTEGER COLUMN PKEY;"
                );
        expectedError = "Cannot load class for procedure: org.voltdb.compiler.procedures.NonExistentPartitionParamInteger";
        assertTrue(isFeedbackPresent(expectedError, fbs));

        fbs = checkInvalidProcedureDDL(
                "CREATE TABLE PKEY_INTEGER ( PKEY INTEGER NOT NULL, PRIMARY KEY (PKEY) );" +
                "PARTITION TABLE PKEY_INTEGER ON COLUMN PKEY;" +
                "PARTITION PROCEDURE NotDefinedPartitionParamInteger ON TABLE PKEY_INTEGER COLUMN PKEY;"
                );
        expectedError = "Partition references an undefined procedure \"NotDefinedPartitionParamInteger\"";
        assertTrue(isFeedbackPresent(expectedError, fbs));

        fbs = checkInvalidProcedureDDL(
                "CREATE TABLE PKEY_INTEGER ( PKEY INTEGER NOT NULL, PRIMARY KEY (PKEY) );" +
                "PARTITION TABLE PKEY_INTEGER ON COLUMN PKEY;" +
                "CREATE PROCEDURE FROM CLASS org.voltdb.compiler.procedures.PartitionParamInteger;" +
                "PARTITION PROCEDURE PartitionParamInteger ON TABLE PKEY_WHAAAT COLUMN PKEY;"
                );
        expectedError = "PartitionParamInteger has partition properties defined both in class " +
                "\"org.voltdb.compiler.procedures.PartitionParamInteger\" and in the schema definition file(s)";
        assertTrue(isFeedbackPresent(expectedError, fbs));

        fbs = checkInvalidProcedureDDL(
                "CREATE TABLE PKEY_INTEGER ( PKEY INTEGER NOT NULL, PRIMARY KEY (PKEY) );" +
                "PARTITION TABLE PKEY_INTEGER ON COLUMN PKEY;" +
                "CREATE PROCEDURE FROM CLASS org.voltdb.compiler.procedures.NotAnnotatedPartitionParamInteger;" +
                "PARTITION PROCEDURE NotAnnotatedPartitionParamInteger ON TABLE PKEY_WHAAAT COLUMN PKEY;"
                );
        expectedError = "PartitionInfo for procedure " +
                "org.voltdb.compiler.procedures.NotAnnotatedPartitionParamInteger refers to a column " +
                "in schema which can't be found.";
        assertTrue(isFeedbackPresent(expectedError, fbs));

        fbs = checkInvalidProcedureDDL(
                "CREATE TABLE PKEY_INTEGER ( PKEY INTEGER NOT NULL, PRIMARY KEY (PKEY) );" +
                "PARTITION TABLE PKEY_INTEGER ON COLUMN PKEY;" +
                "CREATE PROCEDURE FROM CLASS org.voltdb.compiler.procedures.NotAnnotatedPartitionParamInteger;" +
                "PARTITION PROCEDURE NotAnnotatedPartitionParamInteger ON TABLE PKEY_INTEGER COLUMN PSURROGATE;"
                );
        expectedError = "PartitionInfo for procedure " +
                "org.voltdb.compiler.procedures.NotAnnotatedPartitionParamInteger refers to a column " +
                "in schema which can't be found.";
        assertTrue(isFeedbackPresent(expectedError, fbs));

        fbs = checkInvalidProcedureDDL(
                "CREATE TABLE PKEY_INTEGER ( PKEY INTEGER NOT NULL, PRIMARY KEY (PKEY) );" +
                "PARTITION TABLE PKEY_INTEGER ON COLUMN PKEY;" +
                "CREATE PROCEDURE FROM CLASS org.voltdb.compiler.procedures.NotAnnotatedPartitionParamInteger;" +
                "PARTITION PROCEDURE NotAnnotatedPartitionParamInteger ON TABLE PKEY_INTEGER COLUMN PKEY PARAMETER 8;"
                );
        expectedError = "PartitionInfo specifies invalid parameter index for procedure: " +
                "org.voltdb.compiler.procedures.NotAnnotatedPartitionParamInteger";
        assertTrue(isFeedbackPresent(expectedError, fbs));

        fbs = checkInvalidProcedureDDL(
                "CREATE TABLE PKEY_INTEGER ( PKEY INTEGER NOT NULL, PRIMARY KEY (PKEY) );" +
                "PARTITION TABLE PKEY_INTEGER ON COLUMN PKEY;" +
                "CREATE PROCEDURE FROM GLASS org.voltdb.compiler.procedures.NotAnnotatedPartitionParamInteger;" +
                "PARTITION PROCEDURE NotAnnotatedPartitionParamInteger ON TABLE PKEY_INTEGER COLUMN PKEY;"
                );
        expectedError = "Invalid CREATE PROCEDURE statement: " +
                "\"CREATE PROCEDURE FROM GLASS org.voltdb.compiler.procedures.NotAnnotatedPartitionParamInteger\"" +
                ", expected syntax: \"CREATE PROCEDURE";
        assertTrue(isFeedbackPresent(expectedError, fbs));

        fbs = checkInvalidProcedureDDL(
                "CREATE TABLE PKEY_INTEGER ( PKEY INTEGER NOT NULL, PRIMARY KEY (PKEY) );" +
                "PARTITION TABLE PKEY_INTEGER ON COLUMN PKEY;" +
                "CREATE PROCEDURE FROM CLASS org.voltdb.compiler.procedures.NotAnnotatedPartitionParamInteger;" +
                "PARTITION PROCEDURE NotAnnotatedPartitionParamInteger FOR TABLE PKEY_INTEGER COLUMN PKEY;"
                );
        expectedError = "Invalid PARTITION statement: \"PARTITION PROCEDURE " +
                "NotAnnotatedPartitionParamInteger FOR TABLE PKEY_INTEGER COLUMN PKEY\", " +
                "expected syntax: PARTITION PROCEDURE <procedure> ON " +
                "TABLE <table> COLUMN <column> [PARAMETER <parameter-index-no>]";
        assertTrue(isFeedbackPresent(expectedError, fbs));

        fbs = checkInvalidProcedureDDL(
                "CREATE TABLE PKEY_INTEGER ( PKEY INTEGER NOT NULL, PRIMARY KEY (PKEY) );" +
                "PARTITION TABLE PKEY_INTEGER ON COLUMN PKEY;" +
                "CREATE PROCEDURE FROM CLASS org.voltdb.compiler.procedures.NotAnnotatedPartitionParamInteger;" +
                "PARTITION PROCEDURE NotAnnotatedPartitionParamInteger ON TABLE PKEY_INTEGER CLUMN PKEY PARMTR 0;"
                );
        expectedError = "Invalid PARTITION statement: \"PARTITION PROCEDURE " +
                "NotAnnotatedPartitionParamInteger ON TABLE PKEY_INTEGER CLUMN PKEY PARMTR 0\", " +
                "expected syntax: PARTITION PROCEDURE <procedure> ON " +
                "TABLE <table> COLUMN <column> [PARAMETER <parameter-index-no>]";
        assertTrue(isFeedbackPresent(expectedError, fbs));

        fbs = checkInvalidProcedureDDL(
                "CREATE TABLE PKEY_INTEGER ( PKEY INTEGER NOT NULL, PRIMARY KEY (PKEY) );" +
                "PARTITION TABLE PKEY_INTEGER ON COLUMN PKEY;" +
                "CREATE PROCEDURE FROM CLASS org.voltdb.compiler.procedures.NotAnnotatedPartitionParamInteger;" +
                "PARTITION PROCEDURE NotAnnotatedPartitionParamInteger ON TABLE PKEY_INTEGER COLUMN PKEY PARAMETER hello;"
                );
        expectedError = "Invalid PARTITION statement: \"PARTITION PROCEDURE " +
                "NotAnnotatedPartitionParamInteger ON TABLE PKEY_INTEGER COLUMN PKEY PARAMETER hello\", " +
                "expected syntax: PARTITION PROCEDURE <procedure> ON " +
                "TABLE <table> COLUMN <column> [PARAMETER <parameter-index-no>]";
        assertTrue(isFeedbackPresent(expectedError, fbs));

        fbs = checkInvalidProcedureDDL(
                "CREATE TABLE PKEY_INTEGER ( PKEY INTEGER NOT NULL, PRIMARY KEY (PKEY) );" +
                "PARTITION TABLE PKEY_INTEGER ON COLUMN PKEY;" +
                "CREATE PROCEDURE FROM CLASS org.voltdb.compiler.procedures.NotAnnotatedPartitionParamInteger;" +
                "PARTITION PROGEDURE NotAnnotatedPartitionParamInteger ON TABLE PKEY_INTEGER COLUMN PKEY PARAMETER hello;"
                );
        expectedError = "Invalid PARTITION statement: " +
                "\"PARTITION PROGEDURE NotAnnotatedPartitionParamInteger ON TABLE PKEY_INTEGER " +
                "COLUMN PKEY PARAMETER hello\", expected syntax: \"PARTITION TABLE <table> " +
                "ON COLUMN <column>\" or \"PARTITION PROCEDURE <procedure> ON " +
                "TABLE <table> COLUMN <column> [PARAMETER <parameter-index-no>]\"";
        assertTrue(isFeedbackPresent(expectedError, fbs));

        fbs = checkInvalidProcedureDDL(
                "CREATE TABLE PKEY_INTEGER ( PKEY INTEGER NOT NULL, PRIMARY KEY (PKEY) );" +
                "PARTITION TABLE PKEY_INTEGER ON COLUMN PKEY;" +
                "CREATE PROCEDURE OUTOF CLASS org.voltdb.compiler.procedures.NotAnnotatedPartitionParamInteger;" +
                "PARTITION PROCEDURE NotAnnotatedPartitionParamInteger ON TABLE PKEY_INTEGER COLUMN PKEY PARAMETER 2;"
                );
        expectedError = "Invalid CREATE PROCEDURE statement: " +
                "\"CREATE PROCEDURE OUTOF CLASS org.voltdb.compiler.procedures.NotAnnotatedPartitionParamInteger\"" +
                ", expected syntax: \"CREATE PROCEDURE";
        assertTrue(isFeedbackPresent(expectedError, fbs));

        fbs = checkInvalidProcedureDDL(
                "CREATE TABLE PKEY_INTEGER ( PKEY INTEGER NOT NULL, PRIMARY KEY (PKEY) );" +
                "PARTITION TABLE PKEY_INTEGER ON COLUMN PKEY;" +
                "MAKE PROCEDURE OUTOF CLASS org.voltdb.compiler.procedures.NotAnnotatedPartitionParamInteger;" +
                "PARTITION PROCEDURE NotAnnotatedPartitionParamInteger ON TABLE PKEY_INTEGER COLUMN PKEY PARAMETER 2;"
                );
        expectedError = "DDL Error: \"unexpected token: MAKE\" in statement starting on lineno: 1";
        assertTrue(isFeedbackPresent(expectedError, fbs));

        fbs = checkInvalidProcedureDDL(
                "CREATE TABLE PKEY_INTEGER ( PKEY INTEGER NOT NULL, PRIMARY KEY (PKEY) );" +
                "PARTITION TABLE 1PKEY_INTEGER ON COLUMN PKEY;" +
                "CREATE PROCEDURE FROM CLASS org.voltdb.compiler.procedures.NotAnnotatedPartitionParamInteger;" +
                "PARTITION PROCEDURE NotAnnotatedPartitionParamInteger ON TABLE PKEY_INTEGER COLUMN;"
                );
        expectedError = "Unknown indentifier in DDL: \"PARTITION TABLE 1PKEY_INTEGER ON COLUMN PKEY\" " +
                "contains invalid identifier \"1PKEY_INTEGER\"";
        assertTrue(isFeedbackPresent(expectedError, fbs));

        fbs = checkInvalidProcedureDDL(
                "CREATE TABLE PKEY_INTEGER ( PKEY INTEGER NOT NULL, PRIMARY KEY (PKEY) );" +
                "PARTITION TABLE PKEY_INTEGER ON COLUMN 2PKEY;" +
                "CREATE PROCEDURE FROM CLASS org.voltdb.compiler.procedures.NotAnnotatedPartitionParamInteger;" +
                "PARTITION PROCEDURE NotAnnotatedPartitionParamInteger ON TABLE PKEY_INTEGER COLUMN PKEY;"
                );
        expectedError = "Unknown indentifier in DDL: \"PARTITION TABLE PKEY_INTEGER ON COLUMN 2PKEY\" " +
                "contains invalid identifier \"2PKEY\"";
        assertTrue(isFeedbackPresent(expectedError, fbs));

        fbs = checkInvalidProcedureDDL(
                "CREATE TABLE PKEY_INTEGER ( PKEY INTEGER NOT NULL, PRIMARY KEY (PKEY) );" +
                "PARTITION TABLE PKEY_INTEGER ON COLUMN PKEY;" +
                "CREATE PROCEDURE FROM CLASS 0rg.voltdb.compiler.procedures.NotAnnotatedPartitionParamInteger;" +
                "PARTITION PROCEDURE NotAnnotatedPartitionParamInteger ON TABLE PKEY_INTEGER COLUMN PKEY;"
                );
        expectedError = "Unknown indentifier in DDL: \""+
                "CREATE PROCEDURE FROM CLASS 0rg.voltdb.compiler.procedures.NotAnnotatedPartitionParamInteger" +
                "\" contains invalid identifier \"0rg.voltdb.compiler.procedures.NotAnnotatedPartitionParamInteger\"";
        assertTrue(isFeedbackPresent(expectedError, fbs));

        fbs = checkInvalidProcedureDDL(
                "CREATE TABLE PKEY_INTEGER ( PKEY INTEGER NOT NULL, PRIMARY KEY (PKEY) );" +
                "PARTITION TABLE PKEY_INTEGER ON COLUMN PKEY;" +
                "CREATE PROCEDURE FROM CLASS org.voltdb.3compiler.procedures.NotAnnotatedPartitionParamInteger;" +
                "PARTITION PROCEDURE NotAnnotatedPartitionParamInteger ON TABLE PKEY_INTEGER COLUMN PKEY;"
                );
        expectedError = "Unknown indentifier in DDL: \""+
                "CREATE PROCEDURE FROM CLASS org.voltdb.3compiler.procedures.NotAnnotatedPartitionParamInteger" +
                "\" contains invalid identifier \"org.voltdb.3compiler.procedures.NotAnnotatedPartitionParamInteger\"";
        assertTrue(isFeedbackPresent(expectedError, fbs));

        fbs = checkInvalidProcedureDDL(
                "CREATE TABLE PKEY_INTEGER ( PKEY INTEGER NOT NULL, PRIMARY KEY (PKEY) );" +
                "PARTITION TABLE PKEY_INTEGER ON COLUMN PKEY;" +
                "CREATE PROCEDURE FROM CLASS org.voltdb.compiler.procedures.4NotAnnotatedPartitionParamInteger;" +
                "PARTITION PROCEDURE NotAnnotatedPartitionParamInteger ON TABLE PKEY_INTEGER COLUMN PKEY;"
                );
        expectedError = "Unknown indentifier in DDL: \""+
                "CREATE PROCEDURE FROM CLASS org.voltdb.compiler.procedures.4NotAnnotatedPartitionParamInteger" +
                "\" contains invalid identifier \"org.voltdb.compiler.procedures.4NotAnnotatedPartitionParamInteger\"";
        assertTrue(isFeedbackPresent(expectedError, fbs));

        fbs = checkInvalidProcedureDDL(
                "CREATE TABLE PKEY_INTEGER ( PKEY INTEGER NOT NULL, PRIMARY KEY (PKEY) );" +
                "PARTITION TABLE PKEY_INTEGER ON COLUMN PKEY;" +
                "CREATE PROCEDURE FROM CLASS org.voltdb.compiler.procedures.NotAnnotatedPartitionParamInteger;" +
                "PARTITION PROCEDURE 5NotAnnotatedPartitionParamInteger ON TABLE PKEY_INTEGER COLUMN PKEY;"
                );
        expectedError = "Unknown indentifier in DDL: \""+
                "PARTITION PROCEDURE 5NotAnnotatedPartitionParamInteger ON TABLE PKEY_INTEGER COLUMN PKEY" +
                "\" contains invalid identifier \"5NotAnnotatedPartitionParamInteger\"";
        assertTrue(isFeedbackPresent(expectedError, fbs));

        fbs = checkInvalidProcedureDDL(
                "CREATE TABLE PKEY_INTEGER ( PKEY INTEGER NOT NULL, PRIMARY KEY (PKEY) );" +
                "PARTITION TABLE PKEY_INTEGER ON COLUMN PKEY;" +
                "CREATE PROCEDURE FROM CLASS org.voltdb.compiler.procedures.NotAnnotatedPartitionParamInteger;" +
                "PARTITION PROCEDURE NotAnnotatedPartitionParamInteger ON TABLE 6PKEY_INTEGER COLUMN PKEY;"
                );
        expectedError = "Unknown indentifier in DDL: \""+
                "PARTITION PROCEDURE NotAnnotatedPartitionParamInteger ON TABLE 6PKEY_INTEGER COLUMN PKEY" +
                "\" contains invalid identifier \"6PKEY_INTEGER\"";
        assertTrue(isFeedbackPresent(expectedError, fbs));

        fbs = checkInvalidProcedureDDL(
                "CREATE TABLE PKEY_INTEGER ( PKEY INTEGER NOT NULL, PRIMARY KEY (PKEY) );" +
                "PARTITION TABLE PKEY_INTEGER ON COLUMN PKEY;" +
                "CREATE PROCEDURE FROM CLASS org.voltdb.compiler.procedures.NotAnnotatedPartitionParamInteger;" +
                "PARTITION PROCEDURE NotAnnotatedPartitionParamInteger ON TABLE PKEY_INTEGER COLUMN 7PKEY;"
                );
        expectedError = "Unknown indentifier in DDL: \""+
                "PARTITION PROCEDURE NotAnnotatedPartitionParamInteger ON TABLE PKEY_INTEGER COLUMN 7PKEY" +
                "\" contains invalid identifier \"7PKEY\"";
        assertTrue(isFeedbackPresent(expectedError, fbs));

        fbs = checkInvalidProcedureDDL(
                "CREATE TABLE PKEY_INTEGER ( PKEY INTEGER NOT NULL, PRIMARY KEY (PKEY) );" +
                "PARTITION TABLE PKEY_INTEGER ON COLUMN PKEY;" +
                "CREATE PROCEDURE FROM CLASS org.voltdb.compiler.procedures.NotAnnotatedPartitionParamInteger;" +
                "PARTITION PROCEDURE NotAnnotatedPartitionParamInteger TABLE PKEY_INTEGER ON TABLE PKEY_INTEGER COLUMN PKEY;"
                );
        expectedError = "Invalid PARTITION statement: \"PARTITION PROCEDURE " +
                "NotAnnotatedPartitionParamInteger TABLE PKEY_INTEGER ON TABLE PKEY_INTEGER COLUMN PKEY\", " +
                "expected syntax: PARTITION PROCEDURE <procedure> ON " +
                "TABLE <table> COLUMN <column> [PARAMETER <parameter-index-no>]";
        assertTrue(isFeedbackPresent(expectedError, fbs));
    }

    public void testInvalidSingleStatementCreateProcedureDDL() throws Exception {
        ArrayList<Feedback> fbs;
        String expectedError;

        fbs = checkInvalidProcedureDDL(
                "CREATE TABLE PKEY_INTEGER ( PKEY INTEGER NOT NULL, DESCR VARCHAR(128), PRIMARY KEY (PKEY) );" +
                "PARTITION TABLE PKEY_INTEGER ON COLUMN PKEY;" +
                "CREATE PROCEDURE Foo AS BANBALOO pkey FROM PKEY_INTEGER;" +
                "PARTITION PROCEDURE Foo ON TABLE PKEY_INTEGER COLUMN PKEY;"
                );
        expectedError = "Failed to plan for statement (sql) \"BANBALOO pkey FROM PKEY_INTEGER;\"";
        assertTrue(isFeedbackPresent(expectedError, fbs));

        fbs = checkInvalidProcedureDDL(
                "CREATE TABLE PKEY_INTEGER ( PKEY INTEGER NOT NULL, DESCR VARCHAR(128), PRIMARY KEY (PKEY) );" +
                "PARTITION TABLE PKEY_INTEGER ON COLUMN PKEY;" +
                "CREATE PROCEDURE Foo AS SELEC pkey FROM PKEY_INTEGER;" +
                "PARTITION PROCEDURE Foo ON TABLE PKEY_INTEGER COLUMN PKEY PARAMETER 0;"
                );
        expectedError = "Failed to plan for statement (sql) \"SELEC pkey FROM PKEY_INTEGER;\"";
        assertTrue(isFeedbackPresent(expectedError, fbs));

        fbs = checkInvalidProcedureDDL(
                "CREATE TABLE PKEY_INTEGER ( PKEY INTEGER NOT NULL, DESCR VARCHAR(128), PRIMARY KEY (PKEY) );" +
                "PARTITION TABLE PKEY_INTEGER ON COLUMN PKEY;" +
                "CREATE PROCEDURE Foo AS DELETE FROM PKEY_INTEGER WHERE PKEY = ?;" +
                "PARTITION PROCEDURE Foo ON TABLE PKEY_INTEGER COLUMN PKEY PARAMETER 2;"
                );
        expectedError = "PartitionInfo specifies invalid parameter index for procedure: Foo";
        assertTrue(isFeedbackPresent(expectedError, fbs));

        fbs = checkInvalidProcedureDDL(
                "CREATE TABLE PKEY_INTEGER ( PKEY INTEGER NOT NULL, DESCR VARCHAR(128), PRIMARY KEY (PKEY) );" +
                "PARTITION TABLE PKEY_INTEGER ON COLUMN PKEY;" +
                "CREATE PROCEDURE Foo AS DELETE FROM PKEY_INTEGER;" +
                "PARTITION PROCEDURE Foo ON TABLE PKEY_INTEGER COLUMN PKEY;"
                );
        expectedError = "PartitionInfo specifies invalid parameter index for procedure: Foo";
        assertTrue(isFeedbackPresent(expectedError, fbs));

        fbs = checkInvalidProcedureDDL(
                "CREATE TABLE PKEY_INTEGER ( PKEY INTEGER NOT NULL, DESCR VARCHAR(128), PRIMARY KEY (PKEY) );" +
                "PARTITION TABLE PKEY_INTEGER ON COLUMN PKEY;" +
                "CREATE PROCEDURE 7Foo AS DELETE FROM PKEY_INTEGER WHERE PKEY = ?;" +
                "PARTITION PROCEDURE 7Foo ON TABLE PKEY_INTEGER COLUMN PKEY;"
                );
        expectedError = "Unknown indentifier in DDL: \""+
                "CREATE PROCEDURE 7Foo AS DELETE FROM PKEY_INTEGER WHERE PKEY = ?" +
                "\" contains invalid identifier \"7Foo\"";
        assertTrue(isFeedbackPresent(expectedError, fbs));
    }

    public void testInvalidGroovyProcedureDDL() throws Exception {
        ArrayList<Feedback> fbs;
        String expectedError;

        if (Float.parseFloat(System.getProperty("java.specification.version")) < 1.7) return;

        fbs = checkInvalidProcedureDDL(
                "CREATE TABLE PKEY_INTEGER ( PKEY INTEGER NOT NULL, DESCR VARCHAR(128), PRIMARY KEY (PKEY) );" +
                "PARTITION TABLE PKEY_INTEGER ON COLUMN PKEY;" +
                "CREATE PROCEDURE Foo AS ###\n" +
                "    stmt = new SQLStmt('SELECT PKEY, DESCR FROM PKEY = ?')\n" +
                "    transactOn = { int key -> \n" +
                "        voltQueueSQL(stmt,key)\n" +
                "        voltExecuteSQL(true)\n" +
                "    }\n" +
                "### LANGUAGE GROOVY;\n" +
                "PARTITION PROCEDURE Foo ON TABLE PKEY_INTEGER COLUMN PKEY;"
                );
        expectedError = "user lacks privilege or object not found: PKEY";
        assertTrue(isFeedbackPresent(expectedError, fbs));

        fbs = checkInvalidProcedureDDL(
                "CREATE TABLE PKEY_INTEGER ( PKEY INTEGER NOT NULL, DESCR VARCHAR(128), PRIMARY KEY (PKEY) );" +
                "PARTITION TABLE PKEY_INTEGER ON COLUMN PKEY;" +
                "CREATE PROCEDURE Foo AS ###\n" +
                "    stmt = new SQLStmt('SELECT PKEY, DESCR FROM PKEY_INTEGER WHERE PKEY = ?')\n" +
                "    transactOn = { int key -> \n" +
                "        voltQueueSQL(stmt,key)\n" +
                "        voltExecuteSQL(true)\n" +
                "    \n" +
                "### LANGUAGE GROOVY;\n" +
                "PARTITION PROCEDURE Foo ON TABLE PKEY_INTEGER COLUMN PKEY;"
                );
        expectedError = "Procedure \"Foo\" code block has syntax errors";
        assertTrue(isFeedbackPresent(expectedError, fbs));

        fbs = checkInvalidProcedureDDL(
                "CREATE TABLE PKEY_INTEGER ( PKEY INTEGER NOT NULL, DESCR VARCHAR(128), PRIMARY KEY (PKEY) );" +
                "PARTITION TABLE PKEY_INTEGER ON COLUMN PKEY;" +
                "CREATE PROCEDURE Foo AS ###\n" +
                "    stmt = new SQLStmt('SELECT PKEY, DESCR FROM PKEY_INTEGER WHERE PKEY = ?')\n" +
                "    runMeInstead = { int key -> \n" +
                "        voltQueueSQL(stmt,key)\n" +
                "        voltExecuteSQL(true)\n" +
                "    }\n" +
                "### LANGUAGE GROOVY;\n" +
                "PARTITION PROCEDURE Foo ON TABLE PKEY_INTEGER COLUMN PKEY;"
                );
        expectedError = "Procedure \"Foo\" code block does not contain the required \"transactOn\" closure";
        assertTrue(isFeedbackPresent(expectedError, fbs));

        fbs = checkInvalidProcedureDDL(
                "CREATE TABLE PKEY_INTEGER ( PKEY INTEGER NOT NULL, DESCR VARCHAR(128), PRIMARY KEY (PKEY) );" +
                "PARTITION TABLE PKEY_INTEGER ON COLUMN PKEY;" +
                "CREATE PROCEDURE Foo AS ###\n" +
                "package voltkv.procedures;\n" +
                "\n" +
                "import org.voltdb.*;\n" +
                "\n" +
                "@ProcInfo(partitionInfo=\"store.key:0\", singlePartition=true)\n" +
                "public class Put extends VoltProcedure {\n" +
                "    // Checks if key exists\n" +
                "    public final SQLStmt checkStmt = new SQLStmt(\"SELECT key FROM store WHERE key = ?;\");\n" +
                "    // Updates a key/value pair\n" +
                "    public final SQLStmt updateStmt = new SQLStmt(\"UPDATE store SET value = ? WHERE key = ?;\");\n" +
                "    // Inserts a key/value pair\n" +
                "    public final SQLStmt insertStmt = new SQLStmt(\"INSERT INTO store (key, value) VALUES (?, ?);\");\n" +
                "\n" +
                "    public VoltTable[] run(String key, byte[] value) {\n" +
                "        // Check whether the pair exists\n" +
                "        voltQueueSQL(checkStmt, key);\n" +
                "        // Insert new or update existing key depending on result\n" +
                "        if (voltExecuteSQL()[0].getRowCount() == 0)\n" +
                "            voltQueueSQL(insertStmt, key, value);\n" +
                "        else\n" +
                "            voltQueueSQL(updateStmt, value, key);\n" +
                "        return voltExecuteSQL(true);\n" +
                "    }\n" +
                "}\n" +
                "### LANGUAGE GROOVY;\n"
                );
        expectedError = "Procedure \"voltkv.procedures.Put\" is not a groovy script";
        assertTrue(isFeedbackPresent(expectedError, fbs));

        fbs = checkInvalidProcedureDDL(
                "CREATE TABLE PKEY_INTEGER ( PKEY INTEGER NOT NULL, DESCR VARCHAR(128), PRIMARY KEY (PKEY) );" +
                "PARTITION TABLE PKEY_INTEGER ON COLUMN PKEY;" +
                "CREATE PROCEDURE Foo AS ###\n" +
                "    stmt = new SQLStmt('SELECT PKEY, DESCR FROM PKEY_INTEGER WHERE PKEY = ?')\n" +
                "    transactOn = 'Is it me that you wanted instead?'\n" +
                "### LANGUAGE GROOVY;\n" +
                "PARTITION PROCEDURE Foo ON TABLE PKEY_INTEGER COLUMN PKEY;"
                );
        expectedError = "Procedure \"Foo\" code block does not contain the required \"transactOn\" closure";
        assertTrue(isFeedbackPresent(expectedError, fbs));

        fbs = checkInvalidProcedureDDL(
                "CREATE TABLE PKEY_INTEGER ( PKEY INTEGER NOT NULL, DESCR VARCHAR(128), PRIMARY KEY (PKEY) );" +
                "PARTITION TABLE PKEY_INTEGER ON COLUMN PKEY;" +
                "CREATE PROCEDURE Foo AS ###\n" +
                "    // ###\n" +
                "    stmt = new SQLStmt('SELECT PKEY, DESCR FROM PKEY_INTEGER WHERE PKEY = ?')\n" +
                "    transactOn = { int key -> \n" +
                "        voltQueueSQL(stmt,key)\n" +
                "        voltExecuteSQL(true)\n" +
                "    }\n" +
                "### LANGUAGE GROOVY;\n" +
                "PARTITION PROCEDURE Foo ON TABLE PKEY_INTEGER COLUMN PKEY;"
                );
        expectedError = "Schema file ended mid-statement (no semicolon found)";
        assertTrue(isFeedbackPresent(expectedError, fbs));

        fbs = checkInvalidProcedureDDL(
                "CREATE TABLE PKEY_INTEGER ( PKEY INTEGER NOT NULL, DESCR VARCHAR(128), PRIMARY KEY (PKEY) );" +
                "PARTITION TABLE PKEY_INTEGER ON COLUMN PKEY;" +
                "CREATE PROCEDURE Foo AS ##\n" +
                "    stmt = new SQLStmt('SELECT PKEY, DESCR FROM PKEY_INTEGER WHERE PKEY = ?')\n" +
                "    transactOn = { int key -> \n" +
                "        voltQueueSQL(stmt,key)\n" +
                "        voltExecuteSQL(true)\n" +
                "    }\n" +
                "### LANGUAGE GROOVY;\n" +
                "PARTITION PROCEDURE Foo ON TABLE PKEY_INTEGER COLUMN PKEY;"
                );
        expectedError = "Schema file ended mid-statement (no semicolon found)";
        assertTrue(isFeedbackPresent(expectedError, fbs));

        fbs = checkInvalidProcedureDDL(
                "CREATE TABLE PKEY_INTEGER ( PKEY INTEGER NOT NULL, DESCR VARCHAR(128), PRIMARY KEY (PKEY) );" +
                "PARTITION TABLE PKEY_INTEGER ON COLUMN PKEY;" +
                "CREATE PROCEDURE Foo AS ###\n" +
                "    stmt = new SQLStmt('SELECT PKEY, DESCR FROM PKEY_INTEGER WHERE PKEY = ?')\n" +
                "    transactOn = { int key -> \n" +
                "        voltQueueSQL(stmt,key)\n" +
                "        voltExecuteSQL(true)\n" +
                "    }\n" +
                "### LANGUAGE KROOVY;\n" +
                "PARTITION PROCEDURE Foo ON TABLE PKEY_INTEGER COLUMN PKEY;"
                );
        expectedError = "Language \"KROOVY\" is not a supported";
        assertTrue(isFeedbackPresent(expectedError, fbs));
    }

    public void testValidGroovyProcedureDDL() throws Exception {
        if (Float.parseFloat(System.getProperty("java.specification.version")) < 1.7) return;

        Database db = goodDDLAgainstSimpleSchema(
                "CREATE TABLE PKEY_INTEGER ( PKEY INTEGER NOT NULL, DESCR VARCHAR(128), PRIMARY KEY (PKEY) );" +
                "PARTITION TABLE PKEY_INTEGER ON COLUMN PKEY;" +
                "CREATE PROCEDURE Foo AS ###\n" +
                "    stmt = new SQLStmt('SELECT PKEY, DESCR FROM PKEY_INTEGER WHERE PKEY = ?')\n" +
                "    transactOn = { int key -> \n" +
                "        voltQueueSQL(stmt,key)\n" +
                "        voltExecuteSQL(true)\n" +
                "    }\n" +
                "### LANGUAGE GROOVY;\n" +
                "PARTITION PROCEDURE Foo ON TABLE PKEY_INTEGER COLUMN PKEY;"
                );
        Procedure proc = db.getProcedures().get("Foo");
        assertNotNull(proc);

        db = goodDDLAgainstSimpleSchema(
                "CREATE TABLE PKEY_INTEGER ( PKEY INTEGER NOT NULL, DESCR VARCHAR(128), PRIMARY KEY (PKEY) );" +
                "PARTITION TABLE PKEY_INTEGER ON COLUMN PKEY;" +
                "CREATE PROCEDURE Foo AS ###\n" +
                "    // #\n" +
                "    // ##\n" +
                "    stmt = new SQLStmt('SELECT PKEY, DESCR FROM PKEY_INTEGER WHERE PKEY = ?')\n" +
                "    transactOn = { int key -> \n" +
                "        def str = '# ## # ##'\n" +
                "        voltQueueSQL(stmt,key)\n" +
                "        voltExecuteSQL(true)\n" +
                "    }\n" +
                "### LANGUAGE GROOVY;\n" +
                "PARTITION PROCEDURE Foo ON TABLE PKEY_INTEGER COLUMN PKEY;"
                );
        proc = db.getProcedures().get("Foo");
        assertNotNull(proc);

        db = goodDDLAgainstSimpleSchema(
                "CREATE TABLE PKEY_INTEGER ( PKEY INTEGER NOT NULL, DESCR VARCHAR(128), PRIMARY KEY (PKEY) );" +
                "PARTITION TABLE PKEY_INTEGER ON COLUMN PKEY;" +
                "CREATE   \n" +
                "PROCEDURE     Foo    \n" +
                "  AS   \n" +
                "###\n" +
                "    stmt = new SQLStmt('SELECT PKEY, DESCR FROM PKEY_INTEGER WHERE PKEY = ?')\n" +
                "    transactOn = { int key -> \n" +
                "        voltQueueSQL(stmt,key)\n" +
                "        voltExecuteSQL(true)\n" +
                "    }\n" +
                "###\n" +
                "   LANGUAGE   \n" +
                "GROOVY;\n" +
                "PARTITION PROCEDURE Foo ON TABLE PKEY_INTEGER COLUMN PKEY;"
                );
        proc = db.getProcedures().get("Foo");
        assertNotNull(proc);
    }

    public void testDropProcedure() throws Exception {
        if (Float.parseFloat(System.getProperty("java.specification.version")) < 1.7) return;

        // Make sure we can drop a GROOVY procedure
        Database db = goodDDLAgainstSimpleSchema(
                "CREATE TABLE PKEY_INTEGER ( PKEY INTEGER NOT NULL, DESCR VARCHAR(128), PRIMARY KEY (PKEY) );" +
                "PARTITION TABLE PKEY_INTEGER ON COLUMN PKEY;" +
                "CREATE PROCEDURE Foo AS ###\n" +
                "    stmt = new SQLStmt('SELECT PKEY, DESCR FROM PKEY_INTEGER WHERE PKEY = ?')\n" +
                "    transactOn = { int key -> \n" +
                "        voltQueueSQL(stmt,key)\n" +
                "        voltExecuteSQL(true)\n" +
                "    }\n" +
                "### LANGUAGE GROOVY;\n" +
                "PARTITION PROCEDURE Foo ON TABLE PKEY_INTEGER COLUMN PKEY;\n" +
                "DROP PROCEDURE Foo;"
                );
        Procedure proc = db.getProcedures().get("Foo");
        assertNull(proc);

        // Make sure we can drop a non-annotated stored procedure
        db = goodDDLAgainstSimpleSchema(
                "CREATE TABLE PKEY_INTEGER ( PKEY INTEGER NOT NULL, DESCR VARCHAR(128), PRIMARY KEY (PKEY) );" +
                "PARTITION TABLE PKEY_INTEGER ON COLUMN PKEY;" +
                "creAte PrOcEdUrE FrOm CLasS org.voltdb.compiler.procedures.AddBook; " +
                "create procedure from class org.voltdb.compiler.procedures.NotAnnotatedAddBook; " +
                "DROP PROCEDURE org.voltdb.compiler.procedures.AddBook;"
                );
        proc = db.getProcedures().get("AddBook");
        assertNull(proc);
        proc = db.getProcedures().get("NotAnnotatedAddBook");
        assertNotNull(proc);

        // Make sure we can drop an annotated stored procedure
        db = goodDDLAgainstSimpleSchema(
                "CREATE TABLE PKEY_INTEGER ( PKEY INTEGER NOT NULL, DESCR VARCHAR(128), PRIMARY KEY (PKEY) );" +
                "PARTITION TABLE PKEY_INTEGER ON COLUMN PKEY;" +
                "creAte PrOcEdUrE FrOm CLasS org.voltdb.compiler.procedures.AddBook; " +
                "create procedure from class org.voltdb.compiler.procedures.NotAnnotatedAddBook; " +
                "DROP PROCEDURE NotAnnotatedAddBook;"
                );
        proc = db.getProcedures().get("NotAnnotatedAddBook");
        assertNull(proc);
        proc = db.getProcedures().get("AddBook");
        assertNotNull(proc);

        // Make sure we can drop a single-statement procedure
        db = goodDDLAgainstSimpleSchema(
                "create procedure p1 as select * from books;\n" +
                "drop procedure p1;"
                );
        proc = db.getProcedures().get("p1");
        assertNull(proc);

        ArrayList<Feedback> fbs = checkInvalidProcedureDDL(
                "CREATE TABLE PKEY_INTEGER ( PKEY INTEGER NOT NULL, DESCR VARCHAR(128), PRIMARY KEY (PKEY) );" +
                "PARTITION TABLE PKEY_INTEGER ON COLUMN PKEY;" +
                "creAte PrOcEdUrE FrOm CLasS org.voltdb.compiler.procedures.AddBook; " +
                "DROP PROCEDURE NotAnnotatedAddBook;");
        String expectedError =
                "Dropped Procedure \"NotAnnotatedAddBook\" is not defined";
        assertTrue(isFeedbackPresent(expectedError, fbs));

        // Make sure we can't drop a CRUD procedure (full name)
        fbs = checkInvalidProcedureDDL(
                "CREATE TABLE PKEY_INTEGER ( PKEY INTEGER NOT NULL, DESCR VARCHAR(128), PRIMARY KEY (PKEY) );" +
                "PARTITION TABLE PKEY_INTEGER ON COLUMN PKEY;" +
                "DROP PROCEDURE PKEY_INTEGER.insert;"
                );
        expectedError =
                "Dropped Procedure \"PKEY_INTEGER.insert\" is not defined";
        assertTrue(isFeedbackPresent(expectedError, fbs));

        // Make sure we can't drop a CRUD procedure (partial name)
        fbs = checkInvalidProcedureDDL(
                "CREATE TABLE PKEY_INTEGER ( PKEY INTEGER NOT NULL, DESCR VARCHAR(128), PRIMARY KEY (PKEY) );" +
                "PARTITION TABLE PKEY_INTEGER ON COLUMN PKEY;" +
                "DROP PROCEDURE insert;"
                );
        expectedError =
                "Dropped Procedure \"insert\" is not defined";
        assertTrue(isFeedbackPresent(expectedError, fbs));

        // check if exists
        db = goodDDLAgainstSimpleSchema(
                "create procedure p1 as select * from books;\n" +
                "drop procedure p1 if exists;\n" +
                "drop procedure p1 if exists;\n"
                );
        proc = db.getProcedures().get("p1");
        assertNull(proc);
    }

    private ArrayList<Feedback> checkInvalidProcedureDDL(String ddl) {
        final File schemaFile = VoltProjectBuilder.writeStringToTempFile(ddl);
        final String schemaPath = schemaFile.getPath();

        final String simpleProject =
            "<?xml version=\"1.0\"?>\n" +
            "<project>" +
            "<database name='database'>" +
            "<schemas>" +
            "<schema path='" + schemaPath + "' />" +
            "</schemas>" +
            "<procedures/>" +
            "</database>" +
            "</project>";

        final File projectFile = VoltProjectBuilder.writeStringToTempFile(simpleProject);
        final String projectPath = projectFile.getPath();

        final VoltCompiler compiler = new VoltCompiler();

        final boolean success = compiler.compileWithProjectXML(projectPath, testout_jar);
        assertFalse(success);
        return compiler.m_errors;
    }

    public void testValidAnnotatedProcedureDLL() throws Exception {
        final String simpleSchema =
                "create table books (cash integer default 23 not null, title varchar(3) default 'foo', PRIMARY KEY(cash));" +
                "PARTITION TABLE books ON COLUMN cash;" +
                "creAte PrOcEdUrE FrOm CLasS org.voltdb.compiler.procedures.AddBook;";

        final File schemaFile = VoltProjectBuilder.writeStringToTempFile(simpleSchema);
        final String schemaPath = schemaFile.getPath();

        final String simpleProject =
            "<?xml version=\"1.0\"?>\n" +
            "<project>" +
            "<database name='database'>" +
            "<schemas><schema path='" + schemaPath + "' /></schemas>" +
            "<procedures/>" +
            "</database>" +
            "</project>";

        final File projectFile = VoltProjectBuilder.writeStringToTempFile(simpleProject);
        final String projectPath = projectFile.getPath();

        final VoltCompiler compiler = new VoltCompiler();
        final boolean success = compiler.compileWithProjectXML(projectPath, testout_jar);

        assertTrue(success);

        final String catalogContents = VoltCompilerUtils.readFileFromJarfile(testout_jar, "catalog.txt");

        final Catalog c2 = new Catalog();
        c2.execute(catalogContents);

        final Database db = c2.getClusters().get("cluster").getDatabases().get("database");
        final Procedure addBook = db.getProcedures().get("AddBook");
        assertEquals(true, addBook.getSinglepartition());
    }

    public void testValidNonAnnotatedProcedureDDL() throws Exception {
        final String simpleSchema =
                "create table books (cash integer default 23 not null, title varchar(3) default 'foo', PRIMARY KEY(cash));" +
                "PARTITION TABLE books ON COLUMN cash;" +
                "create procedure from class org.voltdb.compiler.procedures.NotAnnotatedAddBook;" +
                "paRtItiOn prOcEdure NotAnnotatedAddBook On taBLe   books coLUmN cash   ParaMETer  0;";

            final File schemaFile = VoltProjectBuilder.writeStringToTempFile(simpleSchema);
            final String schemaPath = schemaFile.getPath();

            final String simpleProject =
                "<?xml version=\"1.0\"?>\n" +
                "<project>" +
                "<database name='database'>" +
                "<schemas><schema path='" + schemaPath + "' /></schemas>" +
                "<procedures/>" +
                "</database>" +
                "</project>";

            final File projectFile = VoltProjectBuilder.writeStringToTempFile(simpleProject);
            final String projectPath = projectFile.getPath();

            final VoltCompiler compiler = new VoltCompiler();
            final boolean success = compiler.compileWithProjectXML(projectPath, testout_jar);

            assertTrue(success);

            final String catalogContents = VoltCompilerUtils.readFileFromJarfile(testout_jar, "catalog.txt");

            final Catalog c2 = new Catalog();
            c2.execute(catalogContents);

            final Database db = c2.getClusters().get("cluster").getDatabases().get("database");
            final Procedure addBook = db.getProcedures().get("NotAnnotatedAddBook");
            assertEquals(true, addBook.getSinglepartition());
    }

    class TestRole {
        final String name;
        boolean sql = false;
        boolean sqlread = false;
        boolean sysproc = false;
        boolean defaultproc = false;
        boolean defaultprocread = false;
        boolean allproc = false;

        public TestRole(String name) {
            this.name = name;
        }

        public TestRole(String name, boolean sql, boolean sqlread, boolean sysproc,
                        boolean defaultproc, boolean defaultprocread, boolean allproc) {
            this.name = name;
            this.sql = sql;
            this.sqlread = sqlread;
            this.sysproc = sysproc;
            this.defaultproc = defaultproc;
            this.defaultprocread = defaultprocread;
            this.allproc = allproc;
        }
    }

    private void checkRoleXMLAndDDL(String rolesElem, String ddl, String errorRegex, TestRole... roles) throws Exception {
        final File schemaFile = VoltProjectBuilder.writeStringToTempFile(ddl != null ? ddl : "");
        final String schemaPath = schemaFile.getPath();
        String rolesBlock = (rolesElem != null ? String.format("<roles>%s</roles>", rolesElem) : "");

        final String simpleProject =
            "<?xml version=\"1.0\"?>\n" +
            "<project>" +
            "<database name='database'>" +
            "<schemas>" +
            "<schema path='" + schemaPath + "' />" +
            "</schemas>" +
            rolesBlock +
            "<procedures/>" +
            "</database>" +
            "</project>";

        final File projectFile = VoltProjectBuilder.writeStringToTempFile(simpleProject);
        final String projectPath = projectFile.getPath();

        final VoltCompiler compiler = new VoltCompiler();

        final boolean success = compiler.compileWithProjectXML(projectPath, testout_jar);
        String error = (success || compiler.m_errors.size() == 0
                            ? ""
                            : compiler.m_errors.get(compiler.m_errors.size()-1).message);
        if (errorRegex == null) {
            assertTrue(String.format("Expected success\nXML: %s\nDDL: %s\nERR: %s", rolesElem, ddl, error), success);

            Database db = compiler.getCatalog().getClusters().get("cluster").getDatabases().get("database");
            CatalogMap<Group> groups = db.getGroups();
            CatalogMap<Connector> connectors = db.getConnectors();
            if (connectors.get("0") == null ) {
                connectors.add("0");
            }

            assertNotNull(groups);
            assertTrue(roles.length <= groups.size());

            for (TestRole role : roles) {
                Group group = groups.get(role.name);
                assertNotNull(String.format("Missing role \"%s\"", role.name), group);
                assertEquals(String.format("Role \"%s\" sql flag mismatch:", role.name), role.sql, group.getSql());
                assertEquals(String.format("Role \"%s\" sqlread flag mismatch:", role.name), role.sqlread, group.getSqlread());
                assertEquals(String.format("Role \"%s\" admin flag mismatch:", role.name), role.sysproc, group.getAdmin());
                assertEquals(String.format("Role \"%s\" defaultproc flag mismatch:", role.name), role.defaultproc, group.getDefaultproc());
                assertEquals(String.format("Role \"%s\" defaultprocread flag mismatch:", role.name), role.defaultprocread, group.getDefaultprocread());
                assertEquals(String.format("Role \"%s\" allproc flag mismatch:", role.name), role.allproc, group.getAllproc());
            }
        }
        else {
            assertFalse(String.format("Expected error (\"%s\")\nXML: %s\nDDL: %s", errorRegex, rolesElem, ddl), success);
            assertFalse("Expected at least one error message.", error.isEmpty());
            Matcher m = Pattern.compile(errorRegex).matcher(error);
            assertTrue(String.format("%s\nEXPECTED: %s", error, errorRegex), m.matches());
        }
    }

    private void goodRoleDDL(String ddl, TestRole... roles) throws Exception {
        checkRoleXMLAndDDL(null, ddl, null, roles);
    }

    private void badRoleDDL(String ddl, String errorRegex) throws Exception {
        checkRoleXMLAndDDL(null, ddl, errorRegex);
    }

    public void testRoleXML() throws Exception {
        checkRoleXMLAndDDL("<role name='r1'/>", null, null, new TestRole("r1"));
    }

    public void testBadRoleXML() throws Exception {
        checkRoleXMLAndDDL("<rolex name='r1'/>", null, ".*rolex.*[{]role[}].*expected.*");
        checkRoleXMLAndDDL("<role name='r1'/>", "create role r1;", ".*already exists.*");
    }

    public void testRoleDDL() throws Exception {
        goodRoleDDL("create role R1;", new TestRole("r1"));
        goodRoleDDL("create role r1;create role r2;", new TestRole("r1"), new TestRole("R2"));
        goodRoleDDL("create role r1 with adhoc;", new TestRole("r1", true, true, false, true, true, false));
        goodRoleDDL("create role r1 with sql;", new TestRole("r1", true, true, false, true, true, false));
        goodRoleDDL("create role r1 with sqlread;", new TestRole("r1", false, true, false, false, true, false));
        goodRoleDDL("create role r1 with sysproc;", new TestRole("r1", true, true, true, true, true, true));
        goodRoleDDL("create role r1 with defaultproc;", new TestRole("r1", false, false, false, true, true, false));
        goodRoleDDL("create role r1 with adhoc,sysproc,defaultproc;", new TestRole("r1", true, true, true, true, true, true));
        goodRoleDDL("create role r1 with adhoc,sysproc,sysproc;", new TestRole("r1", true, true, true, true, true, true));
        goodRoleDDL("create role r1 with AdHoc,SysProc,DefaultProc;", new TestRole("r1", true, true, true, true, true, true));
        //Defaultprocread.
        goodRoleDDL("create role r1 with defaultprocread;", new TestRole("r1", false, false, false, false, true, false));
        goodRoleDDL("create role r1 with AdHoc,SysProc,DefaultProc,DefaultProcRead;", new TestRole("r1", true, true, true, true, true, true));
        goodRoleDDL("create role r1 with AdHoc,Admin,DefaultProc,DefaultProcRead;", new TestRole("r1", true, true, true, true, true, true));
        goodRoleDDL("create role r1 with allproc;", new TestRole("r1", false, false, false, false, false, true));

        // Check default roles: ADMINISTRATOR, USER
        goodRoleDDL("",
                    new TestRole("ADMINISTRATOR", true, true, true, true, true, true),
                    new TestRole("USER", true, true, false, true, true, true));
    }

    public void testBadRoleDDL() throws Exception {
        badRoleDDL("create role r1", ".*no semicolon.*");
        badRoleDDL("create role r1;create role r1;", ".*already exists.*");
        badRoleDDL("create role r1 with ;", ".*Invalid CREATE ROLE statement.*");
        badRoleDDL("create role r1 with blah;", ".*Invalid permission \"BLAH\".*");
        badRoleDDL("create role r1 with adhoc sysproc;", ".*Invalid CREATE ROLE statement.*");
        badRoleDDL("create role r1 with adhoc, blah;", ".*Invalid permission \"BLAH\".*");

        // cannot override default roles
        badRoleDDL("create role ADMINISTRATOR;", ".*already exists.*");
        badRoleDDL("create role USER;", ".*already exists.*");
    }

    private Database checkDDLAgainstSimpleSchema(String errorRegex, String... ddl) throws Exception {
        final String simpleSchema = "create table books (cash integer default 23 NOT NULL, title varbinary(10) default NULL, PRIMARY KEY(cash)); " +
                                         "partition table books on column cash;";
        return checkDDLAgainstGivenSchema(errorRegex, simpleSchema, ddl);
    }

    private Database checkDDLAgainstGivenSchema(String errorRegex, String givenSchema, String... ddl) throws Exception {
        String schemaDDL =
            givenSchema +
            StringUtils.join(ddl, " ");

        File schemaFile = VoltProjectBuilder.writeStringToTempFile(schemaDDL.toString());
        String schemaPath = schemaFile.getPath();

        String projectXML =
            "<?xml version=\"1.0\"?>\n" +
            "<project>" +
            "<database name='database'>" +
            "<schemas><schema path='" + schemaPath + "' /></schemas>" +
            "</database>" +
            "</project>";

        File projectFile = VoltProjectBuilder.writeStringToTempFile(projectXML);
        String projectPath = projectFile.getPath();

        VoltCompiler compiler = new VoltCompiler();
        boolean success;
        String error;
        try {
            success = compiler.compileWithProjectXML(projectPath, testout_jar);
            error = (success || compiler.m_errors.size() == 0
                ? ""
                : compiler.m_errors.get(compiler.m_errors.size()-1).message);
        } catch (HsqlException hex) {
            success = false;
            error = hex.getMessage();
        } catch (PlanningErrorException plex) {
            success = false;
            error = plex.getMessage();
        }
        if (errorRegex == null) {
            assertTrue(String.format("Expected success\nDDL: %s\n%s",
                                     StringUtils.join(ddl, " "),
                                     error),
                       success);
            Catalog cat = compiler.getCatalog();
            return cat.getClusters().get("cluster").getDatabases().get("database");
        }
        else {
            assertFalse(String.format("Expected error (\"%s\")\nDDL: %s",
                                      errorRegex,
                                      StringUtils.join(ddl, " ")),
                        success);
            assertFalse("Expected at least one error message.", error.isEmpty());
            Matcher m = Pattern.compile(errorRegex).matcher(error);
            assertTrue(String.format("%s\nEXPECTED: %s", error, errorRegex), m.matches());
            return null;
        }
    }

    private Database goodDDLAgainstSimpleSchema(String... ddl) throws Exception {
        return checkDDLAgainstSimpleSchema(null, ddl);
    }

    private void badDDLAgainstSimpleSchema(String errorRegex, String... ddl) throws Exception {
        checkDDLAgainstSimpleSchema(errorRegex, ddl);
    }

    public void testGoodCreateProcedureWithAllow() throws Exception {
        Database db = goodDDLAgainstSimpleSchema(
                "create role r1;",
                "create procedure p1 allow r1 as select * from books;");
        Procedure proc = db.getProcedures().get("p1");
        assertNotNull(proc);
        CatalogMap<GroupRef> groups = proc.getAuthgroups();
        assertEquals(1, groups.size());
        assertNotNull(groups.get("r1"));

        db = goodDDLAgainstSimpleSchema(
                "create role r1;",
                "create role r2;",
                "create procedure p1 allow r1, r2 as select * from books;");
        proc = db.getProcedures().get("p1");
        assertNotNull(proc);
        groups = proc.getAuthgroups();
        assertEquals(2, groups.size());
        assertNotNull(groups.get("r1"));
        assertNotNull(groups.get("r2"));

        db = goodDDLAgainstSimpleSchema(
                "create role r1;",
                "create procedure allow r1 from class org.voltdb.compiler.procedures.AddBook;");
        proc = db.getProcedures().get("AddBook");
        assertNotNull(proc);
        groups = proc.getAuthgroups();
        assertEquals(1, groups.size());
        assertNotNull(groups.get("r1"));

        db = goodDDLAgainstSimpleSchema(
                "create role r1;",
                "create role r2;",
                "create procedure allow r1,r2 from class org.voltdb.compiler.procedures.AddBook;");
        proc = db.getProcedures().get("AddBook");
        assertNotNull(proc);
        groups = proc.getAuthgroups();
        assertEquals(2, groups.size());
        assertNotNull(groups.get("r1"));
        assertNotNull(groups.get("r2"));

        db = goodDDLAgainstSimpleSchema(
                "create role r1;",
                "create procedure allow r1,r1 from class org.voltdb.compiler.procedures.AddBook;");
        proc = db.getProcedures().get("AddBook");
        assertNotNull(proc);
        groups = proc.getAuthgroups();
        assertEquals(1, groups.size());
        assertNotNull(groups.get("r1"));
    }

    public void testBadCreateProcedureWithAllow() throws Exception {
        badDDLAgainstSimpleSchema(".*expected syntax.*",
                "create procedure p1 allow as select * from books;");
        badDDLAgainstSimpleSchema(".*expected syntax.*",
                "create procedure p1 allow a b as select * from books;");
        badDDLAgainstSimpleSchema(".*role rx that does not exist.*",
                "create procedure p1 allow rx as select * from books;");
        badDDLAgainstSimpleSchema(".*role rx that does not exist.*",
                "create role r1;",
                "create procedure p1 allow r1, rx as select * from books;");
    }

    public void testDropRole() throws Exception
    {
        Database db = goodDDLAgainstSimpleSchema(
                "create role r1;",
                "drop role r1;");
        CatalogMap<Group> groups = db.getGroups();
        assertTrue(groups.get("r1") == null);

        db = goodDDLAgainstSimpleSchema(
                "create role r1;",
                "drop role r1 if exists;");
        groups = db.getGroups();
        assertTrue(groups.get("r1") == null);

        db = goodDDLAgainstSimpleSchema(
                "create role r1;",
                "drop role r1 if exists;",
                "drop role r1 IF EXISTS;");
        groups = db.getGroups();
        assertTrue(groups.get("r1") == null);

        badDDLAgainstSimpleSchema(".*does not exist.*",
                "create role r1;",
                "drop role r2;");

        badDDLAgainstSimpleSchema(".*does not exist.*",
                "create role r1;",
                "drop role r1;",
                "drop role r1;");

        badDDLAgainstSimpleSchema(".*may not drop.*",
                "drop role administrator;");

        badDDLAgainstSimpleSchema(".*may not drop.*",
                "drop role user;");
    }

    public void testDDLPartialIndex()
    {
        String ddl =
                "create table t(id integer not null, num integer not null);\n" +
                "create unique index idx_t_idnum on t(id) where id > 4;\n";

        VoltCompiler c = compileForDDLTest(getPathForSchema(ddl), true);
        assertFalse(c.hasErrors());
        assertFalse(c.hasErrorsOrWarnings());

        // partial index with BOOLEAN function, NOT operator and AND expression in where clause.
        ddl =
                "create table t (id integer not null, region1 geography not null, point1 geography_point not null);\n" +
                "create unique index partial_index on t(distance(region1, point1)) where (NOT Contains(region1, point1) AND isValid(region1));\n";
        c = compileForDDLTest(getPathForSchema(ddl), true);
        assertFalse(c.hasErrors());
        assertFalse(c.hasErrorsOrWarnings());

    }

    public void testInvalidPartialIndex()
    {
        String ddl = null;
        ddl =
                "create table t(id integer not null, num integer not null);\n" +
                "create unique index IDX_T_IDNUM on t(id) where max(id) > 4;\n";

        checkDDLErrorMessage(ddl, "Partial index \"IDX_T_IDNUM\" with aggregate expression(s) is not supported.");

        ddl =
                "create table t1(id integer not null, num integer not null);\n" +
                "create table t2(id integer not null, num integer not null);\n" +
                "create unique index IDX_T1_IDNUM on t1(id) where t2.id > 4;\n";

        checkDDLErrorMessage(ddl, "Partial index \"IDX_T1_IDNUM\" with expression(s) involving other tables is not supported.");

        ddl =
                "create table t(id integer not null, num integer not null);\n" +
                "create unique index IDX_T_IDNUM on t(id) where id in (select num from t);\n";
        checkDDLErrorMessage(ddl, "Partial index \"IDX_T_IDNUM\" with subquery expression(s) is not supported.");
}

    private ConnectorTableInfo getConnectorTableInfoFor( Database db, String tableName, String target) {
        Connector connector =  db.getConnectors().get(target);
        if( connector == null) return null;
        return connector.getTableinfo().getIgnoreCase(tableName);
    }

    private ConnectorTableInfo getConnectorTableInfoFor( Database db, String tableName) {
        return getConnectorTableInfoFor(db, tableName, Constants.DEFAULT_EXPORT_CONNECTOR_NAME);
    }

    private String getPartitionColumnInfoFor( Database db, String tableName) {
        Table table = db.getTables().getIgnoreCase(tableName);
        if (table == null) return null;
        if (table.getPartitioncolumn() == null) return null;
        return table.getPartitioncolumn().getName();
    }

    private  MaterializedViewInfo getViewInfoFor( Database db, String tableName, String viewName) {
        Table table = db.getTables().getIgnoreCase(tableName);
        if (table == null) return null;
        if (table.getViews() == null) return null;
        return table.getViews().get(viewName);
    }

    private Table getTableInfoFor( Database db, String tableName) {
        return db.getTables().getIgnoreCase(tableName);
    }

    public void testGoodExportTable() throws Exception {
        Database db;

        db = goodDDLAgainstSimpleSchema(
                "create table e1 (id integer, f1 varchar(16));",
                "export table e1;"
                );
        assertNotNull(getConnectorTableInfoFor(db, "e1"));

        db = goodDDLAgainstSimpleSchema(
                "create table e1 (id integer, f1 varchar(16));",
                "create table e2 (id integer, f1 varchar(16));",
                "export table e1;",
                "eXpOrt TABle E2;"
                );
        assertNotNull(getConnectorTableInfoFor(db, "e1"));
        assertNotNull(getConnectorTableInfoFor(db, "e2"));
    }

    public void testBadExportTable() throws Exception {

        badDDLAgainstSimpleSchema(".+\\sEXPORT statement: table non_existant was not present in the catalog.*",
                "export table non_existant;"
                );

        badDDLAgainstSimpleSchema(".+contains invalid identifier \"1table_name_not_valid\".*",
                "export table 1table_name_not_valid;"
                );

        badDDLAgainstSimpleSchema(".+Invalid EXPORT TABLE statement.*",
                "export table one, two, three;"
                );

        badDDLAgainstSimpleSchema(".+Invalid EXPORT TABLE statement.*",
                "export export table one;"
                );

        badDDLAgainstSimpleSchema(".+Invalid EXPORT TABLE statement.*",
                "export table table one;"
                );

        badDDLAgainstSimpleSchema("Streams cannot be configured with indexes.*",
                "export table books;"
                );

        badDDLAgainstSimpleSchema("Stream configured with materialized view.*",
                "create table view_source( id integer, f1 varchar(16), f2 varchar(12));",
                "create view my_view as select f2, count(*) as f2cnt from view_source group by f2;",
                "export table view_source;"
                );

        badDDLAgainstSimpleSchema("Stream configured with materialized view.*",
                "create stream view_source (id integer, f1 varchar(16), f2 varchar(12));",
                "create view my_view as select f2, count(*) as f2cnt from view_source group by f2;"
                );

        badDDLAgainstSimpleSchema("View configured as export source.*",
                "create table view_source( id integer, f1 varchar(16), f2 varchar(12));",
                "create view my_view as select f2, count(*) as f2cnt from view_source group by f2;",
                "export table my_view;"
                );

        badDDLAgainstSimpleSchema("View configured as export source.*",
                "create stream view_source (id integer, f1 varchar(16), f2 varchar(12));",
                "create view my_view as select f2, count(*) as f2cnt from view_source group by f2;",
                "export table my_view;"
                );
    }

    public void testGoodCreateStream() throws Exception {
        Database db;

        db = goodDDLAgainstSimpleSchema(
                "create stream e1 (id integer, f1 varchar(16));"
                );
        assertNotNull(getConnectorTableInfoFor(db, "e1"));

        db = goodDDLAgainstSimpleSchema(
                "create stream e1 (id integer, f1 varchar(16));",
                "create stream e2 partition on column id (id integer not null, f1 varchar(16));",
                "create stream e3 export to target bar (id integer, f1 varchar(16));",
                "create stream e4 partition on column id export to target bar (id integer not null, f1 varchar(16));",
                "create stream e5 export to target bar partition on column id (id integer not null, f1 varchar(16));"
                );
        assertNotNull(getConnectorTableInfoFor(db, "e1"));
        assertEquals(null, getPartitionColumnInfoFor(db,"e1"));
        assertNotNull(getConnectorTableInfoFor(db, "e2"));
        assertEquals("ID", getPartitionColumnInfoFor(db,"e2"));
        assertNotNull(getConnectorTableInfoFor(db, "e3", "bar"));
        assertEquals(null, getPartitionColumnInfoFor(db,"e3"));
        assertNotNull(getConnectorTableInfoFor(db, "e4", "bar"));
        assertEquals("ID", getPartitionColumnInfoFor(db,"e4"));
        assertNotNull(getConnectorTableInfoFor(db, "e5", "bar"));
        assertEquals("ID", getPartitionColumnInfoFor(db,"e5"));

        db = goodDDLAgainstSimpleSchema(
                "CREATE STREAM User_Stream Partition On Column UserId"
                + " (UserId BIGINT NOT NULL, SessionStart TIMESTAMP);",
                "CREATE VIEW User_Logins (UserId, LoginCount)"
                + "AS SELECT UserId, Count(*) FROM User_Stream GROUP BY UserId;",
                "CREATE VIEW User_LoginLastTime (UserId, LoginCount, LoginLastTime)"
                + "AS SELECT UserId, Count(*), MAX(SessionStart) FROM User_Stream GROUP BY UserId;"
                );
        assertNotNull(getViewInfoFor(db,"User_Stream","User_Logins"));
        assertNotNull(getViewInfoFor(db,"User_Stream","User_LoginLastTime"));
    }

    public void testBadCreateStream() throws Exception {

        badDDLAgainstSimpleSchema(".+unexpected token:.*",
                "create stream 1table_name_not_valid (id integer, f1 varchar(16));"
                );

        badDDLAgainstSimpleSchema("Invalid CREATE STREAM statement:.*",
               "create stream foo export to target bar1,bar2 (i bigint not null);"
                );

        badDDLAgainstSimpleSchema("Invalid CREATE STREAM statement:.*",
                "create stream foo,foo2 export to target bar (i bigint not null);"
                );

        badDDLAgainstSimpleSchema("Invalid CREATE STREAM statement:.*",
                "create stream foo export to target bar ();"
                );

        badDDLAgainstSimpleSchema("Streams cannot be configured with indexes.*",
                "create stream foo export to target bar (id integer, primary key(id));"
                );

        badDDLAgainstSimpleSchema("View configured as export source.*",
                "create stream view_source partition on column id (id integer not null, f1 varchar(16), f2 varchar(12));",
                "create view my_view as select f2, count(*) as f2cnt from view_source group by f2;",
                "export table my_view;"
                );
    }

    public void testGoodDropStream() throws Exception {
        Database db;

        db = goodDDLAgainstSimpleSchema(
                // drop an independent stream
                "CREATE STREAM e1 (D1 INTEGER, D2 INTEGER, D3 INTEGER, VAL1 INTEGER, VAL2 INTEGER, VAL3 INTEGER);\n" +
                "DROP STREAM e1;\n",

                // try drop an non-existent stream
                "DROP STREAM e2 IF EXISTS;\n",

                //  automatically drop reference views for the stream
                "CREATE STREAM User_Stream Partition On Column UserId" +
                " (UserId BIGINT NOT NULL, SessionStart TIMESTAMP);\n" +
                "CREATE VIEW User_Logins (UserId, LoginCount)"  +
                " AS SELECT UserId, Count(*) FROM User_Stream GROUP BY UserId;\n" +
                "CREATE VIEW User_LoginLastTime (UserId, LoginCount, LoginLastTime)" +
                " AS SELECT UserId, Count(*), MAX(SessionStart) FROM User_Stream GROUP BY UserId;\n" +
                "DROP STREAM User_Stream IF EXISTS CASCADE ;\n"
                );

        assertNull(getTableInfoFor(db, "e1"));
        assertNull(getTableInfoFor(db, "e2"));
        assertNull(getTableInfoFor(db, "User_Stream"));
        assertNull(getTableInfoFor(db, "User_Logins"));
        assertNull(getTableInfoFor(db, "User_LoginLastTime"));
    }

    public void testBadDropStream() throws Exception {
        // non-existent stream
        badDDLAgainstSimpleSchema(".+user lacks privilege or object not found: E1.*",
               "DROP STREAM e1;\n"
                );

        // non-stream table
        badDDLAgainstSimpleSchema(".+Invalid DROP STREAM statement: table e2 is not a stream.*",
                "CREATE TABLE e2 (D1 INTEGER, D2 INTEGER, D3 INTEGER, VAL1 INTEGER, VAL2 INTEGER, VAL3 INTEGER);\n" +
                        "DROP STREAM e2;\n"
                );

        // stream with referencing view
        badDDLAgainstSimpleSchema(".+dependent objects exist:.*",
                "CREATE STREAM User_Stream Partition On Column UserId" +
                        " (UserId BIGINT NOT NULL, SessionStart TIMESTAMP);\n" +
                        "CREATE VIEW User_Logins (UserId, LoginCount)"  +
                        " AS SELECT UserId, Count(*) FROM User_Stream GROUP BY UserId;\n" +
                        "CREATE VIEW User_LoginLastTime (UserId, LoginCount, LoginLastTime)" +
                        " AS SELECT UserId, Count(*), MAX(SessionStart) FROM User_Stream GROUP BY UserId;\n" +
                        "DROP STREAM User_Stream;\n"
                );

        // stream with referencing procedure
        badDDLAgainstSimpleSchema(".+user lacks privilege or object not found: USER_STREAM_2.*",
                "CREATE STREAM User_Stream_2 Partition On Column UserId" +
                        " (UserId BIGINT NOT NULL, SessionStart TIMESTAMP);\n" +
                        "CREATE PROCEDURE Enter_User PARTITION ON TABLE User_Stream_2 column UserId" +
                        " AS INSERT INTO User_Stream_2 (UserId, SessionStart) VALUES (?,?);\n" +
                        "DROP STREAM User_Stream_2 CASCADE;\n"
                );
    }

    public void testGoodDRTable() throws Exception {
        Database db;

        db = goodDDLAgainstSimpleSchema(
                "create table e1 (id integer not null, f1 varchar(16));",
                "partition table e1 on column id;",
                "dr table e1;"
                );
        assertTrue(db.getTables().getIgnoreCase("e1").getIsdred());

        String schema = "create table e1 (id integer not null, f1 varchar(16));\n" +
                        "create table e2 (id integer not null, f1 varchar(16));\n" +
                        "partition table e1 on column id;";

        db = goodDDLAgainstSimpleSchema(
                schema,
                "dr table e1;",
                "DR TABLE E2;"
                );
        assertTrue(db.getTables().getIgnoreCase("e1").getIsdred());
        assertTrue(db.getTables().getIgnoreCase("e2").getIsdred());

        // DR statement is order sensitive
        db = goodDDLAgainstSimpleSchema(
                schema,
                "dr table e2;",
                "dr table e2 disable;"
                );
        assertFalse(db.getTables().getIgnoreCase("e2").getIsdred());

        db = goodDDLAgainstSimpleSchema(
                schema,
                "dr table e2 disable;",
                "dr table e2;"
                );
        assertTrue(db.getTables().getIgnoreCase("e2").getIsdred());

        schema = "create table geogs ( id integer NOT NULL, " +
                                    " region1 geography NOT NULL, " +
                                    " point1 geography_point NOT NULL, " +
                                    " point2 geography_point NOT NULL);\n" +
                 "partition table geogs on column id;\n";
        db = goodDDLAgainstSimpleSchema(
                schema,
                "dr table geogs;");
        assertTrue(db.getTables().getIgnoreCase("geogs").getIsdred());

        db = goodDDLAgainstSimpleSchema(
                schema,
                "dr table geogs;",
                "dr table geogs disable;");
        assertFalse(db.getTables().getIgnoreCase("geogs").getIsdred());
    }

    public void testBadDRTable() throws Exception {
        badDDLAgainstSimpleSchema(".+\\sdr, table non_existant was not present in the catalog.*",
                "dr table non_existant;"
                );

        badDDLAgainstSimpleSchema(".+contains invalid identifier \"1table_name_not_valid\".*",
                "dr table 1table_name_not_valid;"
                );

        badDDLAgainstSimpleSchema(".+Invalid DR TABLE statement.*",
                "dr table one, two, three;"
                );

        badDDLAgainstSimpleSchema(".+Invalid DR TABLE statement.*",
                "dr dr table one;"
                );

        badDDLAgainstSimpleSchema(".+Invalid DR TABLE statement.*",
                "dr table table one;"
                );
    }

    public void testCompileFromDDL() throws IOException {
        final String simpleSchema1 =
            "create table table1r_el  (pkey integer, column2_integer integer, PRIMARY KEY(pkey));\n" +
            "create view v_table1r_el (column2_integer, num_rows) as\n" +
            "select column2_integer as column2_integer,\n" +
                "count(*) as num_rows\n" +
            "from table1r_el\n" +
            "group by column2_integer;\n" +
            "create view v_table1r_el2 (column2_integer, num_rows) as\n" +
            "select column2_integer as column2_integer,\n" +
                "count(*) as num_rows\n" +
            "from table1r_el\n" +
            "group by column2_integer\n;\n";

        final File schemaFile = VoltProjectBuilder.writeStringToTempFile(simpleSchema1);
        final String schemaPath = schemaFile.getPath();

        final VoltCompiler compiler = new VoltCompiler();

        boolean success = compileFromDDL(compiler, testout_jar, schemaPath);
        assertTrue(success);

        success = compileFromDDL(compiler, testout_jar, schemaPath + "???");
        assertFalse(success);

        success = compileFromDDL(compiler, testout_jar);
        assertFalse(success);
    }

    public void testDDLStmtProcNameWithDots() throws Exception
    {
        final File ddlFile = VoltProjectBuilder.writeStringToTempFile(StringUtils.join(new String[] {
            "create table books (cash integer default 23 not null, title varchar(10) default 'foo', PRIMARY KEY(cash));",
            "create procedure a.Foo as select * from books;"
        }, "\n"));

        final VoltCompiler compiler = new VoltCompiler();
        assertFalse("Compile with dotted proc name should fail",
                    compiler.compileFromDDL(testout_jar, ddlFile.getPath()));
        assertTrue("Compile with dotted proc name did not have the expected error message",
                   isFeedbackPresent("Invalid procedure name", compiler.m_errors));
    }


    /*
     * Test some ddl with a schema tailored for illegal scalar subqueries.
     */
    private Database checkDDLAgainstScalarSubquerySchema(String errorRegex, String... ddl) throws Exception {
        String scalarSubquerySchema = "create table books (cash integer default 23 NOT NULL, title varchar(10) default NULL, PRIMARY KEY(cash)); " +
                                         "partition table books on column cash;";
        return checkDDLAgainstGivenSchema(errorRegex, scalarSubquerySchema, ddl);
    }

    /**
     * Test to see if scalar subqueries are either allowed where we
     * expect them to be or else cause compilation errors where we
     * don't expect them to be.
     *
     * @throws Exception
     */
    public void testScalarSubqueriesExpectedFailures() throws Exception {
        // Scalar subquery not allowed in partial indices.
        checkDDLAgainstScalarSubquerySchema(null, "create table mumble ( ID integer ); \n");
        checkDDLAgainstScalarSubquerySchema("Partial index \"BIDX\" with subquery expression\\(s\\) is not supported.",
                                    "create index bidx on books ( title ) where exists ( select title from books as child where books.cash = child.cash ) ;\n");
        checkDDLAgainstScalarSubquerySchema("Partial index \"BIDX\" with subquery expression\\(s\\) is not supported.",
                                    "create index bidx on books ( title ) where 7 < ( select cash from books as child where books.title = child.title ) ;\n");
        checkDDLAgainstScalarSubquerySchema("Partial index \"BIDX\" with subquery expression\\(s\\) is not supported.",
                                    "create index bidx on books ( title ) where 'ossians ride' < ( select title from books as child where books.cash = child.cash ) ;\n");
        // Scalar subquery not allowed in indices.
        checkDDLAgainstScalarSubquerySchema("DDL Error: \"unexpected token: SELECT\" in statement starting on lineno: [0-9]*",
                                    "create index bidx on books ( select title from books as child where child.cash = books.cash );");
        checkDDLAgainstScalarSubquerySchema("Index \"BIDX1\" with subquery sources is not supported.",
                                    "create index bidx1 on books ( ( select title from books as child where child.cash = books.cash ) ) ;");
        checkDDLAgainstScalarSubquerySchema("Index \"BIDX2\" with subquery sources is not supported.",
                                    "create index bidx2 on books ( cash + ( select cash from books as child where child.title < books.title ) );");
        // Scalar subquery not allowed in materialize views.
        checkDDLAgainstScalarSubquerySchema("Materialized view \"TVIEW\" with subquery sources is not supported.",
                                    "create view tview as select cash, count(*) from books where 7 < ( select cash from books as child where books.title = child.title ) group by cash;\n");
        checkDDLAgainstScalarSubquerySchema("Materialized view \"TVIEW\" with subquery sources is not supported.",
                                    "create view tview as select cash, count(*) from books where ( select cash from books as child where books.title = child.title ) < 100 group by cash;\n");
    }

    /*
     * When ENG-8727 is addressed, reenable this test.
     */
    public void notest8727SubqueriesInViewDisplayLists() throws Exception {
        checkDDLAgainstScalarSubquerySchema("Materialized view \"TVIEW\" with subquery sources is not supported.",
                                    "create view tview as select ( select cash from books as child where books.title = child.title ) as bucks, count(*) from books group by bucks;\n");
    }

    public void test8291UnhelpfulSubqueryErrorMessage() throws Exception {
        checkDDLAgainstScalarSubquerySchema("DDL Error: \"user lacks privilege or object not found: BOOKS.TITLE\" in statement starting on lineno: 1",
                                    "create view tview as select cash, count(*), max(( select cash from books as child where books.title = child.title )) from books group by cash;\n");
        checkDDLAgainstScalarSubquerySchema("DDL Error: \"user lacks privilege or object not found: BOOKS.CASH\" in statement starting on lineno: 1",
                                    "create view tview as select cash, count(*), max(( select cash from books as child where books.cash = child.cash )) from books group by cash;\n");
    }

    public void test8290UnboundIdentifiersNotCaughtEarlyEnough() throws Exception {
        // The name parent is not defined here.  This is an
        // HSQL bug somehow.
        checkDDLAgainstScalarSubquerySchema("Object not found: PARENT",
                                    "create index bidx1 on books ( ( select title from books as child where child.cash = parent.cash ) ) ;");
        checkDDLAgainstScalarSubquerySchema("Object not found: PARENT",
                                    "create index bidx2 on books ( cash + ( select cash from books as child where child.title < parent.title ) );");
    }

    public void testAggregateExpressionsInIndices() throws Exception {
        String ddl = "create table alpha (id integer not null, seqnum float);";
        // Test for time sensitive queries.
        checkDDLAgainstGivenSchema(".*Index \"FAULTY\" cannot include the function NOW or CURRENT_TIMESTAMP\\.",
                                    ddl,
                                    "create index faulty on alpha(id, NOW);");
        checkDDLAgainstGivenSchema(".*Index \"FAULTY\" cannot include the function NOW or CURRENT_TIMESTAMP\\.",
                                   ddl,
                                   "create index faulty on alpha(id, CURRENT_TIMESTAMP);");
        // Test for aggregate calls.
        checkDDLAgainstGivenSchema(".*Index \"FAULTY\" with aggregate expression\\(s\\) is not supported\\.",
                                   ddl,
                                   "create index faulty on alpha(id, seqnum + avg(seqnum));");
        checkDDLAgainstGivenSchema(".*Index \"FAULTY\" with aggregate expression\\(s\\) is not supported\\.",
                                   ddl,
                                   "create index faulty on alpha(id, seqnum + max(seqnum));");
        checkDDLAgainstGivenSchema(".*Index \"FAULTY\" with aggregate expression\\(s\\) is not supported\\.",
                                   ddl,
                                   "create index faulty on alpha(id, seqnum + min(seqnum));");
        checkDDLAgainstGivenSchema(".*Index \"FAULTY\" with aggregate expression\\(s\\) is not supported\\.",
                                   ddl,
                                   "create index faulty on alpha(id, seqnum + count(seqnum));");
        checkDDLAgainstGivenSchema(".*Index \"FAULTY\" with aggregate expression\\(s\\) is not supported\\.",
                                   ddl,
                                   "create index faulty on alpha(id, seqnum + count(*));");
        checkDDLAgainstGivenSchema(".*Index \"FAULTY\" with aggregate expression\\(s\\) is not supported\\.",
                                   ddl,
                                   "create index faulty on alpha(id, 100 + sum(id));");
        // Test for subqueries.
        checkDDLAgainstGivenSchema(".*Cannot create index \"FAULTY\" because it contains comparison expression '=', " +
                                   "which is not supported.*",
                                   ddl,
                                   "create index faulty on alpha(id = (select id + id from alpha));");
    }

    private int countStringsMatching(List<String> diagnostics, String pattern) {
        int count = 0;
        for (String string : diagnostics) {
            if (string.matches(pattern)) {
                ++count;
            }
        }
        return count;
    }
}<|MERGE_RESOLUTION|>--- conflicted
+++ resolved
@@ -2545,17 +2545,7 @@
         ddl = "create table t1(id integer not null, num integer, wage integer);\n" +
                 "create table t2(id integer not null, num integer, wage integer);\n" +
                 "create view my_view1 (id, num, total) " +
-<<<<<<< 66ed47318038fda18a0346baf7dfbe62eb745947
                 "as select t1.id, st2.num, count(*) from t1 join (select id ,num from t2) st2 on t1.id = st2.id group by t1.id, st2.num; \n";
-=======
-                "as select t1.id, t2.num, count(*) from t1 join t2 on t1.id = t2.id group by t1.id, t2.num; \n";
-        checkDDLErrorMessage(ddl, "Materialized view \"MY_VIEW1\" has 2 sources. Only one source table is allowed.");
-
-        ddl = "create table t1(id integer not null, num integer, wage integer);\n" +
-                "create table t2(id integer not null, num integer, wage integer);\n" +
-                "create view my_view1 (id, num, total) " +
-                "as select t1.id, st2.num, count(*) from t1 join (select id ,num from t2 limit 2) st2 on t1.id = st2.id group by t1.id, st2.num; \n";
->>>>>>> FROM subquery optimization
         checkDDLErrorMessage(ddl, "Materialized view \"MY_VIEW1\" with subquery sources is not supported.");
 
         ddl = "create table t(id integer not null, num integer);\n" +
