package org.voltdb.utils;

import java.io.BufferedReader;
import java.io.BufferedWriter;
import java.io.FileReader;
import java.io.FileWriter;

import junit.framework.TestCase;

import org.voltdb.ServerThread;
import org.voltdb.VoltDB;
import org.voltdb.VoltDB.Configuration;
import org.voltdb.VoltTable;
import org.voltdb.client.Client;
import org.voltdb.client.ClientFactory;
import org.voltdb.compiler.VoltProjectBuilder;
import org.voltdb.types.TimestampType;

public class TestCSVLoader extends TestCase {
	
	private String pathToCatalog;
    private String pathToDeployment;
    private ServerThread localServer;
    private VoltDB.Configuration config;
    private VoltProjectBuilder builder;
    private Client client;
    
    private String userHome = System.getProperty("user.home"); 
    private String reportdir = userHome + "/";
    String path_csv = userHome + "/" + "test.csv";
    
    @Override
    protected void setUp() throws Exception
    {
        super.setUp();

        
    }
    
<<<<<<< HEAD
//    public void testCommon() throws Exception 
//	{
//     String mySchema =
//                "create table BLAH (" +
//                "clm_integer integer default 0 not null, " + // column that is partitioned on
//
//                "clm_tinyint tinyint default 0, " +
//                "clm_smallint smallint default 0, " +
//                "clm_bigint bigint default 0, " +
//                
//                "clm_string varchar(10) default null, " +
//                "clm_decimal decimal default null, " +
//                "clm_float float default null "+ // for later
//                //"clm_timestamp timestamp default null, " + // for later
//                //"clm_varinary varbinary default null" + // for later
//                "); ";
//     String []myOptions = {
//     		"--file=" + userHome + "/test.csv", 
//     		//"--procedure=BLAH.insert",
//     		"--reportdir=" + reportdir,
//     		"--table=BLAH",
//     		"--maxerrors=50",
//     		"--user=",
//     		"--password=",
//     		"--port=",
//     		"--strictquotes=false",
//     		"--separator=,",
//     		"--quotechar=\"\"",
//     		"--escape=\\",
//     		"--skip=0",
//     		"--nowhitespace=true"
//     		};
//     
//	    String []myData = { "1,1,1,11111111,first,1.10,1.11",
//	    					"2,2,2,222222,second,3.30,NULL",
//	    					"3,3,3,333333, third ,NULL, 3.33",
//	    					"4,4,4,444444, NULL ,4.40 ,4.44",
//	    					"5,5,5,5555555, fifth, 5.50, 5.55",
//	    	 			    "6,6,NULL,666666, sixth, 6.60, 6.66",
//	    					"7,NULL,7,7777777, seventh, 7.70, 7.77 ",
//	    					"11, 1,1,\"1,000\",first,1.10,1.11",
//	    					//invalid lines below
//	    					"8, 8",
//	    					"",
//	    					"10,10,10,10 101 010,second,2.20,2.22",
//	    					"12,n ull,12,12121212,twelveth,12.12,12.12"
//	    					};
//	    int invalidLineCnt = 4;
//		//test_Interface( mySchema, myOptions, myData, invalidLineCnt );
//	    test_Interface_lineByLine( mySchema, 7, myOptions, myData, invalidLineCnt, null );
//	}
    
=======
    public void testCommon() throws Exception 
	{
     String mySchema =
                "create table BLAH (" +
                "clm_integer integer default 0 not null, " + // column that is partitioned on

                "clm_tinyint tinyint default 0, " +
                "clm_smallint smallint default 0, " +
                "clm_bigint bigint default 0, " +
                
                "clm_string varchar(10) default null, " +
                "clm_decimal decimal default null, " +
                "clm_float float default null "+ // for later
                //"clm_timestamp timestamp default null, " + // for later
                //"clm_varinary varbinary default null" + // for later
                "); ";
     String []myOptions = {
     		"--f=" + userHome + "/test.csv",
     		//"--procedure=BLAH.insert",
     		"--reportdir=" + reportdir,
     		//"--table=BLAH",
     		"--maxerrors=50",
     		"--user=",
     		"--password=",
     		"--port=",
     		"--separator=,",
     		"--quotechar=\"",
     		"--escape=\\",
     		"--skip=0",
     		"--nowhitespace",
     		//"--strictquotes",
     		"BLAH"
     		};
     
	    String []myData = { "1,1,1,11111111,first,1.10,1.11",
	    					"2,2,2,222222,second,3.30,NULL",
	    					"3,3,3,333333, third ,NULL, 3.33",
	    					"4,4,4,444444, NULL ,4.40 ,4.44",
	    					"5,5,5,5555555, fifth, 5.50, 5.55",
	    	 			    "6,6,NULL,666666, sixth, 6.60, 6.66",
	    					"7,NULL,7,7777777, seventh, 7.70, 7.77 ",
	    					"11, 1,1,\"1,000\",first,1.10,1.11",
	    					//invalid lines below
	    					"8, 8",
	    					"",
	    					"10,10,10,10 101 010,second,2.20,2.22",
	    					"12,n ull,12,12121212,twelveth,12.12,12.12"
	    					};
     //String []myData = { "1,NULL,1,11111111,first,1.10,1.11"};
	    int invalidLineCnt = 4;
		test_Interface( mySchema, myOptions, myData, invalidLineCnt );
	    test_Interface_lineByLine( mySchema, 7, myOptions, myData, invalidLineCnt );
	}
    /*
>>>>>>> fb162648
    public void testNew() throws Exception 
   	{
        String mySchema =
                   "create table BLAH (" +
                   "clm_integer integer default 0 not null, " + // column that is partitioned on

//                   "clm_tinyint tinyint default 0, " +
//                   "clm_smallint smallint default 0, " +
//                   "clm_bigint bigint default 0, " +
//                   
//                   "clm_string varchar(10) default null, " +
//                   "clm_decimal decimal default null, " +
//                   "clm_float float default null "+ // for later
                   "clm_timestamp timestamp default null, " + // for later
                   //"clm_varinary varbinary default null" + // for later
                   "); ";
        String []myOptions = {
         		"--file=" + userHome + "/test.csv", 
         		//"--procedure=BLAH.insert",
         		"--reportdir=" + reportdir,
         		"--table=BLAH",
         		"--maxerrors=50",
         		"--user=",
         		"--password=",
         		"--port="
         		};
        
   	    String []myData = { "1",
   	    					"2"
   	    					};
   	    //CSVLoader.setDefaultTimezone();
   	    //String [] addStr = { String.valueOf( (new TimestampType()).getTime() ) };
   	    CSVLoader.setTimezone("GMT+0");
   	    String [] addStr = { (new TimestampType()).toString() };
   	    int invalidLineCnt = 0;
   		//test_Interface( mySchema, myOptions, myData, invalidLineCnt );
   		test_Interface_lineByLine( mySchema, 2, myOptions, myData, invalidLineCnt, addStr );
   	}
    
    
    //csvloader --inputfile=/tmp/ --tablename=VOTES --abortfailurecount=50 
//    public void testOptions() throws Exception 
//	{
//     String mySchema =
//                "create table BLAH (" +
//                "clm_integer integer default 0 not null, " + // column that is partitioned on
//
//                "clm_tinyint tinyint default 0, " +
//                "); ";
//     String []myOptions = {
//     		"--inputfile=" + userHome + "/test.csv", 
//     		//"--procedurename=BLAH.insert",
//     		"--reportdir=" + reportdir,
//     		"--tablename=BLAH",
//     		"--abortfailurecount=50",
//     		//"--separator=','"
//     		};
//	    String []myData = { "1,1,1,11111111,first,1.10,1.11",
//	    		  			"10,10,10,10 101 010,second,2.20,2.22",
//	    					"2,2,2,222222,second,3.30,null",
//	    					"3,3,3,333333, third ,NULL, 3.33",
//	    					"4,4,4,444444, null ,4.40 ,4.44",
//	    					"5,5,5,5555555, fifth, 5.50, 5.55",
//	    	 			    "6,6,null,666666, sixth, 6.60, 6.66",
//	    					"7,null,7,7777777, seventh, 7.70, 7.77 ",
//	    					"11, 1,1,\"1,000\",first,1.10,1.11",
//	    					
//	    					"8, 8",
//	    					"",
//	    					"12,n ull,12,12121212,twelveth,12.12,12.12"
//	    					};
//	    int invalidLineCnt = 3;
//		test_Interface( mySchema, myOptions, myData, invalidLineCnt );
//	}
	
//	public void testDelimeters () throws Exception
//	{
//		simpleSchema =
//                "create table BLAH (" +
//                "clm_integer integer default 0 not null, " + // column that is partitioned on
//
//                "clm_tinyint tinyint default 0, " +
//                //"clm_smallint smallint default 0, " +
//                //"clm_bigint bigint default 0, " +
//                
//               // "clm_string varchar(10) default null, " +
//                //"clm_decimal decimal default null, " +
//                //"clm_float float default 1.0, "+ // for later
//                //"clm_timestamp timestamp default null, " + // for later
//                //"clm_varinary varbinary default null" + // for later
//                "); ";
//		char str = '.';
//		 String []params = {
//		    		//userHome + "/testdb.csv",
//		    		"--inputfile=" + userHome + "/test.csv", 
//		    		//"--procedurename=BLAH.insert",
//		    		"--reportdir=" + reportdir,
//		    		"--tablename=BLAH",
//		    		"--abortfailurecount=50",
//		    		"--separator=",""
//		    		};
//		 String []myData = {"1, 1","","2, 2"};
//		 test_Interface( params, myData );
//	}
/*
	public void testSimple() throws Exception {
	 simpleSchema =
                "create table BLAH (" +
                "clm_integer integer default 0 not null, " + // column that is partitioned on

                "clm_tinyint tinyint default 0, " +
                //"clm_smallint smallint default 0, " +
                //"clm_bigint bigint default 0, " +
                
               	//"clm_string varchar(10) default null, " +
                //"clm_decimal decimal default null, " +
                //"clm_float float default 1.0, "+ // for later
                //"clm_timestamp timestamp default null, " + // for later
                //"clm_varinary varbinary default null" + // for later
                "); ";
	
		 String []params_simple = {
	    		//"--inputfile=" + userHome + "/testdb.csv", 
	    		//"--procedurename=BLAH.insert",
	    		//"--reportdir=" + reportdir,
	    		//"--tablename=BLAH",
	    		//"--abortfailurecount=50",
				 "-help"
	    		};
        try {
            CSVLoader.main(params_simple);
            // do the test
            VoltTable modCount;
            modCount = client.callProcedure("@AdHoc", "SELECT * FROM BLAH;").getResults()[0];
            System.out.println("data inserted to table BLAH:\n" + modCount);
            int rowct = modCount.getRowCount();
                        
            BufferedReader csvreport = new BufferedReader(new FileReader(new String(reportdir + CSVLoader.reportfile)));
            int lineCount = 0;
            String line = "";
            String promptMsg = "Number of acknowledged tuples:";
            
            while ((line = csvreport.readLine()) != null) {
            	if (line.startsWith(promptMsg)) {
            		String num = line.substring(promptMsg.length());
            		lineCount = Integer.parseInt(num.replaceAll("\\s",""));
            		break;
            	}
            }
            System.out.println(String.format("The rows infected: (%d,%s)", lineCount, rowct));
            assertEquals(lineCount, rowct);
            CSVLoader.flush();
        }
        finally {
            if (client != null) client.close();
            client = null;

            if (localServer != null) {
                localServer.shutdown();
                localServer.join();
            }
            localServer = null;

            // no clue how helpful this is
            System.gc();
        }
	}
	*/
	
	public void test_Interface( String my_schema, String[] my_options, String[] my_data, int invalidLineCnt ) throws Exception {
		try{
			BufferedWriter out_csv = new BufferedWriter( new FileWriter( path_csv ) );
			for( int i = 0; i < my_data.length; i++ )
				out_csv.write( my_data[ i ]+"\n" );
			out_csv.flush();
			out_csv.close();
		}
		catch( Exception e) {
			System.err.print( e.getMessage() );
		}
		
		try{
			pathToCatalog = Configuration.getPathToCatalogForTest("csv.jar");
			pathToDeployment = Configuration.getPathToCatalogForTest("csv.xml");
			builder = new VoltProjectBuilder();
			//builder.addStmtProcedure("Insert", "insert into blah values (?, ?, ?);", null);
			//builder.addStmtProcedure("InsertWithDate", "INSERT INTO BLAH VALUES (974599638818488300, 5, 'nullchar');");
        
			builder.addLiteralSchema(my_schema);
			builder.addPartitionInfo("BLAH", "clm_integer");
			boolean success = builder.compile(pathToCatalog, 2, 1, 0);
			assertTrue(success);
			MiscUtils.copyFile(builder.getPathToDeployment(), pathToDeployment);
			config = new VoltDB.Configuration();
			config.m_pathToCatalog = pathToCatalog;
			config.m_pathToDeployment = pathToDeployment;
			localServer = new ServerThread(config);
			client = null;
        
          	localServer.start();
        	localServer.waitForInitialization();
        
        	client = ClientFactory.createClient();
        	client.createConnection("localhost");
        	
        	CSVLoader.main( my_options );
            // do the test
            
            VoltTable modCount;
            modCount = client.callProcedure("@AdHoc", "SELECT * FROM BLAH;").getResults()[0];
            System.out.println("data inserted to table BLAH:\n" + modCount);
            int rowct = modCount.getRowCount();
                        
            BufferedReader csvreport = new BufferedReader(new FileReader(CSVLoader.path_reportfile));
            int lineCount = 0;
            String line = "";
            String promptMsg = "Number of acknowledged tuples:";
            
            String promptFailMsg = "Number of failed tuples:";
            int invalidlinecnt = 0;
            
            while ((line = csvreport.readLine()) != null) {
            	if (line.startsWith(promptMsg)) {
            		String num = line.substring(promptMsg.length());
            		lineCount = Integer.parseInt(num.replaceAll("\\s",""));
                    }
            	if( line.startsWith(promptFailMsg)){
            		String num = line.substring(promptFailMsg.length());
            		invalidlinecnt = Integer.parseInt(num.replaceAll("\\s",""));
            	}	
            }
            System.out.println(String.format("The rows infected: (%d,%s)", lineCount, rowct));
            assertEquals(lineCount, rowct);
            assertEquals(invalidLineCnt, invalidlinecnt);
            
        }
        finally {
            if (client != null) client.close();
            client = null;

            if (localServer != null) {
                localServer.shutdown();
                localServer.join();
            }
            localServer = null;

            // no clue how helpful this is
            System.gc();
        }
	}
	
	public void test_Interface_lineByLine( String my_schema, int columnCnt, String[] my_options, String[] my_data, int invalidLineCnt, String[] addStr ) throws Exception {
		try{
			BufferedWriter out_csv = new BufferedWriter( new FileWriter( path_csv ) );
			for( int i = 0; i < my_data.length; i++ )
				out_csv.write( my_data[ i ]+"\n" );
			out_csv.flush();
			out_csv.close();
		}
		catch( Exception e) {
			System.err.print( e.getMessage() );
		}
		
		try{
			pathToCatalog = Configuration.getPathToCatalogForTest("csv.jar");
			pathToDeployment = Configuration.getPathToCatalogForTest("csv.xml");
			builder = new VoltProjectBuilder();
			//builder.addStmtProcedure("Insert", "insert into blah values (?, ?, ?);", null);
			//builder.addStmtProcedure("InsertWithDate", "INSERT INTO BLAH VALUES (974599638818488300, 5, 'nullchar');");
        
			builder.addLiteralSchema(my_schema);
			builder.addPartitionInfo("BLAH", "clm_integer");
			boolean success = builder.compile(pathToCatalog, 2, 1, 0);
			assertTrue(success);
			MiscUtils.copyFile(builder.getPathToDeployment(), pathToDeployment);
			config = new VoltDB.Configuration();
			config.m_pathToCatalog = pathToCatalog;
			config.m_pathToDeployment = pathToDeployment;
			localServer = new ServerThread(config);
			client = null;
        
          	localServer.start();
        	localServer.waitForInitialization();
        
        	client = ClientFactory.createClient();
        	client.createConnection("localhost");
        	
        	new CSVLoader( my_options );
        	while( CSVLoader.readNext() )
        	{
        		CSVLoader.insertLine( addStr, columnCnt );
        	}
        	CSVLoader.drain();
        	CSVLoader.produceFiles();
        	CSVLoader.flush();
            // do the test
            
            VoltTable modCount;
            modCount = client.callProcedure("@AdHoc", "SELECT * FROM BLAH;").getResults()[0];
            System.out.println("data inserted to table BLAH:\n" + modCount);
            int rowct = modCount.getRowCount();
                        
            BufferedReader csvreport = new BufferedReader(new FileReader(CSVLoader.path_reportfile));
            int lineCount = 0;
            String line = "";
            String promptMsg = "Number of acknowledged tuples:";
            
            String promptFailMsg = "Number of failed tuples:";
            int invalidlinecnt = 0;
            
            while ((line = csvreport.readLine()) != null) {
            	if (line.startsWith(promptMsg)) {
            		String num = line.substring(promptMsg.length());
            		lineCount = Integer.parseInt(num.replaceAll("\\s",""));
                    }
            	if( line.startsWith(promptFailMsg)){
            		String num = line.substring(promptFailMsg.length());
            		invalidlinecnt = Integer.parseInt(num.replaceAll("\\s",""));
            	}	
            }
            System.out.println(String.format("The rows infected: (%d,%s)", lineCount, rowct));
            assertEquals(lineCount, rowct);
            assertEquals(invalidLineCnt,invalidlinecnt);
        }
        finally {
            if (client != null) client.close();
            client = null;

            if (localServer != null) {
                localServer.shutdown();
                localServer.join();
            }
            localServer = null;

            // no clue how helpful this is
            System.gc();
        }
	}

}<|MERGE_RESOLUTION|>--- conflicted
+++ resolved
@@ -37,60 +37,6 @@
         
     }
     
-<<<<<<< HEAD
-//    public void testCommon() throws Exception 
-//	{
-//     String mySchema =
-//                "create table BLAH (" +
-//                "clm_integer integer default 0 not null, " + // column that is partitioned on
-//
-//                "clm_tinyint tinyint default 0, " +
-//                "clm_smallint smallint default 0, " +
-//                "clm_bigint bigint default 0, " +
-//                
-//                "clm_string varchar(10) default null, " +
-//                "clm_decimal decimal default null, " +
-//                "clm_float float default null "+ // for later
-//                //"clm_timestamp timestamp default null, " + // for later
-//                //"clm_varinary varbinary default null" + // for later
-//                "); ";
-//     String []myOptions = {
-//     		"--file=" + userHome + "/test.csv", 
-//     		//"--procedure=BLAH.insert",
-//     		"--reportdir=" + reportdir,
-//     		"--table=BLAH",
-//     		"--maxerrors=50",
-//     		"--user=",
-//     		"--password=",
-//     		"--port=",
-//     		"--strictquotes=false",
-//     		"--separator=,",
-//     		"--quotechar=\"\"",
-//     		"--escape=\\",
-//     		"--skip=0",
-//     		"--nowhitespace=true"
-//     		};
-//     
-//	    String []myData = { "1,1,1,11111111,first,1.10,1.11",
-//	    					"2,2,2,222222,second,3.30,NULL",
-//	    					"3,3,3,333333, third ,NULL, 3.33",
-//	    					"4,4,4,444444, NULL ,4.40 ,4.44",
-//	    					"5,5,5,5555555, fifth, 5.50, 5.55",
-//	    	 			    "6,6,NULL,666666, sixth, 6.60, 6.66",
-//	    					"7,NULL,7,7777777, seventh, 7.70, 7.77 ",
-//	    					"11, 1,1,\"1,000\",first,1.10,1.11",
-//	    					//invalid lines below
-//	    					"8, 8",
-//	    					"",
-//	    					"10,10,10,10 101 010,second,2.20,2.22",
-//	    					"12,n ull,12,12121212,twelveth,12.12,12.12"
-//	    					};
-//	    int invalidLineCnt = 4;
-//		//test_Interface( mySchema, myOptions, myData, invalidLineCnt );
-//	    test_Interface_lineByLine( mySchema, 7, myOptions, myData, invalidLineCnt, null );
-//	}
-    
-=======
     public void testCommon() throws Exception 
 	{
      String mySchema =
@@ -142,10 +88,10 @@
      //String []myData = { "1,NULL,1,11111111,first,1.10,1.11"};
 	    int invalidLineCnt = 4;
 		test_Interface( mySchema, myOptions, myData, invalidLineCnt );
-	    test_Interface_lineByLine( mySchema, 7, myOptions, myData, invalidLineCnt );
+	    //test_Interface_lineByLine( mySchema, 7, myOptions, myData, invalidLineCnt );
 	}
+    
     /*
->>>>>>> fb162648
     public void testNew() throws Exception 
    	{
         String mySchema =
