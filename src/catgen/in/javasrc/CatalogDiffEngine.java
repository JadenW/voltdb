/* This file is part of VoltDB.
 * Copyright (C) 2008-2014 VoltDB Inc.
 *
 * This program is free software: you can redistribute it and/or modify
 * it under the terms of the GNU Affero General Public License as
 * published by the Free Software Foundation, either version 3 of the
 * License, or (at your option) any later version.
 *
 * This program is distributed in the hope that it will be useful,
 * but WITHOUT ANY WARRANTY; without even the implied warranty of
 * MERCHANTABILITY or FITNESS FOR A PARTICULAR PURPOSE.  See the
 * GNU Affero General Public License for more details.
 *
 * You should have received a copy of the GNU Affero General Public License
 * along with VoltDB.  If not, see <http://www.gnu.org/licenses/>.
 */

/* WARNING: THIS FILE IS AUTO-GENERATED
            DO NOT MODIFY THIS SOURCE
            ALL CHANGES MUST BE MADE IN THE CATALOG GENERATOR */

package org.voltdb.catalog;

import java.util.HashMap;
import java.util.Map;
import java.util.Map.Entry;
import java.util.SortedMap;
import java.util.TreeMap;

import org.apache.commons.lang3.StringUtils;
import org.voltdb.VoltType;
import org.voltdb.catalog.CatalogChangeGroup.FieldChange;
import org.voltdb.catalog.CatalogChangeGroup.TypeChanges;
import org.voltdb.expressions.AbstractExpression;
import org.voltdb.utils.CatalogSizing;
import org.voltdb.utils.CatalogUtil;

public class CatalogDiffEngine {

    //*  //IF-LINE-VS-BLOCK-STYLE-COMMENT
    /// A flag that controls output for debugging.
    private boolean m_triggeredVerbosity = false;
    /// A string that dynamically controls the verbose output flag, enabling it for the
    /// recursive descent into the branch referenced by any matching field name
    /// -- like "views" to get verbose output for materialized view comparisons.
    /// OR, when set to "final", enabling a final verbose report of errors and commands.
    private String m_triggerForVerbosity = "never ever"; //vs. "views"; vs. "final";
    /*/  //ELSE
    // set overrides for max verbiage.
    private boolean m_triggeredVerbosity = true;
    private String m_triggerForVerbosity = "always on";
    //*/ //ENDIF

    private boolean m_inStrictMatViewDiffMode = false;

    // contains the text of the difference
    private final StringBuilder m_sb = new StringBuilder();

    // true if the difference is allowed in a running system
    private boolean m_supported;

    // true if table changes require the catalog change runs
    // while no snapshot is running
    private boolean m_requiresSnapshotIsolation = false;

    private SortedMap<String,String> m_tablesThatMustBeEmpty = new TreeMap<>();

    //A very rough guess at whether only deployment changes are in the catalog update
    //Can be improved as more deployment things are going to be allowed to conflict
    //with Elasticity. Right now this just tracks whether a catalog update can
    //occur during a rebalance
    private boolean m_canOccurWithElasticRebalance = true;

    // collection of reasons why a diff is not supported
    private final StringBuilder m_errors = new StringBuilder();

    // original and new indexes kept to check whether a new/modified unique index is possible
    private final Map<String, CatalogMap<Index>> m_originalIndexesByTable = new HashMap<String, CatalogMap<Index>>();
    private final Map<String, CatalogMap<Index>> m_newIndexesByTable = new HashMap<String, CatalogMap<Index>>();

    /**
     * Instantiate a new diff. The resulting object can return the text
     * of the difference and report whether the difference is allowed in a
     * running system.
     * @param prev Tip of the old catalog.
     * @param next Tip of the new catalog.
     */
    public CatalogDiffEngine(final Catalog prev, final Catalog next) {
        m_supported = true;

        // store the complete set of old and new indexes so some extra checking can be done with
        // constraints and new/updated unique indexes
        CatalogMap<Table> tables = prev.getClusters().get("cluster").getDatabases().get("database").getTables();
        assert(tables != null);
        for (Table t : tables) {
            m_originalIndexesByTable.put(t.getTypeName(), t.getIndexes());
        }
        tables = next.getClusters().get("cluster").getDatabases().get("database").getTables();
        assert(tables != null);
        for (Table t : tables) {
            m_newIndexesByTable.put(t.getTypeName(), t.getIndexes());
        }

        // make sure this map has an entry for each value
        for (DiffClass dc : DiffClass.values()) {
            m_changes.put(dc, new CatalogChangeGroup(dc));
        }

        diffRecursively(prev, next);
        if (m_triggeredVerbosity || m_triggerForVerbosity.equals("final")) {
            System.out.println("DEBUG VERBOSE diffRecursively Errors:" +
                               ( m_supported ? " <none>" : "\n" + errors()));
            System.out.println("DEBUG VERBOSE diffRecursively Commands: " + commands());
        }
    }

    public String commands() {
        return m_sb.toString();
    }

    public boolean supported() {
        return m_supported;
    }

    /**
     * @return true if table changes require the catalog change runs
     * while no snapshot is running.
     */
    public boolean requiresSnapshotIsolation() {
        return m_requiresSnapshotIsolation;
    }

    public String[] tablesThatMustBeEmpty() {
        // this lines up with reasonsWhyTablesMustBeEmpty because SortedMap/TreeMap has order
        return m_tablesThatMustBeEmpty.keySet().toArray(new String[0]);
    }

    public String[] reasonsWhyTablesMustBeEmpty() {
        // this lines up with tablesThatMustBeEmpty because SortedMap/TreeMap has order
        return m_tablesThatMustBeEmpty.values().toArray(new String[0]);
    }

    public boolean worksWithElastic() {
        return m_canOccurWithElasticRebalance;
    }

    public String errors() {
        return m_errors.toString();
    }

    enum ChangeType {
        ADDITION, DELETION
    }

    /**
     * Check if a candidate unique index (for addition) covers an existing unique index.
     * If a unique index exists on a subset of the columns, then the less specific index
     * can be created without failing.
     */
    private boolean indexCovers(Index newIndex, Index existingIndex) {
        assert(newIndex.getParent().getTypeName().equals(existingIndex.getParent().getTypeName()));

        // non-unique indexes don't help with this check
        if (existingIndex.getUnique() == false) {
            return false;
        }

        // expression indexes only help if they are on exactly the same expressions in the same order.
        // OK -- that's obviously overspecifying the requirement, since expression order has nothing
        // to do with it, and uniqueness of just a subset of the new index expressions would do, but
        // that's hard to check for, so we punt on optimized dynamic update except for the critical
        // case of grand-fathering in a surviving pre-existing index.
        if (existingIndex.getExpressionsjson().length() > 0) {
            if (existingIndex.getExpressionsjson().equals(newIndex.getExpressionsjson())) {
                return true;
            } else {
                return false;
            }
        } else if (newIndex.getExpressionsjson().length() > 0) {
            // A column index does not generally provide coverage for an expression index,
            // though there are some special cases not being recognized, here,
            // like expression indexes that list a mix of non-column expressions and unique columns.
            return false;
        }

        // iterate over all of the existing columns
        for (ColumnRef existingColRef : existingIndex.getColumns()) {
            boolean foundMatch = false;
            // see if the current column is also in the candidate index
            // for now, assume the tables in question have the same schema
            for (ColumnRef colRef : newIndex.getColumns()) {
                String colName1 = colRef.getColumn().getName();
                String colName2 = existingColRef.getColumn().getName();
                if (colName1.equals(colName2)) {
                    foundMatch = true;
                    break;
                }
            }
            // if this column isn't covered
            if (!foundMatch) {
                return false;
            }
        }

        // There exists a unique index that contains a subset of the columns in the new index
        return true;
    }

    /**
     * Check if there is a unique index that exists in the old catalog
     * that is covered by the new index. That would mean adding this index
     * can't fail with a duplicate key.
     *
     * @param newIndex The new index to check.
     * @return True if the index can be created without a chance of failing.
     */
    private boolean checkNewUniqueIndex(Index newIndex) {
        Table table = (Table) newIndex.getParent();
        CatalogMap<Index> existingIndexes = m_originalIndexesByTable.get(table.getTypeName());
        for (Index existingIndex : existingIndexes) {
            if (indexCovers(newIndex, existingIndex)) {
                return true;
            }
        }
        return false;
    }

    /**
     * @param oldType The old type of the column.
     * @param oldSize The old size of the column.
     * @param newType The new type of the column.
     * @param newSize The new size of the column.
     *
     * @return True if the change from one column type to another is possible
     * to do live without failing or truncating any data.
     */
    private boolean checkIfColumnTypeChangeIsSupported(VoltType oldType, int oldSize,
                                                       VoltType newType, int newSize,
                                                       boolean oldInBytes, boolean newInBytes)
    {
        // increases in size are cool; shrinks not so much
        if (oldType == newType) {
            if (oldType == VoltType.STRING && oldInBytes == false && newInBytes == true) {
                // varchar CHARACTER to varchar BYTES
                return oldSize * 4 <= newSize;
            }
            return oldSize <= newSize;
        }

        // allow people to convert timestamps to longs
        // (this is useful if they accidentally put millis instead of micros in there)
        if ((oldType == VoltType.TIMESTAMP) && (newType == VoltType.BIGINT)) {
            return true;
        }

        // allow integer size increase and allow promotion to DECIMAL
        if (oldType == VoltType.BIGINT) {
            if (newType == VoltType.DECIMAL) {
                return true;
            }
        }
        // also allow lossless conversion to double from ints < mantissa size
        else if (oldType == VoltType.INTEGER) {
            if ((newType == VoltType.DECIMAL) ||
                (newType == VoltType.FLOAT) ||
                newType == VoltType.BIGINT) {
                return true;
            }
        }
        else if (oldType == VoltType.SMALLINT) {
            if ((newType == VoltType.DECIMAL) ||
                (newType == VoltType.FLOAT) ||
                (newType == VoltType.BIGINT) ||
                (newType == VoltType.INTEGER)) {
                return true;
            }
        }
        else if (oldType == VoltType.TINYINT) {
            if ((newType == VoltType.DECIMAL) ||
                (newType == VoltType.FLOAT) ||
                (newType == VoltType.BIGINT) ||
                (newType == VoltType.INTEGER) ||
                (newType == VoltType.SMALLINT)) {
                return true;
            }
        }
        return false;
    }

    /**
     * @return null if the CatalogType can be dynamically added or removed
     * from a running system. Return an error string if it can't be changed on
     * a non-empty table. There will be a subsequent check for empty table
     * feasability.
     */
    private String checkAddDropWhitelist(final CatalogType suspect, final ChangeType changeType)
    {
        //Will catch several things that are actually just deployment changes, but don't care
        //to be more specific at this point
        m_canOccurWithElasticRebalance = false;

        // should generate this from spec.txt
        if (suspect instanceof User ||
            suspect instanceof Group ||
            suspect instanceof Procedure ||
            suspect instanceof Connector ||
            suspect instanceof SnapshotSchedule ||
            // refs are safe to add drop if the thing they reference is
            suspect instanceof ConstraintRef ||
            suspect instanceof GroupRef ||
            suspect instanceof UserRef ||
            // The only meaty constraints (for now) are UNIQUE, PKEY and NOT NULL.
            // The UNIQUE and PKEY constraints are supported as index definitions.
            // NOT NULL is supported as a field on columns.
            // So, in short, all of these constraints will pass or fail tests of other catalog differences
            // Even if they did show up as Constraints in the catalog (for no apparent functional reason),
            // flagging their changes here would be redundant.
            suspect instanceof Constraint ||
            // Support add/drop of the top level object.
            suspect instanceof Table)
        {
            return null;
        }

        else if (suspect instanceof ColumnRef) {
            if (suspect.getParent() instanceof Index) {
                Index parent = (Index) suspect.getParent();

                if (parent.getUnique() && (changeType == ChangeType.DELETION)) {
                    CatalogMap<Index> newIndexes= m_newIndexesByTable.get(parent.getParent().getTypeName());
                    Index newIndex = newIndexes.get(parent.getTypeName());

                    if (!checkNewUniqueIndex(newIndex)) {
                        return "May not dynamically remove columns from unique index: " +
                                parent.getTypeName();
                    }
                }
            }

            // ColumnRef is not part of an index, index is not unique OR unique index is safe to create
            return null;
        }

        else if (suspect instanceof Column) {
            // Note: "return false;" vs. fall through, in any of these branches
            // overrides the grandfathering-in of added/dropped Column-typed
            // sub-components of Procedure, Connector, etc. as checked in the loop, below.
            // Is this safe/correct?
            if (m_inStrictMatViewDiffMode) {
                return "May not dynamically add, drop, or rename materialized view columns.";
            }
            if (changeType == ChangeType.ADDITION) {
                Column col = (Column) suspect;
                if ((! col.getNullable()) && (col.getDefaultvalue() == null)) {
                    return "May not dynamically add non-nullable column without default value.";
                }
            }
            // adding/dropping a column requires isolation from snapshots
            m_requiresSnapshotIsolation = true;
            return null;
        }

        // allow addition/deletion of indexes except for the addition
        // of certain unique indexes that might fail if created
        else if (suspect instanceof Index) {
            Index index = (Index) suspect;
            if (!index.m_unique) {
                return null;
            }

            // it's cool to remove unique indexes
            if (changeType == ChangeType.DELETION) {
                return null;
            }

            // if adding a unique index, check if the columns in the new
            // index cover an existing index
            if (checkNewUniqueIndex(index)) {
                return null;
            }

            // Note: return error vs. fall through, here
            // overrides the grandfathering-in of (any? possible?) added/dropped Index-typed
            // sub-components of Procedure, Connector, etc. as checked in the loop, below.
            return "May not dynamically add unique indexes that don't cover existing unique indexes.\n";
        }

        else if (suspect instanceof MaterializedViewInfo && ! m_inStrictMatViewDiffMode) {
            return null;
        }

        //TODO: This code is also pretty fishy
        // -- See the "salmon of doubt" comment in checkModifyWhitelist

        // Also allow add/drop of anything (that hasn't triggered an early return already)
        // if it is found anywhere in these sub-trees.
        for (CatalogType parent = suspect.m_parent; parent != null; parent = parent.m_parent) {
            if (parent instanceof Procedure ||
                parent instanceof Connector ||
                parent instanceof ConstraintRef ||
                parent instanceof Column) {
                if (m_triggeredVerbosity) {
                    System.out.println("DEBUG VERBOSE diffRecursively " +
                                       ((changeType == ChangeType.ADDITION) ? "addition" : "deletion") +
                                       " of schema object '" + suspect + "'" +
                                       " rescued by context '" + parent + "'");
                }
                return null;
            }
        }

        return "May not dynamically add/drop schema object: '" + suspect + "'\n";
    }

    /**
     * @return null if the change is not possible under any circumstances.
     * Return two strings if it is possible if the table is empty.
     * String 1 is name of a table if the change could be made if the table of that name had no tuples.
     * String 2 is the error message to show the user if that table isn't empty.
     */
    private String[] checkAddDropIfTableIsEmptyWhitelist(final CatalogType suspect, final ChangeType changeType) {
        // Nothing for now. Will need content here to support adding a unique index for example.
        return null;
    }

    private boolean areTableColumnsMutable(Table table) {
        //WARNING: There used to be a test here that the table's list of views was empty,
        // but what it actually appeared to be testing was whether the table HAD views prior
        // to any redefinition in the current catalog.
        // This means that dropping mat views and changing the underlying columns in one "live"
        // catalog change would not be an option -- they would have to be broken up into separate
        // steps.
        // Fortunately, for now, all the allowed "live column changes" seem to be supported without
        // disrupting materialized views.
        // In the future it MAY be required that column mutability gets re-checked after all of the
        // mat view definitions (drops and adds) have been processed, in case certain kinds of
        // underlying column change might cause special problems for certain specific cases of
        // materialized view definition.

        // no export tables
        Database db = (Database) table.getParent();
        for (Connector connector : db.getConnectors()) {
            for (ConnectorTableInfo tinfo : connector.getTableinfo()) {
                if (tinfo.getTable() == table) {
                    m_errors.append("May not change the columns of export table " +
                            table.getTypeName() + ".\n");
                    return false;
                }
            }
        }

        return true;
    }

    /**
     * @return true if this change may be ignored
     */
    protected boolean checkModifyIgnoreList(final CatalogType suspect,
                                            final CatalogType prevType,
                                            final String field)
    {
        if (suspect instanceof Deployment) {
            // ignore host count differences as clusters may elastically expand,
            // and yet require catalog changes
            return "hostcount".equals(field);
        }
        return false;
    }

    /**
     * @return true if this addition may be ignored
     */
    protected boolean checkAddIgnoreList(final CatalogType suspect)
    {
        return false;
    }

    /**
     * @return true if this delete may be ignored
     */
    protected boolean checkDeleteIgnoreList(final CatalogType prevType,
                                            final CatalogType newlyChildlessParent,
                                            final String mapName,
                                            final String name)
    {
        return false;
    }

    /**
     * @return null if CatalogType can be dynamically modified
     * in a running system. Otherwise return an error message that
     * can be given if it turns out we really can't make the change.
     * Return "" if the error has already been handled.
     */
    private String checkModifyWhitelist(final CatalogType suspect,
                                        final CatalogType prevType,
                                        final String field)
    {
        // should generate this from spec.txt

        if (suspect instanceof Systemsettings &&
<<<<<<< HEAD
                (field.equals("elasticPauseTime") || field.equals("elasticThroughput")
                        || field.equals("querytimeout"))) {
=======
                (field.equals("elasticduration") || field.equals("elasticthroughput"))) {
>>>>>>> 1ab7e15a
            return null;
        } else {
            m_canOccurWithElasticRebalance = false;
        }

        // Support any modification of these
        if (suspect instanceof User ||
            suspect instanceof Group ||
            suspect instanceof Procedure ||
            suspect instanceof SnapshotSchedule ||
            suspect instanceof UserRef ||
            suspect instanceof GroupRef ||
            suspect instanceof ColumnRef) {
            return null;
        }

        // Support modification of these specific fields
        if (suspect instanceof Database && field.equals("schema"))
            return null;
        if (suspect instanceof Database && "securityprovider".equals(field))
            return null;
        if (suspect instanceof Cluster && field.equals("securityEnabled"))
            return null;
        if (suspect instanceof Cluster && field.equals("adminstartup"))
            return null;
        if (suspect instanceof Cluster && field.equals("heartbeatTimeout"))
            return null;
        if (suspect instanceof Constraint && field.equals("index"))
            return null;
        if (suspect instanceof Table) {
            if (field.equals("signature") || field.equals("tuplelimit"))
                return null;
        }


        // Avoid over-generalization when describing limitations that are dependent on particular
        // cases of BEFORE and AFTER values by listing the offending values.
        String restrictionQualifier = "";

        // whitelist certain column changes
        if (suspect instanceof Column) {
            CatalogType parent = suspect.getParent();
            // can change statements
            if (parent instanceof Statement) {
                return null;
            }

            // all table column changes require snapshot isolation for now
            m_requiresSnapshotIsolation = true;

            // now assume parent is a Table
            Table parentTable = (Table) parent;
            if ( ! areTableColumnsMutable(parentTable)) {
                // Note: "return false;" vs. fall through, here
                // overrides the grandfathering-in of modified fields of
                // Column-typed sub-components of Procedure and ColumnRef.
                // Is this safe/correct?
                return ""; // error msg already appended
            }

            if (field.equals("index")) {
                return null;
            }
            if (field.equals("defaultvalue")) {
                return null;
            }
            if (field.equals("defaulttype")) {
                return null;
            }
            if (field.equals("nullable")) {
                Boolean nullable = (Boolean) suspect.getField(field);
                assert(nullable != null);
                if (nullable) return null;
                restrictionQualifier = " from nullable to non-nullable";
            }
            else if (field.equals("type") || field.equals("size") || field.equals("inbytes")) {
                int oldTypeInt = (Integer) prevType.getField("type");
                int newTypeInt = (Integer) suspect.getField("type");
                int oldSize = (Integer) prevType.getField("size");
                int newSize = (Integer) suspect.getField("size");

                VoltType oldType = VoltType.get((byte) oldTypeInt);
                VoltType newType = VoltType.get((byte) newTypeInt);

                boolean oldInBytes = false, newInBytes = false;
                if (oldType == VoltType.STRING) {
                    oldInBytes = (Boolean) prevType.getField("inbytes");
                }
                if (newType == VoltType.STRING) {
                    newInBytes = (Boolean) suspect.getField("inbytes");
                }

                if (checkIfColumnTypeChangeIsSupported(oldType, oldSize, newType, newSize,
                        oldInBytes, newInBytes)) {
                    return null;
                }
                if (oldTypeInt == newTypeInt) {
                    if (oldType == VoltType.STRING && oldInBytes == false && newInBytes == true) {
                        restrictionQualifier = "narrowing from " + oldSize + "CHARACTERS to "
                    + newSize * CatalogSizing.MAX_BYTES_PER_UTF8_CHARACTER + " BYTES";
                    } else {
                        restrictionQualifier = "narrowing from " + oldSize + " to " + newSize;
                    }
                }
                else {
                    restrictionQualifier = "from " + oldType.toSQLString() +
                                           " to " + newType.toSQLString();
                }
            }
        }

        else if (suspect instanceof MaterializedViewInfo) {
            if ( ! m_inStrictMatViewDiffMode) {
                // Ignore differences to json fields that only reflect other underlying
                // changes that are presumably checked and accepted/rejected separately.
                if (field.equals("groupbyExpressionsJson") ||
                        field.equals("aggregationExpressionsJson")) {
                    if (AbstractExpression.areOverloadedJSONExpressionLists((String)prevType.getField(field),
                            (String)suspect.getField(field))) {
                        return null;
                    }
                }
            }
        }

        // Also allow any field changes (that haven't triggered an early return already)
        // if they are found anywhere in these sub-trees.

        //TODO: There's a "salmon of doubt" about all this upstream checking in the middle of a
        // downward recursion.
        // In effect, each sub-element of these certain parent object types has been forced to
        // successfully "run the gnutella" of qualifiers above.
        // Having survived, they are only now paternity tested
        //  -- which repeatedly revisits once per changed field, per (recursive) child,
        // each of the parents that were seen on the way down --
        // to possibly decide "nevermind, this change is grand-fathered in after all".
        // A better general approach would be for the parent object types,
        // as they are recursed into, to set one or more state mode flags on the CatalogDiffEngine.
        // These would be somewhat like m_inStrictMatViewDiffMode
        // -- but with a loosening rather than restricting effect on recursive tests.
        // This would provide flexibility in the future for the grand-fathered elements
        // to bypass as many or as few checks as desired.

        for (CatalogType parent = suspect.m_parent; parent != null; parent = parent.m_parent) {
            if (parent instanceof Procedure || parent instanceof ColumnRef) {
                if (m_triggeredVerbosity) {
                    System.out.println("DEBUG VERBOSE diffRecursively field change to " +
                                       "'" + field + "' of schema object '" + suspect + "'" +
                                       restrictionQualifier +
                                       " rescued by context '" + parent + "'");
                }
                return null;
            }
        }

        return "May not dynamically modify field '" + field +
                        "' of schema object '" + suspect + "'" + restrictionQualifier;
    }

    /**
     * @return null if the change is not possible under any circumstances.
     * Return two strings if it is possible if the table is empty.
     * String 1 is name of a table if the change could be made if the table of that name had no tuples.
     * String 2 is the error message to show the user if that table isn't empty.
     */
    public String[] checkModifyIfTableIsEmptyWhitelist(final CatalogType suspect,
                                                     final CatalogType prevType,
                                                     final String field)
    {
        // first is table name, second is error message
        String[] retval = new String[2];

        if (prevType instanceof Table) {
            Table prevTable = (Table) prevType; // safe because of enclosing if-block
            Database db = (Database) prevType.getParent();

            // table name
            retval[0] = suspect.getTypeName();

            // for now, no changes to export tables
            if (CatalogUtil.isTableExportOnly(db, prevTable)) {
                return null;
            }

            // allowed changes to a table
            if (field.equalsIgnoreCase("isreplicated")) {
                // error message
                retval[1] = String.format(
                        "Unable to change whether table %s is replicated because it is not empty.",
                        retval[0]);
                return retval;
            }
            if (field.equalsIgnoreCase("partitioncolumn")) {
                // error message
                retval[1] = String.format(
                        "Unable to change the partition column of table %s because it is not empty.",
                        retval[0]);
                return retval;
            }
        }

        return null;
    }

    /**
     * Add a modification
     */
    private void writeModification(CatalogType newType, CatalogType prevType, String field)
    {
        // Don't write modifications if the field can be ignored
        if (checkModifyIgnoreList(newType, prevType, field)) {
            return;
        }

        // verify this is possible, write an error and mark return code false if so
        String errorMessage = checkModifyWhitelist(newType, prevType, field);

        // if it's not possible with non-empty tables, check for possible with empty tables
        if (errorMessage != null) {
            String[] response = checkModifyIfTableIsEmptyWhitelist(newType, prevType, field);
            // handle all the error messages and state from the modify check
            processModifyResponses(errorMessage, response);
        }

        // write the commands to make it so
        // they will be ignored if the change is unsupported
        newType.writeCommandForField(m_sb, field, true);

        // record the field change for later generation of descriptive text
        // though skip the schema field of database because it changes all the time
        // and the diff will be caught elsewhere
        // need a better way to generalize this
        if ((newType instanceof Database) && field.equals("schema")) {
            return;
        }
        CatalogChangeGroup cgrp = m_changes.get(DiffClass.get(newType));
        cgrp.processChange(newType, prevType, field);
    }

    /**
     * After we decide we can't modify, add or delete something on a full table,
     * we do a check to see if we can do that on an empty table. The original error
     * and any response from the empty table check is processed here. This code
     * is basically in this method so it's not repeated 3 times for modify, add
     * and delete. See where it's called for context.
     */
    private void processModifyResponses(String errorMessage, String[] response) {
        assert(errorMessage != null);

        // if no tablename, then it's just not possible
        if (response == null) {
            m_supported = false;
            m_errors.append(errorMessage);
        }
        // otherwise, it's possible if a specific table is empty
        // collect the error message(s) and decide if it can be done inside @UAC
        else {
            assert(response.length == 2);
            String tableName = response[0]; assert(tableName != null);
            String nonEmptyErrorMessage = response[1]; assert(nonEmptyErrorMessage != null);

            String existingErrorMessagesForNonEmptyTable = m_tablesThatMustBeEmpty.get(tableName);
            if (nonEmptyErrorMessage.length() == 0) {
                // the empty string presumes there is already an error for this table
                assert(existingErrorMessagesForNonEmptyTable != null);
            }
            else {
                if (existingErrorMessagesForNonEmptyTable != null) {
                    nonEmptyErrorMessage = nonEmptyErrorMessage + "\n" + existingErrorMessagesForNonEmptyTable;
                }
                // add indentation here so the formatting comes out right for the user #gianthack
                m_tablesThatMustBeEmpty.put(tableName, "  " + nonEmptyErrorMessage);
            }
        }
    }

    /**
     * Add a deletion
     */
    private void writeDeletion(CatalogType prevType, CatalogType newlyChildlessParent, String mapName, String name)
    {
        // Don't write deletions if the field can be ignored
        if (checkDeleteIgnoreList(prevType, newlyChildlessParent, mapName, name)) {
            return;
        }

        // verify this is possible, write an error and mark return code false if so
        String errorMessage = checkAddDropWhitelist(prevType, ChangeType.DELETION);

        // if it's not possible with non-empty tables, check for possible with empty tables
        if (errorMessage != null) {
            String[] response = checkAddDropIfTableIsEmptyWhitelist(prevType, ChangeType.DELETION);
            // handle all the error messages and state from the modify check
            processModifyResponses(errorMessage, response);
        }

        // write the commands to make it so
        // they will be ignored if the change is unsupported
        m_sb.append("delete ").append(prevType.getParent().getPath()).append(" ");
        m_sb.append(mapName).append(" ").append(name).append("\n");

        // add it to the set of deletions to later compute descriptive text
        CatalogChangeGroup cgrp = m_changes.get(DiffClass.get(prevType));
        cgrp.processDeletion(prevType, newlyChildlessParent);
    }

    /**
     * Add an addition
     */
    private void writeAddition(CatalogType newType) {
        // Don't write additions if the field can be ignored
        if (checkAddIgnoreList(newType)) {
            return;
        }
        // verify this is possible, write an error and mark return code false if so
        String errorMessage = checkAddDropWhitelist(newType, ChangeType.ADDITION);

        // if it's not possible with non-empty tables, check for possible with empty tables
        if (errorMessage != null) {
            String[] response = checkAddDropIfTableIsEmptyWhitelist(newType, ChangeType.ADDITION);
            // handle all the error messages and state from the modify check
            processModifyResponses(errorMessage, response);
        }

        // write the commands to make it so
        // they will be ignored if the change is unsupported
        newType.writeCreationCommand(m_sb);
        newType.writeFieldCommands(m_sb);
        newType.writeChildCommands(m_sb);

        // add it to the set of additions to later compute descriptive text
        CatalogChangeGroup cgrp = m_changes.get(DiffClass.get(newType));
        cgrp.processAddition(newType);
    }


    /**
     * Pre-order walk of catalog generating add, delete and set commands
     * that compose that full difference.
     * @param prevType
     * @param newType
     */
    private void diffRecursively(CatalogType prevType, CatalogType newType)
    {
        assert(prevType != null) : "Null previous object found in catalog diff traversal.";
        assert(newType != null) : "Null new object found in catalog diff traversal";

        Object materializerValue = null;
        // Consider shifting into the strict more required within materialized view definitions.
        if (prevType instanceof Table) {
            // Under normal circumstances, it's highly unpossible that another (nested?) table will
            // appear in the details of a materialized view table. So, when it does (!?), be sure to
            // complain -- and don't let it throw off the accounting of the strict diff mode.
            // That is, don't set the local "materializerValue".
            if (m_inStrictMatViewDiffMode) {
                // Maybe this should log or append to m_errors?
                System.out.println("ERROR: unexpected nesting of a Table in CatalogDiffEngine.");
            } else {
                materializerValue = prevType.getField("materializer");
                if (materializerValue != null) {
                    // This table is a materialized view, so the changes to it and its children are
                    // strictly limited, e.g. no adding/dropping columns.
                    // In a future development, such changes may be allowed, but they may be implemented
                    // differently (get different catalog commands), such as through a wholesale drop/add
                    // of the entire view and materialized table definitions.
                    // The non-null local "materializerValue" is a reminder to pop out of this mode
                    // before returning from this level of the recursion.
                    m_inStrictMatViewDiffMode = true;
                    if (m_triggeredVerbosity) {
                        System.out.println("DEBUG VERBOSE diffRecursively entering strict mat view mode");
                    }
                }
            }
        }

        // diff local fields
        for (String field : prevType.getFields()) {
            // this field is (or was) set at runtime, so ignore it for diff purposes
            if (field.equals("isUp"))
            {
                continue;
            }

            boolean verbosityTriggeredHere = false;
            if (( ! m_triggeredVerbosity) && field.equals(m_triggerForVerbosity)) {
                System.out.println("DEBUG VERBOSE diffRecursively verbosity (triggered by field '" + field + "' is ON");
                verbosityTriggeredHere = true;
                m_triggeredVerbosity = true;
            }
            // check if the types are different
            // options are: both null => same
            //              one null and one not => different
            //              both not null => check Object.equals()
            Object prevValue = prevType.getField(field);
            Object newValue = newType.getField(field);
            if ((prevValue == null) != (newValue == null)) {
                if (m_triggeredVerbosity) {
                    if (prevValue == null) {
                        System.out.println("DEBUG VERBOSE diffRecursively found new '" + field + "' only.");
                    } else {
                        System.out.println("DEBUG VERBOSE diffRecursively found prev '" + field + "' only.");
                    }
                }
                writeModification(newType, prevType, field);
            }
            // if they're both not null (above/below ifs implies this)
            else if (prevValue != null) {
                // if comparing CatalogTypes (both must be same)
                if (prevValue instanceof CatalogType) {
                    assert(newValue instanceof CatalogType);
                    String prevPath = ((CatalogType) prevValue).getPath();
                    String newPath = ((CatalogType) newValue).getPath();
                    if (prevPath.compareTo(newPath) != 0) {
                        if (m_triggeredVerbosity) {
                            int padWidth = StringUtils.indexOfDifference(prevPath, newPath);
                            String pad = StringUtils.repeat(" ", padWidth);
                            System.out.println("DEBUG VERBOSE diffRecursively found a path change to '" + field + "':");
                            System.out.println("DEBUG VERBOSE prevPath=" + prevPath);
                            System.out.println("DEBUG VERBOSE diff at->" + pad + "^ position:" + padWidth);
                            System.out.println("DEBUG VERBOSE  newPath=" + newPath);
                        }
                        writeModification(newType, prevType, field);
                    }
                }
                // if scalar types
                else {
                    if (prevValue.equals(newValue) == false) {
                        if (m_triggeredVerbosity) {
                            System.out.println("DEBUG VERBOSE diffRecursively found a scalar change to '" + field + "':");
                            System.out.println("DEBUG VERBOSE diffRecursively prev:" + prevValue);
                            System.out.println("DEBUG VERBOSE diffRecursively new :" + newValue);
                        }
                        writeModification(newType, prevType, field);
                    }
                }
            }
            if (verbosityTriggeredHere) {
                System.out.println("DEBUG VERBOSE diffRecursively verbosity is OFF");
                m_triggeredVerbosity = false;
            }
        }

        // recurse
        for (String field : prevType.m_childCollections.keySet()) {
            boolean verbosityTriggeredHere = false;
            if (field.equals(m_triggerForVerbosity)) {
                System.out.println("DEBUG VERBOSE diffRecursively verbosity ON");
                m_triggeredVerbosity = true;
                verbosityTriggeredHere = true;
            }
            CatalogMap<? extends CatalogType> prevMap = prevType.m_childCollections.get(field);
            CatalogMap<? extends CatalogType> newMap = newType.m_childCollections.get(field);
            getCommandsToDiff(field, prevMap, newMap);
            if (verbosityTriggeredHere) {
                System.out.println("DEBUG VERBOSE diffRecursively verbosity OFF");
                m_triggeredVerbosity = false;
            }
        }

        if (materializerValue != null) {
            // Just getting back from recursing into a materialized view table,
            // so drop the strictness required only in that context.
            // It's safe to assume that the prior mode to which this must pop back is the non-strict
            // mode because nesting of table definitions is unpossible AND we guarded against its
            // potential side effects, above, anyway.
            m_inStrictMatViewDiffMode = false;
        }

    }


    /**
     * Check if all the children in prevMap are present and identical in newMap.
     * Then, check if anything is in newMap that isn't in prevMap.
     * @param mapName
     * @param prevMap
     * @param newMap
     */
    private void getCommandsToDiff(String mapName,
                                   CatalogMap<? extends CatalogType> prevMap,
                                   CatalogMap<? extends CatalogType> newMap)
    {
        assert(prevMap != null);
        assert(newMap != null);

        // in previous, not in new
        for (CatalogType prevType : prevMap) {
            String name = prevType.getTypeName();
            CatalogType newType = newMap.get(name);
            if (newType == null) {
                writeDeletion(prevType, newMap.m_parent, mapName, name);
                continue;
            }

            diffRecursively(prevType, newType);
        }

        // in new, not in previous
        for (CatalogType newType : newMap) {
            CatalogType prevType = prevMap.get(newType.getTypeName());
            if (prevType != null) continue;
            writeAddition(newType);
        }
    }

    ///////////////////////////////////////////////////////////////////
    //
    // Code below this point helps generate human-readable diffs, but
    // should have no functional impact on anything else.
    //
    ///////////////////////////////////////////////////////////////////

    /**
     * Enum used to break up the catalog tree into sub-roots based on CatalogType
     * class. This is purely used for printing human readable summaries.
     */
    enum DiffClass {
        PROC (Procedure.class),
        TABLE (Table.class),
        USER (User.class),
        GROUP (Group.class),
        //CONNECTOR (Connector.class),
        //SCHEDULE (SnapshotSchedule.class),
        //CLUSTER (Cluster.class),
        OTHER (Catalog.class); // catch all for even the commented stuff above

        final Class<?> clz;

        DiffClass(Class<?> clz) {
            this.clz = clz;
        }

        static DiffClass get(CatalogType type) {
            // this exits because eventually OTHER will catch everything
            while (true) {
                for (DiffClass dc : DiffClass.values()) {
                    if (type.getClass() == dc.clz) {
                        return dc;
                    }
                }
                type = type.getParent();
            }
        }
    }

    interface Filter {
        public boolean include(CatalogType type);
    }

    interface Namer {
        public String getName(CatalogType type);
    }

    private boolean basicMetaChangeDesc(StringBuilder sb, String heading, DiffClass dc, Filter filter, Namer namer) {
        CatalogChangeGroup group = m_changes.get(dc);

        // exit if nothing has changed
        if ((group.groupChanges.size() == 0) && (group.groupAdditions.size() == 0) && (group.groupDeletions.size() == 0)) {
            return false;
        }

        // default namer uses simplename
        if (namer == null) {
            namer = new Namer() {
                @Override
                public String getName(CatalogType type) {
                    return type.getClass().getSimpleName() + " " + type.getTypeName();
                }
            };
        }

        sb.append(heading).append("\n");

        for (CatalogType type : group.groupDeletions) {
            if ((filter != null) && !filter.include(type)) continue;
            sb.append(String.format("  %s dropped.\n",
                    namer.getName(type)));
        }
        for (CatalogType type : group.groupAdditions) {
            if ((filter != null) && !filter.include(type)) continue;
            sb.append(String.format("  %s added.\n",
                    namer.getName(type)));
        }
        for (Entry<CatalogType, TypeChanges> entry : group.groupChanges.entrySet()) {
            if ((filter != null) && !filter.include(entry.getKey())) continue;
            sb.append(String.format("  %s has been modified.\n",
                    namer.getName(entry.getKey())));
        }

        sb.append("\n");
        return true;
    }

    // track adds/drops/modifies in a secondary structure to make human readable descriptions
    private final Map<DiffClass, CatalogChangeGroup> m_changes = new TreeMap<DiffClass, CatalogChangeGroup>();

    /**
     * Get a human readable list of changes between two catalogs.
     *
     * This currently handles just the basics, but much of the plumbing is
     * in place to give a lot more detail, with a bit more work.
     */
    public String getDescriptionOfChanges() {
        StringBuilder sb = new StringBuilder();

        sb.append("Catalog Difference Report\n");
        sb.append("=========================\n");
        if (supported()) {
            sb.append("  This change can occur while the database is running.\n");
            if (requiresSnapshotIsolation()) {
                sb.append("  This change must occur when no snapshot is running.\n");
                sb.append("  If a snapshot is in progress, the system will wait \n" +
                          "  until the snapshot is complete to make the changes.\n");
            }
        }
        else {
            sb.append("  Making this change requires stopping and restarting the database.\n");
        }
        sb.append("\n");

        boolean wroteChanges = false;

        // DESCRIBE TABLE CHANGES
        Namer tableNamer = new Namer() {
            @Override
            public String getName(CatalogType type) {
                Table table = (Table) type;
                // check if view
                // note, this has to be pretty raw to avoid some smarts that wont work
                // in this context. this may return an unresolved link which points nowhere,
                // but that's good enough to know it's a view
                if (table.m_fields.get("materializer") != null) {
                    return "View " + type.getTypeName();
                }

                // check if export table
                // this probably doesn't work due to the same kinds of problesm we have
                // when identifying views. Tables just need a field that says if they
                // are export tables or not... ugh. FIXME
                for (Connector c : ((Database) table.getParent()).getConnectors()) {
                    for (ConnectorTableInfo cti : c.getTableinfo()) {
                        if (cti.getTable() == table) {
                            return "Export Table " + type.getTypeName();
                        }
                    }
                }

                // just a regular table
                return "Table " + type.getTypeName();
            }
        };
        wroteChanges |= basicMetaChangeDesc(sb, "TABLE CHANGES:", DiffClass.TABLE, null, tableNamer);

        // DESCRIBE PROCEDURE CHANGES
        Filter crudProcFilter = new Filter() {
            @Override
            public boolean include(CatalogType type) {
                if (type.getTypeName().endsWith(".select")) return false;
                if (type.getTypeName().endsWith(".insert")) return false;
                if (type.getTypeName().endsWith(".delete")) return false;
                if (type.getTypeName().endsWith(".update")) return false;
                return true;
            }
        };
        wroteChanges |= basicMetaChangeDesc(sb, "PROCEDURE CHANGES:", DiffClass.PROC, crudProcFilter, null);

        // DESCRIBE GROUP CHANGES
        wroteChanges |= basicMetaChangeDesc(sb, "GROUP CHANGES:", DiffClass.GROUP, null, null);

        // DESCRIBE OTHER CHANGES
        CatalogChangeGroup group = m_changes.get(DiffClass.OTHER);
        if (group.groupChanges.size() > 0) {
            wroteChanges = true;

            sb.append("OTHER CHANGES:\n");

            assert(group.groupAdditions.size() == 0);
            assert(group.groupDeletions.size() == 0);

            for (TypeChanges metaChanges : group.groupChanges.values()) {
                for (CatalogType type : metaChanges.typeAdditions) {
                    sb.append(String.format("  Catalog node %s of type %s has been added.\n",
                            type.getTypeName(), type.getClass().getSimpleName()));
                }
                for (CatalogType type : metaChanges.typeDeletions) {
                    sb.append(String.format("  Catalog node %s of type %s has been removed.\n",
                            type.getTypeName(), type.getClass().getSimpleName()));
                }
                for (FieldChange fc : metaChanges.childChanges.values()) {
                    sb.append(String.format("  Catalog node %s of type %s has modified metadata.\n",
                            fc.newType.getTypeName(), fc.newType.getClass().getSimpleName()));
                }
            }
        }

        if (!wroteChanges) {
            sb.append("  No changes detected.\n");
        }

        // trim the last newline
        sb.setLength(sb.length() - 1);

        return sb.toString();
    }
}<|MERGE_RESOLUTION|>--- conflicted
+++ resolved
@@ -499,12 +499,8 @@
         // should generate this from spec.txt
 
         if (suspect instanceof Systemsettings &&
-<<<<<<< HEAD
-                (field.equals("elasticPauseTime") || field.equals("elasticThroughput")
-                        || field.equals("querytimeout"))) {
-=======
-                (field.equals("elasticduration") || field.equals("elasticthroughput"))) {
->>>>>>> 1ab7e15a
+                (field.equals("elasticduration") || field.equals("elasticthroughput") 
+                		|| field.equals("querytimeout"))) {
             return null;
         } else {
             m_canOccurWithElasticRebalance = false;
