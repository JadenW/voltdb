/* This file is part of VoltDB.
 * Copyright (C) 2008-2013 VoltDB Inc.
 *
 * This program is free software: you can redistribute it and/or modify
 * it under the terms of the GNU Affero General Public License as
 * published by the Free Software Foundation, either version 3 of the
 * License, or (at your option) any later version.
 *
 * This program is distributed in the hope that it will be useful,
 * but WITHOUT ANY WARRANTY; without even the implied warranty of
 * MERCHANTABILITY or FITNESS FOR A PARTICULAR PURPOSE.  See the
 * GNU Affero General Public License for more details.
 *
 * You should have received a copy of the GNU Affero General Public License
 * along with VoltDB.  If not, see <http://www.gnu.org/licenses/>.
 */

/*
 Implement the Java ExecutionEngine interface using IPC to a standalone EE
 process. This allows the backend to run without a JVM - useful for many
 debugging tasks.  Represents a single EE in a single process. Accepts
 and executes commands from Java synchronously.
 */

#include "voltdbipc.h"
#include "logging/StdoutLogProxy.h"

#include "common/debuglog.h"
#include "common/serializeio.h"
#include "common/Pool.hpp"
#include "common/FatalException.hpp"
#include "common/SegvException.hpp"
#include "common/RecoveryProtoMessage.h"
#include "common/TheHashinator.h"
#include "common/LegacyHashinator.h"
#include "common/ElasticHashinator.h"
#include "execution/IPCTopend.h"
#include "execution/VoltDBEngine.h"
#include "common/ThreadLocalPool.h"

#include <cassert>
#include <cstdlib>
#include <iostream>
#include <string>
#include <dlfcn.h>

#include <arpa/inet.h>
#include <unistd.h>
#include <sys/types.h>
#include <sys/socket.h>
#include <netinet/in.h>
#include <netinet/tcp.h>


// Please don't make this different from the JNI result buffer size.
// This determines the size of the EE results buffer and it's nice
// if IPC and JNI are matched.
#define MAX_MSG_SZ (1024*1024*10)

using namespace std;

/* java sends all data with this header */
struct ipc_command {
    int32_t msgsize;
    int32_t command;
    char data[0];
}__attribute__((packed));

/*
 * Structure describing an executePlanFragments message header.
 */
typedef struct {
    struct ipc_command cmd;
    int64_t spHandle;
    int64_t lastCommittedSpHandle;
    int64_t uniqueId;
    int64_t undoToken;
    int32_t numFragmentIds;
    char data[0];
}__attribute__((packed)) querypfs;

typedef struct {
    struct ipc_command cmd;
    int32_t planFragLength;
    char data[0];
}__attribute__((packed)) loadfrag;

/*
 * Header for a load table request.
 */
typedef struct {
    struct ipc_command cmd;
    int32_t tableId;
    int64_t spHandle;
    int64_t lastCommittedSpHandle;
    char data[0];
}__attribute__((packed)) load_table_cmd;

/*
 * Header for a stats table request.
 */
typedef struct {
    struct ipc_command cmd;
    int32_t selector;
    int8_t  interval;
    int64_t now;
    int32_t num_locators;
    int32_t locators[0];
}__attribute__((packed)) get_stats_cmd;

/*
 * Header for a saveTableToDisk request
 */
typedef struct {
    struct ipc_command cmd;
    int32_t clusterId;
    int32_t databaseId;
    int32_t tableId;
    char data[0];
}__attribute__((packed)) save_table_to_disk_cmd;

struct undo_token {
    struct ipc_command cmd;
    int64_t token;
}__attribute__((packed));

/*
 * Header for a ActivateCopyOnWrite request
 */
typedef struct {
    struct ipc_command cmd;
    voltdb::CatalogId tableId;
    voltdb::TableStreamType streamType;
    char data[0];
}__attribute__((packed)) activate_tablestream;

/*
 * Header for a Copy On Write Serialize More request
 */
typedef struct {
    struct ipc_command cmd;
    voltdb::CatalogId tableId;
    voltdb::TableStreamType streamType;
    int bufferCount;
    char data[0];
}__attribute__((packed)) tablestream_serialize_more;

/*
 * Header for an incoming recovery message
 */
typedef struct {
    struct ipc_command cmd;
    int32_t messageLength;
    char message[0];
}__attribute__((packed)) recovery_message;

/*
 * Header for a request for a table hash code
 */
typedef struct {
    struct ipc_command cmd;
    int32_t tableId;
}__attribute__((packed)) table_hash_code;

typedef struct {
    struct ipc_command cmd;
    int32_t hashinatorType;
    int32_t configLength;
    char data[0];
}__attribute__((packed)) hashinate_msg;

/*
 * Header for an Export action.
 */
typedef struct {
    struct ipc_command cmd;
    int32_t isSync;
    int64_t offset;
    int64_t seqNo;
    int32_t tableSignatureLength;
    char tableSignature[0];
}__attribute__((packed)) export_action;

typedef struct {
    struct ipc_command cmd;
    int32_t tableSignatureLength;
    char tableSignature[0];
}__attribute__((packed)) get_uso;

typedef struct {
    struct ipc_command cmd;
    int64_t timestamp;
    char data[0];
}__attribute__((packed)) catalog_load;

typedef struct {
    struct ipc_command cmd;
    int64_t taskId;
    char task[0];
}__attribute__((packed)) execute_task;


using namespace voltdb;

// file static help function to do a blocking write.
// exit on a -1.. otherwise return when all bytes
// written.
static void writeOrDie(int fd, const unsigned char *data, ssize_t sz) {
    ssize_t written = 0;
    ssize_t last = 0;
    if (sz == 0) {
        return;
    }
    do {
        last = write(fd, data + written, sz - written);
        if (last < 0) {
            printf("\n\nIPC write to JNI returned -1. Exiting\n\n");
            fflush(stdout);
            exit(-1);
        }
        written += last;
    } while (written < sz);
}


/*
 * This is used by the signal dispatcher
 */
static VoltDBIPC *currentVolt = NULL;

/**
 * Utility used for deserializing ParameterSet passed from Java.
 */
void deserializeParameterSetCommon(int cnt, ReferenceSerializeInput &serialize_in,
                                   NValueArray &params, Pool *stringPool)
{
    for (int i = 0; i < cnt; ++i) {
        params[i].deserializeFromAllocateForStorage(serialize_in, stringPool);
    }
}

VoltDBIPC::VoltDBIPC(int fd) : m_fd(fd) {
    currentVolt = this;
    m_engine = NULL;
    m_counter = 0;
    m_reusedResultBuffer = NULL;
    m_tupleBuffer = NULL;
    m_tupleBufferSize = 0;
    m_terminate = false;

    setupSigHandler();
}

VoltDBIPC::~VoltDBIPC() {
    delete m_engine;
    delete [] m_reusedResultBuffer;
    delete [] m_tupleBuffer;
    delete [] m_exceptionBuffer;
}

bool VoltDBIPC::execute(struct ipc_command *cmd) {
    int8_t result = kErrorCode_None;

    if (0)
        std::cout << "IPC client command: " << ntohl(cmd->command) << std::endl;

    // commands must match java's ExecutionEngineIPC.Command
    // could enumerate but they're only used in this one place.
    switch (ntohl(cmd->command)) {
      case 0:
        result = initialize(cmd);
        break;
      case 2:
        result = loadCatalog(cmd);
        break;
      case 3:
        result = toggleProfiler(cmd);
        break;
      case 4:
        result = tick(cmd);
        break;
      case 5:
        getStats(cmd);
        result = kErrorCode_None;
        break;
      case 6:
        // also writes results directly
        executePlanFragments(cmd);
        result = kErrorCode_None;
        break;
      case 9:
        result = loadTable(cmd);
        break;
      case 10:
        result = releaseUndoToken(cmd);
        break;
      case 11:
        result = undoUndoToken(cmd);
        break;
      case 13:
        result = setLogLevels(cmd);
        break;
      case 16:
        result = quiesce(cmd);
        break;
      case 17:
        result = activateTableStream(cmd);
        break;
      case 18:
        tableStreamSerializeMore(cmd);
        result = kErrorCode_None;
        break;
      case 19:
        result = updateCatalog(cmd);
        break;
      case 20:
        exportAction(cmd);
        result = kErrorCode_None;
        break;
      case 21:
          result = processRecoveryMessage(cmd);
        break;
      case 22:
          tableHashCode(cmd);
          result = kErrorCode_None;
          break;
      case 23:
          hashinate(cmd);
          result = kErrorCode_None;
          break;
      case 24:
          threadLocalPoolAllocations();
          result = kErrorCode_None;
          break;
      case 27:
          updateHashinator(cmd);
          result = kErrorCode_None;
          break;
      case 28:
          executeTask(cmd);
          result = kErrorCode_None;
          break;
      default:
        result = stub(cmd);
    }

    // write results for the simple commands. more
    // complex commands write directly in the command
    // implementation.
    if (result != kErrorCode_None) {
        if (result == kErrorCode_Error) {
            char msg[5];
            msg[0] = result;
            *reinterpret_cast<int32_t*>(&msg[1]) = 0;//exception length 0
            writeOrDie(m_fd, (unsigned char*)msg, sizeof(int8_t) + sizeof(int32_t));
        } else {
            writeOrDie(m_fd, (unsigned char*)&result, sizeof(int8_t));
        }
    }
    return m_terminate;
}

int8_t VoltDBIPC::stub(struct ipc_command *cmd) {
    printf("IPC command %d not implemented.\n", ntohl(cmd->command));
    fflush(stdout);
    return kErrorCode_Error;
}

int8_t VoltDBIPC::loadCatalog(struct ipc_command *cmd) {
    printf("loadCatalog\n");
    assert(m_engine);
    if (!m_engine)
        return kErrorCode_Error;

    catalog_load *msg = reinterpret_cast<catalog_load*>(cmd);
    try {
        if (m_engine->loadCatalog(ntohll(msg->timestamp), std::string(msg->data)) == true) {
            return kErrorCode_Success;
        }
    //TODO: FatalException and SerializableException should be universally caught and handled in "execute",
    // rather than in hard-to-maintain "execute method" boilerplate code like this.
    } catch (const FatalException& e) {
        crashVoltDB(e);
    } catch (const SerializableEEException &e) {} //TODO: We don't really want to quietly SQUASH non-fatal exceptions.

    return kErrorCode_Error;
}

int8_t VoltDBIPC::updateCatalog(struct ipc_command *cmd) {
    assert(m_engine);
    if (!m_engine) {
        return kErrorCode_Error;
    }

    struct updatecatalog {
        struct ipc_command cmd;
        int64_t timestamp;
        char data[];
    };
    struct updatecatalog *uc = (struct updatecatalog*)cmd;
    try {
        if (m_engine->updateCatalog(ntohll(uc->timestamp), std::string(uc->data)) == true) {
            return kErrorCode_Success;
        }
    } catch (const FatalException &e) {
        crashVoltDB(e);
    }
    return kErrorCode_Error;
}

int8_t VoltDBIPC::initialize(struct ipc_command *cmd) {
    // expect a single initialization.
    assert(!m_engine);
    delete m_engine;

    // voltdbengine::initialize expects catalogids.
    assert(sizeof(CatalogId) == sizeof(int));

    struct initialize {
        struct ipc_command cmd;
        int clusterId;
        long siteId;
        int partitionId;
        int hostId;
        int64_t logLevels;
        int64_t tempTableMemory;
        int32_t hashinatorType;
        int32_t hashinatorConfigLength;
        int32_t hostnameLength;
        char data[0];
    }__attribute__((packed));
    struct initialize * cs = (struct initialize*) cmd;

    printf("initialize: cluster=%d, site=%jd\n",
           ntohl(cs->clusterId), (intmax_t)ntohll(cs->siteId));
    cs->clusterId = ntohl(cs->clusterId);
    cs->siteId = ntohll(cs->siteId);
    cs->partitionId = ntohl(cs->partitionId);
    cs->hostId = ntohl(cs->hostId);
    cs->logLevels = ntohll(cs->logLevels);
    cs->tempTableMemory = ntohll(cs->tempTableMemory);
    cs->hashinatorType = ntohl(cs->hashinatorType);
    cs->hashinatorConfigLength = ntohl(cs->hashinatorConfigLength);
    cs->hostnameLength = ntohl(cs->hostnameLength);

    std::string hostname(cs->data + cs->hashinatorConfigLength, cs->hostnameLength);
    try {
        m_engine = new VoltDBEngine(new voltdb::IPCTopend(this), new voltdb::StdoutLogProxy());
        m_engine->getLogManager()->setLogLevels(cs->logLevels);
        m_reusedResultBuffer = new char[MAX_MSG_SZ];
        m_exceptionBuffer = new char[MAX_MSG_SZ];
        m_engine->setBuffers( NULL, 0, m_reusedResultBuffer, MAX_MSG_SZ, m_exceptionBuffer, MAX_MSG_SZ);
        // The tuple buffer gets expanded (doubled) as needed, but never compacted.
        m_tupleBufferSize = MAX_MSG_SZ;
        m_tupleBuffer = new char[m_tupleBufferSize];

        if (m_engine->initialize(cs->clusterId,
                                 cs->siteId,
                                 cs->partitionId,
                                 cs->hostId,
                                 hostname,
                                 cs->tempTableMemory,
                                 (HashinatorType)cs->hashinatorType,
                                 (char*)cs->data) == true) {
            return kErrorCode_Success;
        }
    } catch (const FatalException &e) {
        crashVoltDB(e);
    }
    return kErrorCode_Error;
}

int8_t VoltDBIPC::toggleProfiler(struct ipc_command *cmd) {
    assert(m_engine);
    if (!m_engine)
        return kErrorCode_Error;

    struct toggle {
        struct ipc_command cmd;
        int toggle;
    }__attribute__((packed));
    struct toggle * cs = (struct toggle*) cmd;

    printf("toggleProfiler: toggle=%d\n", ntohl(cs->toggle));

    // actually, the engine doesn't implement this now.
    // m_engine->ProfilerStart();
    return kErrorCode_Success;
}

int8_t VoltDBIPC::releaseUndoToken(struct ipc_command *cmd) {
    assert(m_engine);
    if (!m_engine)
        return kErrorCode_Error;


    struct undo_token * cs = (struct undo_token*) cmd;

    try {
        m_engine->releaseUndoToken(ntohll(cs->token));
    } catch (const FatalException &e) {
        crashVoltDB(e);
    }

    return kErrorCode_Success;
}

int8_t VoltDBIPC::undoUndoToken(struct ipc_command *cmd) {
    assert(m_engine);
    if (!m_engine)
        return kErrorCode_Error;


    struct undo_token * cs = (struct undo_token*) cmd;

    try {
        m_engine->undoUndoToken(ntohll(cs->token));
    } catch (const FatalException &e) {
        crashVoltDB(e);
    }

    return kErrorCode_Success;
}

int8_t VoltDBIPC::tick(struct ipc_command *cmd) {
    assert (m_engine);
    if (!m_engine)
        return kErrorCode_Error;

    struct tick {
        struct ipc_command cmd;
        int64_t time;
        int64_t lastSpHandle;
    }__attribute__((packed));

    struct tick * cs = (struct tick*) cmd;
    //std::cout << "tick: time=" << cs->time << " txn=" << cs->lastTxnId << std::endl;

    try {
        // no return code. can't fail!
        m_engine->tick(ntohll(cs->time), ntohll(cs->lastSpHandle));
    } catch (const FatalException &e) {
        crashVoltDB(e);
    }

    return kErrorCode_Success;
}

int8_t VoltDBIPC::quiesce(struct ipc_command *cmd) {
    struct quiesce {
        struct ipc_command cmd;
        int64_t lastSpHandle;
    }__attribute__((packed));

    struct quiesce *cs = (struct quiesce*)cmd;

    try {
        m_engine->quiesce(ntohll(cs->lastSpHandle));
    } catch (const FatalException &e) {
        crashVoltDB(e);
    }

    return kErrorCode_Success;
}

void VoltDBIPC::executePlanFragments(struct ipc_command *cmd) {
    int errors = 0;
    NValueArray &params = m_engine->getParameterContainer();

    querypfs *queryCommand = (querypfs*) cmd;

    int32_t numFrags = ntohl(queryCommand->numFragmentIds);

    if (0)
        std::cout << "querypfs:"
                  << " spHandle=" << ntohll(queryCommand->spHandle)
                  << " lastCommittedSphandle=" << ntohll(queryCommand->lastCommittedSpHandle)
                  << " undoToken=" << ntohll(queryCommand->undoToken)
                  << " numFragIds=" << numFrags << std::endl;

    // data has binary packed fragmentIds first
    int64_t *fragmentId = (int64_t*) (&(queryCommand->data));
    int64_t *inputDepId = fragmentId + numFrags;

    // ...and fast serialized parameter sets last.
    void* offset = queryCommand->data + (sizeof(int64_t) * numFrags * 2);
    int sz = static_cast<int> (ntohl(cmd->msgsize) - sizeof(querypfs) - sizeof(int32_t) * ntohl(queryCommand->numFragmentIds));
    ReferenceSerializeInput serialize_in(offset, sz);

    try {
        // and reset to space for the results output
        m_engine->resetReusedResultOutputBuffer(1);//1 byte to add status code
        m_engine->setUndoToken(ntohll(queryCommand->undoToken));
        Pool *pool = m_engine->getStringPool();
        for (int i = 0; i < numFrags; ++i) {
            int cnt = serialize_in.readShort();
            assert(cnt> -1);

            deserializeParameterSetCommon(cnt, serialize_in, params, pool);
            m_engine->setUsedParamcnt(cnt);
            if (m_engine->executeQuery(ntohll(fragmentId[i]),
                                       1,
                                       (int32_t)(ntohll(inputDepId[i])), // Java sends int64 but EE wants int32
                                       params,
                                       ntohll(queryCommand->spHandle),
                                       ntohll(queryCommand->lastCommittedSpHandle),
                                       ntohll(queryCommand->uniqueId),
                                       i == 0 ? true : false, //first
                                       i == numFrags - 1 ? true : false)) { //last
                ++errors;
            }
        }
        pool->purge();
    }
    catch (const FatalException &e) {
        crashVoltDB(e);
    }

    // write the results array back across the wire
    if (errors == 0) {
        // write the results array back across the wire
        const int32_t size = m_engine->getResultsSize();
        char *resultBuffer = m_engine->getReusedResultBuffer();
        resultBuffer[0] = kErrorCode_Success;
        writeOrDie(m_fd, (unsigned char*)resultBuffer, size);
    } else {
        sendException(kErrorCode_Error);
    }
}

void VoltDBIPC::sendException(int8_t errorCode) {
    writeOrDie(m_fd, (unsigned char*)&errorCode, sizeof(int8_t));

    const void* exceptionData =
      m_engine->getExceptionOutputSerializer()->data();
    int32_t exceptionLength =
      static_cast<int32_t>(ntohl(*reinterpret_cast<const int32_t*>(exceptionData)));
    printf("Sending exception length %d\n", exceptionLength);
    fflush(stdout);

    const std::size_t expectedSize = exceptionLength + sizeof(int32_t);
    writeOrDie(m_fd, (const unsigned char*)exceptionData, expectedSize);
}

int8_t VoltDBIPC::loadTable(struct ipc_command *cmd) {
    load_table_cmd *loadTableCommand = (load_table_cmd*) cmd;

    if (0) {
        std::cout << "loadTable:" << " tableId=" << ntohl(loadTableCommand->tableId)
                  << " spHandle=" << ntohll(loadTableCommand->spHandle) << " lastCommittedSpHandle="
                  << ntohll(loadTableCommand->lastCommittedSpHandle) << std::endl;
    }

    const int32_t tableId = ntohl(loadTableCommand->tableId);
    const int64_t spHandle = ntohll(loadTableCommand->spHandle);
    const int64_t lastCommittedSpHandle = ntohll(loadTableCommand->lastCommittedSpHandle);
    // ...and fast serialized table last.
    void* offset = loadTableCommand->data;
    int sz = static_cast<int> (ntohl(cmd->msgsize) - sizeof(load_table_cmd));
    try {
        ReferenceSerializeInput serialize_in(offset, sz);

        bool success = m_engine->loadTable(tableId, serialize_in, spHandle, lastCommittedSpHandle, false);
        if (success) {
            return kErrorCode_Success;
        } else {
            return kErrorCode_Error;
        }
    } catch (const FatalException &e) {
        crashVoltDB(e);
    }
    return kErrorCode_Error;
}

int8_t VoltDBIPC::setLogLevels(struct ipc_command *cmd) {
    int64_t logLevels = *((int64_t*)&cmd->data[0]);
    try {
        m_engine->getLogManager()->setLogLevels(logLevels);
    } catch (const FatalException &e) {
        crashVoltDB(e);
    }
    return kErrorCode_Success;
}

void VoltDBIPC::terminate() {
    m_terminate = true;
}

/**
 * Retrieve a dependency from Java via the IPC connection.
 * This method returns null if there are no more dependency tables. Otherwise
 * it returns a pointer to a buffer containing the dependency. The first four bytes
 * of the buffer is an int32_t length prefix.
 *
 * The returned allocated memory must be freed by the caller.
 */
char *VoltDBIPC::retrieveDependency(int32_t dependencyId, size_t *dependencySz) {
    char message[5];
    *dependencySz = 0;

    // tell java to send the dependency over the socket
    message[0] = static_cast<int8_t>(kErrorCode_RetrieveDependency);
    *reinterpret_cast<int32_t*>(&message[1]) = htonl(dependencyId);
    writeOrDie(m_fd, (unsigned char*)message, sizeof(int8_t) + sizeof(int32_t));

    // read java's response code
    int8_t responseCode;
    ssize_t bytes = read(m_fd, &responseCode, sizeof(int8_t));
    if (bytes != sizeof(int8_t)) {
        printf("Error - blocking read failed. %jd read %jd attempted",
                (intmax_t)bytes, (intmax_t)sizeof(int8_t));
        fflush(stdout);
        assert(false);
        exit(-1);
    }

    // deal with error response codes
    if (kErrorCode_DependencyNotFound == responseCode) {
        return NULL;
    } else if (kErrorCode_DependencyFound != responseCode) {
        printf("Received unexpected response code %d to retrieve dependency request\n",
                (int)responseCode);
        fflush(stdout);
        assert(false);
        exit(-1);
    }

    // start reading the dependency. its length is first
    int32_t dependencyLength;
    bytes = read(m_fd, &dependencyLength, sizeof(int32_t));
    if (bytes != sizeof(int32_t)) {
        printf("Error - blocking read failed. %jd read %jd attempted",
                (intmax_t)bytes, (intmax_t)sizeof(int32_t));
        fflush(stdout);
        assert(false);
        exit(-1);
    }

    bytes = 0;
    dependencyLength = ntohl(dependencyLength);
    *dependencySz = (size_t)dependencyLength;
    char *dependencyData = new char[dependencyLength];
    while (bytes != dependencyLength) {
        ssize_t oldBytes = bytes;
        bytes += read(m_fd, dependencyData + bytes, dependencyLength - bytes);
        if (oldBytes == bytes) {
            break;
        }
        if (oldBytes > bytes) {
            bytes++;
            break;
        }
    }

    if (bytes != dependencyLength) {
        printf("Error - blocking read failed. %jd read %jd attempted",
                (intmax_t)bytes, (intmax_t)dependencyLength);
        fflush(stdout);
        assert(false);
        exit(-1);
    }
    return dependencyData;
}

<<<<<<< HEAD
bool VoltDBIPC::updateStats(int32_t batchIndex,
        std::string planNodeName,
        std::string targetTableName,
        int64_t targetTableSize,
        int64_t tuplesFound,
        std::string indexName) {
=======
bool VoltDBIPC::fragmentProgressUpdate(int32_t batchIndex,
        std::string planNodeName,
        std::string targetTableName,
        int64_t targetTableSize,
        int64_t tuplesFound) {
>>>>>>> 3db8179a
    return false;
}

std::string VoltDBIPC::planForFragmentId(int64_t fragmentId) {
    char message[sizeof(int8_t) + sizeof(int64_t)];

    message[0] = static_cast<int8_t>(kErrorCode_needPlan);
    *reinterpret_cast<int64_t*>(&message[1]) = htonll(fragmentId);
    writeOrDie(m_fd, (unsigned char*)message, sizeof(int8_t) + sizeof(int64_t));

    int32_t length;
    ssize_t bytes = read(m_fd, &length, sizeof(int32_t));
    if (bytes != sizeof(int32_t)) {
        printf("Error - blocking read failed. %jd read %jd attempted",
               (intmax_t)bytes, (intmax_t)sizeof(int32_t));
        fflush(stdout);
        assert(false);
        exit(-1);
    }
    length = static_cast<int32_t>(ntohl(length) - sizeof(int32_t));
    assert(length > 0);

    boost::scoped_array<char> planBytes(new char[length + 1]);
    bytes = 0;
    while (bytes != length) {
        ssize_t oldBytes = bytes;
        bytes += read(m_fd, planBytes.get() + bytes, length - bytes);
        if (oldBytes == bytes) {
            break;
        }
        if (oldBytes > bytes) {
            bytes++;
            break;
        }
    }

    if (bytes != length) {
        printf("Error - blocking read failed. %jd read %jd attempted",
               (intmax_t)bytes, (intmax_t)length);
        fflush(stdout);
        assert(false);
        exit(-1);
    }

    // null terminate
    planBytes[length] = '\0';

    // need to return a string
    return std::string(planBytes.get());
}

void VoltDBIPC::crashVoltDB(voltdb::FatalException e) {
    const char *reasonBytes = e.m_reason.c_str();
    int32_t reasonLength = static_cast<int32_t>(strlen(reasonBytes));
    int32_t lineno = static_cast<int32_t>(e.m_lineno);
    int32_t filenameLength = static_cast<int32_t>(strlen(e.m_filename));
    int32_t numTraces = static_cast<int32_t>(e.m_traces.size());
    int32_t totalTracesLength = 0;
    for (int ii = 0; ii < static_cast<int>(e.m_traces.size()); ii++) {
        totalTracesLength += static_cast<int32_t>(strlen(e.m_traces[ii].c_str()));
    }
    //sizeof traces text + length prefix per trace, length prefix of reason string, number of traces count,
    //filename length, lineno
    int32_t messageLength =
            static_cast<int32_t>(
                    totalTracesLength +
                    (sizeof(int32_t) * numTraces) +
                    (sizeof(int32_t) * 4) +
                    reasonLength +
                    filenameLength);

    //status code
    m_reusedResultBuffer[0] = static_cast<char>(kErrorCode_CrashVoltDB);
    size_t position = 1;

    //overall message length, not included in messageLength
    *reinterpret_cast<int32_t*>(&m_reusedResultBuffer[position]) = htonl(messageLength);
    position += sizeof(int32_t);

    //reason string
    *reinterpret_cast<int32_t*>(&m_reusedResultBuffer[position]) = htonl(reasonLength);
    position += sizeof(int32_t);
    memcpy( &m_reusedResultBuffer[position], reasonBytes, reasonLength);
    position += reasonLength;

    //filename string
    *reinterpret_cast<int32_t*>(&m_reusedResultBuffer[position]) = htonl(filenameLength);
    position += sizeof(int32_t);
    memcpy( &m_reusedResultBuffer[position], e.m_filename, filenameLength);
    position += filenameLength;

    //lineno
    *reinterpret_cast<int32_t*>(&m_reusedResultBuffer[position]) = htonl(lineno);
    position += sizeof(int32_t);

    //number of traces
    *reinterpret_cast<int32_t*>(&m_reusedResultBuffer[position]) = htonl(numTraces);
    position += sizeof(int32_t);

    for (int ii = 0; ii < static_cast<int>(e.m_traces.size()); ii++) {
        int32_t traceLength = static_cast<int32_t>(strlen(e.m_traces[ii].c_str()));
        *reinterpret_cast<int32_t*>(&m_reusedResultBuffer[position]) = htonl(traceLength);
        position += sizeof(int32_t);
        memcpy( &m_reusedResultBuffer[position], e.m_traces[ii].c_str(), traceLength);
        position += traceLength;
    }

    writeOrDie(m_fd,  (unsigned char*)m_reusedResultBuffer, 5 + messageLength);
    exit(-1);
}

void VoltDBIPC::getStats(struct ipc_command *cmd) {
    get_stats_cmd *getStatsCommand = (get_stats_cmd*) cmd;

    const int32_t selector = ntohl(getStatsCommand->selector);
    const int32_t numLocators = ntohl(getStatsCommand->num_locators);
    bool interval = false;
    if (getStatsCommand->interval != 0) {
        interval = true;
    }
    const int64_t now = ntohll(getStatsCommand->now);
    int32_t *locators = new int32_t[numLocators];
    for (int ii = 0; ii < numLocators; ii++) {
        locators[ii] = ntohl(getStatsCommand->locators[ii]);
    }

    m_engine->resetReusedResultOutputBuffer();

    try {
        int result = m_engine->getStats(
                static_cast<int>(selector),
                locators,
                numLocators,
                interval,
                now);

        delete [] locators;

        // write the results array back across the wire
        const int8_t successResult = kErrorCode_Success;
        if (result == 0 || result == 1) {
            writeOrDie(m_fd, (const unsigned char*)&successResult, sizeof(int8_t));

            if (result == 1) {
                const int32_t size = m_engine->getResultsSize();
                // write the dependency tables back across the wire
                // the result set includes the total serialization size
                writeOrDie(m_fd, (unsigned char*)(m_engine->getReusedResultBuffer()), size);
            }
            else {
                int32_t zero = 0;
                writeOrDie(m_fd, (const unsigned char*)&zero, sizeof(int32_t));
            }
        } else {
            sendException(kErrorCode_Error);
        }
    } catch (const FatalException &e) {
        crashVoltDB(e);
    }
}

int8_t VoltDBIPC::activateTableStream(struct ipc_command *cmd) {
    activate_tablestream *activateTableStreamCommand = (activate_tablestream*) cmd;
    const voltdb::CatalogId tableId = ntohl(activateTableStreamCommand->tableId);
    const voltdb::TableStreamType streamType =
            static_cast<voltdb::TableStreamType>(ntohl(activateTableStreamCommand->streamType));

    // Provide access to the serialized message data, i.e. the predicates.
    void* offset = activateTableStreamCommand->data;
    int sz = static_cast<int> (ntohl(cmd->msgsize) - sizeof(activate_tablestream));
    ReferenceSerializeInput serialize_in(offset, sz);

    try {
        if (m_engine->activateTableStream(tableId, streamType, serialize_in)) {
            return kErrorCode_Success;
        } else {
            return kErrorCode_Error;
        }
    } catch (const FatalException &e) {
        crashVoltDB(e);
    }
    return kErrorCode_Error;
}

void VoltDBIPC::tableStreamSerializeMore(struct ipc_command *cmd) {
    tablestream_serialize_more *tableStreamSerializeMore = (tablestream_serialize_more*) cmd;
    const voltdb::CatalogId tableId = ntohl(tableStreamSerializeMore->tableId);
    const voltdb::TableStreamType streamType =
            static_cast<voltdb::TableStreamType>(ntohl(tableStreamSerializeMore->streamType));
    // Need to adapt the simpler incoming data describing buffers to conform to
    // what VoltDBEngine::tableStreamSerializeMore() needs. The incoming data
    // is an array of buffer lengths. The outgoing data must be an array of
    // ptr/offset/length triplets referencing segments of m_tupleBuffer, which
    // is reallocated as needed.
    const int bufferCount = ntohl(tableStreamSerializeMore->bufferCount);
    try {

        if (bufferCount <= 0) {
            throwFatalException("Bad buffer count in tableStreamSerializeMore: %d", bufferCount);
        }

        // Need two passes, one to determine size, the other to populate buffer
        // data. Can't do this until the base buffer is properly allocated.
        // Note that m_reusedResultBuffer is used for input data and
        // m_tupleBuffer is used for output data.

        void *inptr = tableStreamSerializeMore->data;
        int sz = static_cast<int> (ntohl(cmd->msgsize) - sizeof(tablestream_serialize_more));
        ReferenceSerializeInput in1(inptr, sz);

        // Pass 1 - calculate size and allow for status code byte and count length integers.
        size_t outputSize = 1;
        for (size_t i = 0; i < bufferCount; i++) {
            in1.readLong(); in1.readInt(); // skip address and offset, used for jni only
            outputSize += in1.readInt() + 4;
        }

        // Reallocate buffer as needed.
        // Avoid excessive thrashing by over-allocating in powers of 2.
        if (outputSize > m_tupleBufferSize) {
            while (outputSize > m_tupleBufferSize) {
                m_tupleBufferSize *= 2;
            }
            delete [] m_tupleBuffer;
            m_tupleBuffer = new char[m_tupleBufferSize];
        }

        // Pass 2 - rescan input stream and generate final buffer data.
        ReferenceSerializeInput in2(inptr, sz);
        // 1 byte status and 4 byte count
        int offset = 5;
        ReferenceSerializeOutput out1(m_reusedResultBuffer, MAX_MSG_SZ);
        out1.writeInt(bufferCount);
        for (size_t i = 0; i < bufferCount; i++) {
            in2.readLong(); in2.readInt(); // skip address and offset, used for jni only
            int length = in2.readInt();
            out1.writeLong((long)m_tupleBuffer);
            // Allow for the length int written later.
            offset += 4;
            out1.writeInt(offset);
            out1.writeInt(length);
            offset += length;
        }

        // Perform table stream serialization.
        ReferenceSerializeInput out2(m_reusedResultBuffer, MAX_MSG_SZ);
        std::vector<int> positions;
        int64_t remaining = m_engine->tableStreamSerializeMore(tableId, streamType, out2, positions);

        // Finalize the tuple buffer by adding the status code, buffer count,
        // and remaining tuple count.
        // Inject positions (lengths) into previously skipped int-size gaps.
        m_tupleBuffer[0] = kErrorCode_Success;
        if (remaining > 0) {
            *reinterpret_cast<int32_t*>(&m_tupleBuffer[1]) = htonl(bufferCount);
            offset = 1 + sizeof(int32_t);
            *reinterpret_cast<int64_t*>(&m_tupleBuffer[offset]) = htonll(remaining);
            offset += static_cast<int>(sizeof(int64_t));
            std::vector<int>::const_iterator ipos;
            for (ipos = positions.begin(); ipos != positions.end(); ++ipos) {
                int length = *ipos;
                *reinterpret_cast<int32_t*>(&m_tupleBuffer[offset]) = htonl(length);
                offset += length + static_cast<int>(sizeof(int32_t));
            }
        } else {
            *reinterpret_cast<int32_t*>(&m_tupleBuffer[1]) = htonl(bufferCount);
            // If we failed or finished just set the count and stop right there.
            *reinterpret_cast<int64_t*>(&m_tupleBuffer[5]) = htonll(remaining);
            outputSize = 1 + sizeof(int32_t) + sizeof(int64_t);
        }

        // Ship it.
        writeOrDie(m_fd, (unsigned char*)m_tupleBuffer, outputSize);

    } catch (const FatalException &e) {
        crashVoltDB(e);
    }
}

int8_t VoltDBIPC::processRecoveryMessage( struct ipc_command *cmd) {
    recovery_message *recoveryMessage = (recovery_message*) cmd;
    const int32_t messageLength = ntohl(recoveryMessage->messageLength);
    ReferenceSerializeInput input(recoveryMessage->message, messageLength);
    RecoveryProtoMsg message(&input);
    m_engine->processRecoveryMessage(&message);
    return kErrorCode_Success;
}

void VoltDBIPC::tableHashCode( struct ipc_command *cmd) {
    table_hash_code *hashCodeRequest = (table_hash_code*) cmd;
    const int32_t tableId = ntohl(hashCodeRequest->tableId);
    int64_t tableHashCode = m_engine->tableHashCode(tableId);
    char response[9];
    response[0] = kErrorCode_Success;
    *reinterpret_cast<int64_t*>(&response[1]) = htonll(tableHashCode);
    writeOrDie(m_fd, (unsigned char*)response, 9);
}

void VoltDBIPC::exportAction(struct ipc_command *cmd) {
    export_action *action = (export_action*)cmd;

    m_engine->resetReusedResultOutputBuffer();
    int32_t tableSignatureLength = ntohl(action->tableSignatureLength);
    std::string tableSignature(action->tableSignature, tableSignatureLength);
    int64_t result = m_engine->exportAction(action->isSync,
                                         static_cast<int64_t>(ntohll(action->offset)),
                                         static_cast<int64_t>(ntohll(action->seqNo)),
                                         tableSignature);

    // write offset across bigendian.
    result = htonll(result);
    writeOrDie(m_fd, (unsigned char*)&result, sizeof(result));
}

void VoltDBIPC::getUSOForExportTable(struct ipc_command *cmd) {
    get_uso *get = (get_uso*)cmd;

    m_engine->resetReusedResultOutputBuffer();
    int32_t tableSignatureLength = ntohl(get->tableSignatureLength);
    std::string tableSignature(get->tableSignature, tableSignatureLength);

    size_t ackOffset;
    int64_t seqNo;
    m_engine->getUSOForExportTable(ackOffset, seqNo, tableSignature);

    // write offset across bigendian.
    int64_t ackOffsetI64 = static_cast<int64_t>(ackOffset);
    ackOffsetI64 = htonll(ackOffsetI64);
    writeOrDie(m_fd, (unsigned char*)&ackOffsetI64, sizeof(ackOffsetI64));

    // write the poll data. It is at least 4 bytes of length prefix.
    seqNo = htonll(seqNo);
    writeOrDie(m_fd, (unsigned char*)&seqNo, sizeof(seqNo));
}

void VoltDBIPC::hashinate(struct ipc_command* cmd) {
    hashinate_msg* hash = (hashinate_msg*)cmd;
    NValueArray& params = m_engine->getParameterContainer();

    HashinatorType hashinatorType = static_cast<HashinatorType>(ntohl(hash->hashinatorType));
    int32_t configLength = ntohl(hash->configLength);
    boost::scoped_ptr<TheHashinator> hashinator;
    switch (hashinatorType) {
    case HASHINATOR_LEGACY:
        hashinator.reset(LegacyHashinator::newInstance(hash->data));
        break;
    case HASHINATOR_ELASTIC:
        hashinator.reset(ElasticHashinator::newInstance(hash->data));
        break;
    default:
        try {
            throwFatalException("Unrecognized hashinator type %d", hashinatorType);
        } catch (const FatalException &e) {
            crashVoltDB(e);
        }
    }
    void* offset = hash->data + configLength;
    int sz = static_cast<int> (ntohl(cmd->msgsize) - sizeof(hash));
    ReferenceSerializeInput serialize_in(offset, sz);

    int retval = -1;
    try {
        int cnt = serialize_in.readShort();
        assert(cnt> -1);
        Pool *pool = m_engine->getStringPool();
        deserializeParameterSetCommon(cnt, serialize_in, params, pool);
        retval =
            hashinator->hashinate(params[0]);
        pool->purge();
    } catch (const FatalException &e) {
        crashVoltDB(e);
    }

    char response[5];
    response[0] = kErrorCode_Success;
    *reinterpret_cast<int32_t*>(&response[1]) = htonl(retval);
    writeOrDie(m_fd, (unsigned char*)response, 5);
}

void VoltDBIPC::updateHashinator(struct ipc_command *cmd) {
    hashinate_msg* hash = (hashinate_msg*)cmd;

    HashinatorType hashinatorType = static_cast<HashinatorType>(ntohl(hash->hashinatorType));
    try {
        m_engine->updateHashinator(hashinatorType, hash->data);
    } catch (const FatalException &e) {
        crashVoltDB(e);
    }
}

void VoltDBIPC::signalHandler(int signum, siginfo_t *info, void *context) {
    char err_msg[128];
    snprintf(err_msg, 128, "SIGSEGV caught: signal number %d, error value %d,"
             " signal code %d\n\n", info->si_signo, info->si_errno,
             info->si_code);
    std::string message = err_msg;
    message.append(m_engine->debug());
    crashVoltDB(SegvException(message.c_str(), context, __FILE__, __LINE__));
}

void VoltDBIPC::signalDispatcher(int signum, siginfo_t *info, void *context) {
    if (currentVolt != NULL)
        currentVolt->signalHandler(signum, info, context);
}

void VoltDBIPC::setupSigHandler(void) const {
#if !defined(MEMCHECK)
    struct sigaction action;
    memset(&action, 0, sizeof(action));
    action.sa_sigaction = VoltDBIPC::signalDispatcher;
    action.sa_flags = SA_SIGINFO;
    if(sigaction(SIGSEGV, &action, NULL) < 0)
        perror("Failed to setup signal handler for SIGSEGV");
#endif
}

void VoltDBIPC::threadLocalPoolAllocations() {
    std::size_t poolAllocations = ThreadLocalPool::getPoolAllocationSize();
    char response[9];
    response[0] = kErrorCode_Success;
    *reinterpret_cast<std::size_t*>(&response[1]) = htonll(poolAllocations);
    writeOrDie(m_fd, (unsigned char*)response, 9);
}

int64_t VoltDBIPC::getQueuedExportBytes(int32_t partitionId, std::string signature) {
    m_reusedResultBuffer[0] = kErrorCode_getQueuedExportBytes;
    *reinterpret_cast<int32_t*>(&m_reusedResultBuffer[1]) = htonl(partitionId);
    *reinterpret_cast<int32_t*>(&m_reusedResultBuffer[5]) = htonl(static_cast<int32_t>(signature.size()));
    ::memcpy( &m_reusedResultBuffer[9], signature.c_str(), signature.size());
    writeOrDie(m_fd, (unsigned char*)m_reusedResultBuffer, 9 + signature.size());

    int64_t netval;
    ssize_t bytes = read(m_fd, &netval, sizeof(int64_t));
    if (bytes != sizeof(int64_t)) {
        printf("Error - blocking read failed. %jd read %jd attempted",
                (intmax_t)bytes, (intmax_t)sizeof(int64_t));
        fflush(stdout);
        assert(false);
        exit(-1);
    }
    int64_t retval = ntohll(netval);
    return retval;
}

void VoltDBIPC::pushExportBuffer(
        int64_t exportGeneration,
        int32_t partitionId,
        std::string signature,
        voltdb::StreamBlock *block,
        bool sync,
        bool endOfStream) {
    int32_t index = 0;
    m_reusedResultBuffer[index++] = kErrorCode_pushExportBuffer;
    *reinterpret_cast<int64_t*>(&m_reusedResultBuffer[index]) = htonll(exportGeneration);
    index += 8;
    *reinterpret_cast<int32_t*>(&m_reusedResultBuffer[index]) = htonl(partitionId);
    index += 4;
    *reinterpret_cast<int32_t*>(&m_reusedResultBuffer[index]) = htonl(static_cast<int32_t>(signature.size()));
    index += 4;
    ::memcpy( &m_reusedResultBuffer[index], signature.c_str(), signature.size());
    index += static_cast<int32_t>(signature.size());
    if (block != NULL) {
        *reinterpret_cast<int64_t*>(&m_reusedResultBuffer[index]) = htonll(block->uso());
    } else {
        *reinterpret_cast<int64_t*>(&m_reusedResultBuffer[index]) = 0;
    }
    index += 8;
    *reinterpret_cast<int8_t*>(&m_reusedResultBuffer[index++]) =
        sync ?
            static_cast<int8_t>(1) : static_cast<int8_t>(0);
    *reinterpret_cast<int8_t*>(&m_reusedResultBuffer[index++]) =
        endOfStream ?
            static_cast<int8_t>(1) : static_cast<int8_t>(0);
    if (block != NULL) {
        *reinterpret_cast<int32_t*>(&m_reusedResultBuffer[index]) = htonl(block->rawLength());
        writeOrDie(m_fd, (unsigned char*)m_reusedResultBuffer, index + 4);
        writeOrDie(m_fd, (unsigned char*)block->rawPtr(), block->rawLength());
    } else {
        *reinterpret_cast<int32_t*>(&m_reusedResultBuffer[index]) = htonl(0);
        writeOrDie(m_fd, (unsigned char*)m_reusedResultBuffer, index + 4);
    }
    delete [] block->rawPtr();
}

void VoltDBIPC::executeTask(struct ipc_command *cmd) {
    execute_task *task = (execute_task*)cmd;
    voltdb::TaskType taskId = static_cast<voltdb::TaskType>(ntohll(task->taskId));
    m_engine->resetReusedResultOutputBuffer(1);
    m_engine->executeTask(taskId, task->task);
    int32_t responseLength = m_engine->getResultsSize();
    char *resultsBuffer = m_engine->getReusedResultBuffer();
    writeOrDie(m_fd, (unsigned char*)resultsBuffer, responseLength);
}

int main(int argc, char **argv) {
    //Create a pool ref to init the thread local in case a poll message comes early
    voltdb::ThreadLocalPool poolRef;
    const int pid = getpid();
    printf("==%d==\n", pid);
    fflush(stdout);
    int sock = -1;
    int fd = -1;
    /* max message size that can be read from java */
    int max_ipc_message_size = (1024 * 1024 * 2);

    int port = 0;

    // allow called to override port with the first argument
    if (argc == 2) {
        char *portStr = argv[1];
        assert(portStr);
        port = atoi(portStr);
    }

    struct sockaddr_in address;
    address.sin_family = AF_INET;
    address.sin_port = htons(port);
    address.sin_addr.s_addr = INADDR_ANY;


    // read args which presumably configure VoltDBIPC

    // and set up an accept socket.
    if ((sock = socket(AF_INET,SOCK_STREAM, 0)) < 0) {
        printf("Failed to create socket.\n");
        exit(-2);
    }

    if ((bind(sock, (struct sockaddr*) (&address), sizeof(struct sockaddr_in))) != 0) {
        printf("Failed to bind socket.\n");
        exit(-3);
    }

    socklen_t address_len = sizeof(struct sockaddr_in);
    if (getsockname( sock, reinterpret_cast<sockaddr*>(&address), &address_len)) {
        printf("Failed to find socket address\n");
        exit(-4);
    }

    port = ntohs(address.sin_port);
    printf("==%d==\n", port);
    fflush(stdout);

    if ((listen(sock, 1)) != 0) {
        printf("Failed to listen on socket.\n");
        exit(-5);
    }
    printf("listening\n");
    fflush(stdout);

    struct sockaddr_in client_addr;
    socklen_t addr_size = sizeof(struct sockaddr_in);
    fd = accept(sock, (struct sockaddr*) (&client_addr), &addr_size);
    if (fd < 0) {
        printf("Failed to accept socket.\n");
        exit(-6);
    }

    int flag = 1;
    int ret = setsockopt( fd, IPPROTO_TCP, TCP_NODELAY, (char *)&flag, sizeof(flag) );
    if (ret == -1) {
      printf("Couldn't setsockopt(TCP_NODELAY)\n");
      exit( EXIT_FAILURE );
    }

    // requests larger than this will cause havoc.
    // cry havoc and let loose the dogs of war
    char* data = (char*) malloc(max_ipc_message_size);
    memset(data, 0, max_ipc_message_size);

    // instantiate voltdbipc to interface to EE.
    VoltDBIPC *voltipc = new VoltDBIPC(fd);
    int more = 1;
    while (more) {
        size_t bytesread = 0;

        // read the header
        while (bytesread < 4) {
            std::size_t b = read(fd, data + bytesread, 4 - bytesread);
            if (b == 0) {
                printf("client eof\n");
                goto done;
            } else if (b == -1) {
                printf("client error\n");
                goto done;
            }
            bytesread += b;
        }

        // read the message body in to the same data buffer
        int msg_size = ntohl(((struct ipc_command*) data)->msgsize);
        //printf("Received message size %d\n", msg_size);
        if (msg_size > max_ipc_message_size) {
            max_ipc_message_size = msg_size;
            char* newdata = (char*) malloc(max_ipc_message_size);
            memset(newdata, 0, max_ipc_message_size);
            memcpy(newdata, data, 4);
            free(data);
            data = newdata;
        }

        while (bytesread < msg_size) {
            std::size_t b = read(fd, data + bytesread, msg_size - bytesread);
            if (b == 0) {
                printf("client eof\n");
                goto done;
            } else if (b == -1) {
                printf("client error\n");
                goto done;
            }
            bytesread += b;
        }

        // dispatch the request
        struct ipc_command *cmd = (struct ipc_command*) data;

        // size at least length + command
        if (ntohl(cmd->msgsize) < sizeof(struct ipc_command)) {
            printf("bytesread=%zx cmd=%d msgsize=%d\n",
                   bytesread, cmd->command, ntohl(cmd->msgsize));
            for (int ii = 0; ii < bytesread; ++ii) {
                printf("%x ", data[ii]);
            }
            assert(ntohl(cmd->msgsize) >= sizeof(struct ipc_command));
        }
        bool terminate = voltipc->execute(cmd);
        if (terminate) {
            goto done;
        }
    }

  done:
    close(sock);
    close(fd);
    delete voltipc;
    free(data);
    fflush(stdout);
    return 0;
}<|MERGE_RESOLUTION|>--- conflicted
+++ resolved
@@ -762,20 +762,11 @@
     return dependencyData;
 }
 
-<<<<<<< HEAD
-bool VoltDBIPC::updateStats(int32_t batchIndex,
-        std::string planNodeName,
-        std::string targetTableName,
-        int64_t targetTableSize,
-        int64_t tuplesFound,
-        std::string indexName) {
-=======
 bool VoltDBIPC::fragmentProgressUpdate(int32_t batchIndex,
         std::string planNodeName,
         std::string targetTableName,
         int64_t targetTableSize,
         int64_t tuplesFound) {
->>>>>>> 3db8179a
     return false;
 }
 
