/* This file is part of VoltDB.
 * Copyright (C) 2008-2013 VoltDB Inc.
 *
 * This program is free software: you can redistribute it and/or modify
 * it under the terms of the GNU Affero General Public License as
 * published by the Free Software Foundation, either version 3 of the
 * License, or (at your option) any later version.
 *
 * This program is distributed in the hope that it will be useful,
 * but WITHOUT ANY WARRANTY; without even the implied warranty of
 * MERCHANTABILITY or FITNESS FOR A PARTICULAR PURPOSE.  See the
 * GNU Affero General Public License for more details.
 *
 * You should have received a copy of the GNU Affero General Public License
 * along with VoltDB.  If not, see <http://www.gnu.org/licenses/>.
 */

#ifndef IPCTOPEND_H_
#define IPCTOPEND_H_

#include <string>
#include "common/Topend.h"
#include "common/Pool.hpp"
#include "common/FatalException.hpp"

class VoltDBIPC;

namespace voltdb {

class IPCTopend : public Topend {
public:
    IPCTopend( VoltDBIPC *vdbipc);
    int loadNextDependency(int32_t dependencyId, Pool *stringPool, Table* destination);
<<<<<<< HEAD
    bool updateStats(int32_t batchIndex,
            std::string planNodeName,
            std::string targetTableName,
            int64_t targetTableSize,
=======
    bool fragmentProgressUpdate(int32_t batchIndex,
            std::string planNodeName,
            std::string lastAccessedTable,
            int64_t lastAccessedTableSize,
>>>>>>> 3db8179a
            int64_t tuplesFound);
    std::string planForFragmentId(int64_t fragmentId);
    void crashVoltDB(FatalException e);
    int64_t getQueuedExportBytes(int32_t partitionId, std::string signature);
    void pushExportBuffer(
            int64_t exportGeneration,
            int32_t partitionId,
            std::string signature,
            StreamBlock *block,
            bool sync,
            bool endOfStream);
    void fallbackToEEAllocatedBuffer(char *buffer, size_t length) {

    }
private:
    ::VoltDBIPC *m_vdbipc;
};
}

#endif /* IPCTOPEND_H_ */<|MERGE_RESOLUTION|>--- conflicted
+++ resolved
@@ -31,17 +31,10 @@
 public:
     IPCTopend( VoltDBIPC *vdbipc);
     int loadNextDependency(int32_t dependencyId, Pool *stringPool, Table* destination);
-<<<<<<< HEAD
-    bool updateStats(int32_t batchIndex,
-            std::string planNodeName,
-            std::string targetTableName,
-            int64_t targetTableSize,
-=======
     bool fragmentProgressUpdate(int32_t batchIndex,
             std::string planNodeName,
             std::string lastAccessedTable,
             int64_t lastAccessedTableSize,
->>>>>>> 3db8179a
             int64_t tuplesFound);
     std::string planForFragmentId(int64_t fragmentId);
     void crashVoltDB(FatalException e);
