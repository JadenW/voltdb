--- conflicted
+++ resolved
@@ -96,18 +96,7 @@
 
     // Search key
     TableTuple m_searchKey;
-<<<<<<< HEAD
-    // search_key_beforesubstitute_array_ptr[]
-    AbstractExpression** m_searchKeyBeforeSubstituteArray;
-    bool* m_needsSubstituteProject; // needs_substitute_project_ptr[]
-    bool* m_needsSubstituteSearchKey; // needs_substitute_search_key_ptr[]
-    bool m_needsSubstitutePostExpression;
-    bool m_needsSubstituteEndExpression;
-    bool m_needsSubstituteInitialExpression;
-    bool m_needsSubstituteCountNullExpression;
-=======
     AbstractExpression** m_searchKeyArray;
->>>>>>> 5ea2992d
 
     IndexLookupType m_lookupType;
     SortDirectionType m_sortDirection;
