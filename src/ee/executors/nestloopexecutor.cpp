/* This file is part of VoltDB.
 * Copyright (C) 2008-2013 VoltDB Inc.
 *
 * This file contains original code and/or modifications of original code.
 * Any modifications made by VoltDB Inc. are licensed under the following
 * terms and conditions:
 *
 * This program is free software: you can redistribute it and/or modify
 * it under the terms of the GNU Affero General Public License as
 * published by the Free Software Foundation, either version 3 of the
 * License, or (at your option) any later version.
 *
 * This program is distributed in the hope that it will be useful,
 * but WITHOUT ANY WARRANTY; without even the implied warranty of
 * MERCHANTABILITY or FITNESS FOR A PARTICULAR PURPOSE.  See the
 * GNU Affero General Public License for more details.
 *
 * You should have received a copy of the GNU Affero General Public License
 * along with VoltDB.  If not, see <http://www.gnu.org/licenses/>.
 */
/* Copyright (C) 2008 by H-Store Project
 * Brown University
 * Massachusetts Institute of Technology
 * Yale University
 *
 * Permission is hereby granted, free of charge, to any person obtaining
 * a copy of this software and associated documentation files (the
 * "Software"), to deal in the Software without restriction, including
 * without limitation the rights to use, copy, modify, merge, publish,
 * distribute, sublicense, and/or sell copies of the Software, and to
 * permit persons to whom the Software is furnished to do so, subject to
 * the following conditions:
 *
 * The above copyright notice and this permission notice shall be
 * included in all copies or substantial portions of the Software.
 *
 * THE SOFTWARE IS PROVIDED "AS IS", WITHOUT WARRANTY OF ANY KIND,
 * EXPRESS OR IMPLIED, INCLUDING BUT NOT LIMITED TO THE WARRANTIES OF
 * MERCHANTABILITY, FITNESS FOR A PARTICULAR PURPOSE AND NONINFRINGEMENT
 * IN NO EVENT SHALL THE AUTHORS BE LIABLE FOR ANY CLAIM, DAMAGES OR
 * OTHER LIABILITY, WHETHER IN AN ACTION OF CONTRACT, TORT OR OTHERWISE,
 * ARISING FROM, OUT OF OR IN CONNECTION WITH THE SOFTWARE OR THE USE OR
 * OTHER DEALINGS IN THE SOFTWARE.
 */
#include <vector>
#include <string>
#include <stack>
#include "nestloopexecutor.h"
#include "common/debuglog.h"
#include "common/common.h"
#include "common/tabletuple.h"
#include "common/FatalException.hpp"
#include "expressions/abstractexpression.h"
#include "expressions/tuplevalueexpression.h"
#include "storage/table.h"
#include "storage/temptable.h"
#include "storage/tableiterator.h"
#include "plannodes/nestloopnode.h"
#include "plannodes/limitnode.h"

#ifdef VOLT_DEBUG_ENABLED
#include <ctime>
#include <sys/times.h>
#include <unistd.h>
#endif

using namespace std;
using namespace voltdb;

bool NestLoopExecutor::p_init(AbstractPlanNode* abstract_node,
                              TempTableLimits* limits)
{
    VOLT_TRACE("init NestLoop Executor");

    NestLoopPlanNode* node = dynamic_cast<NestLoopPlanNode*>(abstract_node);
    assert(node);

    // Create output table based on output schema from the plan
    setTempOutputTable(limits);

    // NULL tuple for outer join
    if (node->getJoinType() == JOIN_TYPE_LEFT) {
        Table* inner_table = node->getInputTables()[1];
        assert(inner_table);
        m_null_tuple.init(inner_table->schema());
    }

    return true;
}


bool NestLoopExecutor::p_execute(const NValueArray &params) {
    VOLT_DEBUG("executing NestLoop...");

    NestLoopPlanNode* node = dynamic_cast<NestLoopPlanNode*>(m_abstractNode);
    assert(node);
    assert(node->getInputTables().size() == 2);

    Table* output_table_ptr = node->getOutputTable();
    assert(output_table_ptr);

    // output table must be a temp table
    TempTable* output_table = dynamic_cast<TempTable*>(output_table_ptr);
    assert(output_table);

    Table* outer_table = node->getInputTables()[0];
    assert(outer_table);

    Table* inner_table = node->getInputTables()[1];
    assert(inner_table);

    VOLT_TRACE ("input table left:\n %s", outer_table->debug().c_str());
    VOLT_TRACE ("input table right:\n %s", inner_table->debug().c_str());

    //
    // Pre Join Expression
    //
    AbstractExpression *preJoinPredicate = node->getPreJoinPredicate();
    if (preJoinPredicate) {
        preJoinPredicate->substitute(params);
        VOLT_TRACE ("Pre Join predicate: %s", preJoinPredicate == NULL ?
                    "NULL" : preJoinPredicate->debug(true).c_str());
    }
    //
    // Join Expression
    //
    AbstractExpression *joinPredicate = node->getJoinPredicate();
    if (joinPredicate) {
        joinPredicate->substitute(params);
        VOLT_TRACE ("Join predicate: %s", joinPredicate == NULL ?
                    "NULL" : joinPredicate->debug(true).c_str());
    }
    //
    // Where Expression
    //
    AbstractExpression *wherePredicate = node->getWherePredicate();
    if (wherePredicate) {
        wherePredicate->substitute(params);
        VOLT_TRACE ("Where predicate: %s", wherePredicate == NULL ?
                    "NULL" : wherePredicate->debug(true).c_str());
    }

    // Join type
    JoinType join_type = node->getJoinType();
    assert(join_type == JOIN_TYPE_INNER || join_type == JOIN_TYPE_LEFT);

    LimitPlanNode* limit_node = dynamic_cast<LimitPlanNode*>(node->getInlinePlanNode(PLAN_NODE_TYPE_LIMIT));
    int limit = -1;
    int offset = -1;
    if (limit_node) {
        limit_node->getLimitAndOffsetByReference(params, limit, offset);
    }

    int outer_cols = outer_table->columnCount();
    int inner_cols = inner_table->columnCount();
    TableTuple outer_tuple(node->getInputTables()[0]->schema());
    TableTuple inner_tuple(node->getInputTables()[1]->schema());
    TableTuple &joined = output_table->tempTuple();
    TableTuple null_tuple = m_null_tuple;

    TableIterator iterator0 = outer_table->iterator();
<<<<<<< HEAD
    m_engine->setLastAccessedTable(inner_table);
    while (iterator0.next(outer_tuple)) {
        m_engine->noteTuplesProcessedForProgressMonitoring(1);
=======
    int tuple_ctr = 0;
    int tuple_skipped = 0;
    while (iterator0.next(outer_tuple) && (limit == -1 || tuple_ctr < limit)) {

>>>>>>> 25167375
        // did this loop body find at least one match for this tuple?
        bool match = false;
        // For outer joins if outer tuple fails pre-join predicate
        // (join expression based on the outer table only)
        // it can't match any of inner tuples
        if (preJoinPredicate == NULL || preJoinPredicate->eval(&outer_tuple, NULL).isTrue()) {

            // populate output table's temp tuple with outer table's values
            // probably have to do this at least once - avoid doing it many
            // times per outer tuple
            joined.setNValues(0, outer_tuple, 0, outer_cols);

            TableIterator iterator1 = inner_table->iterator();
            while (iterator1.next(inner_tuple)) {
                m_engine->noteTuplesProcessedForProgressMonitoring(1);
                // Apply join filter to produce matches for each outer that has them,
                // then pad unmatched outers, then filter them all
                if (joinPredicate == NULL || joinPredicate->eval(&outer_tuple, &inner_tuple).isTrue()) {
                    match = true;
                    // Filter the joined tuple
                    if (wherePredicate == NULL || wherePredicate->eval(&outer_tuple, &inner_tuple).isTrue()) {
                        // Check if we have to skip this tuple because of offset
                        if (tuple_skipped < offset) {
                            tuple_skipped++;
                            continue;
                        }
                        ++tuple_ctr;
                        // Matched! Complete the joined tuple with the inner column values.
                        joined.setNValues(outer_cols, inner_tuple, 0, inner_cols);
                        output_table->insertTupleNonVirtual(joined);
                    }
                }
            }
        }
        //
        // Left Outer Join
        //
        if (join_type == JOIN_TYPE_LEFT && !match) {
            // Still needs to pass the filter
            if (wherePredicate == NULL || wherePredicate->eval(&outer_tuple, &null_tuple).isTrue()) {
                // Check if we have to skip this tuple because of offset
                if (tuple_skipped < offset) {
                    tuple_skipped++;
                    continue;
                }
                ++tuple_ctr;
                joined.setNValues(outer_cols, null_tuple, 0, inner_cols);
                output_table->insertTupleNonVirtual(joined);
            }
        }
    }

    return (true);
}<|MERGE_RESOLUTION|>--- conflicted
+++ resolved
@@ -159,16 +159,11 @@
     TableTuple null_tuple = m_null_tuple;
 
     TableIterator iterator0 = outer_table->iterator();
-<<<<<<< HEAD
-    m_engine->setLastAccessedTable(inner_table);
-    while (iterator0.next(outer_tuple)) {
-        m_engine->noteTuplesProcessedForProgressMonitoring(1);
-=======
     int tuple_ctr = 0;
     int tuple_skipped = 0;
+    m_engine->setLastAccessedTable(inner_table);
     while (iterator0.next(outer_tuple) && (limit == -1 || tuple_ctr < limit)) {
-
->>>>>>> 25167375
+        m_engine->noteTuplesProcessedForProgressMonitoring(1);
         // did this loop body find at least one match for this tuple?
         bool match = false;
         // For outer joins if outer tuple fails pre-join predicate
