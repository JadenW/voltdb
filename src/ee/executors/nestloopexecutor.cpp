/* This file is part of VoltDB.
 * Copyright (C) 2008-2014 VoltDB Inc.
 *
 * This file contains original code and/or modifications of original code.
 * Any modifications made by VoltDB Inc. are licensed under the following
 * terms and conditions:
 *
 * This program is free software: you can redistribute it and/or modify
 * it under the terms of the GNU Affero General Public License as
 * published by the Free Software Foundation, either version 3 of the
 * License, or (at your option) any later version.
 *
 * This program is distributed in the hope that it will be useful,
 * but WITHOUT ANY WARRANTY; without even the implied warranty of
 * MERCHANTABILITY or FITNESS FOR A PARTICULAR PURPOSE.  See the
 * GNU Affero General Public License for more details.
 *
 * You should have received a copy of the GNU Affero General Public License
 * along with VoltDB.  If not, see <http://www.gnu.org/licenses/>.
 */
/* Copyright (C) 2008 by H-Store Project
 * Brown University
 * Massachusetts Institute of Technology
 * Yale University
 *
 * Permission is hereby granted, free of charge, to any person obtaining
 * a copy of this software and associated documentation files (the
 * "Software"), to deal in the Software without restriction, including
 * without limitation the rights to use, copy, modify, merge, publish,
 * distribute, sublicense, and/or sell copies of the Software, and to
 * permit persons to whom the Software is furnished to do so, subject to
 * the following conditions:
 *
 * The above copyright notice and this permission notice shall be
 * included in all copies or substantial portions of the Software.
 *
 * THE SOFTWARE IS PROVIDED "AS IS", WITHOUT WARRANTY OF ANY KIND,
 * EXPRESS OR IMPLIED, INCLUDING BUT NOT LIMITED TO THE WARRANTIES OF
 * MERCHANTABILITY, FITNESS FOR A PARTICULAR PURPOSE AND NONINFRINGEMENT
 * IN NO EVENT SHALL THE AUTHORS BE LIABLE FOR ANY CLAIM, DAMAGES OR
 * OTHER LIABILITY, WHETHER IN AN ACTION OF CONTRACT, TORT OR OTHERWISE,
 * ARISING FROM, OUT OF OR IN CONNECTION WITH THE SOFTWARE OR THE USE OR
 * OTHER DEALINGS IN THE SOFTWARE.
 */
#include <vector>
#include <string>
#include <stack>
#include "nestloopexecutor.h"
#include "common/debuglog.h"
#include "common/common.h"
#include "common/tabletuple.h"
#include "common/FatalException.hpp"
#include "executors/aggregateexecutor.h"
#include "execution/ProgressMonitorProxy.h"
#include "expressions/abstractexpression.h"
#include "expressions/tuplevalueexpression.h"
#include "storage/table.h"
#include "storage/temptable.h"
#include "storage/tableiterator.h"
#include "plannodes/nestloopnode.h"
#include "plannodes/limitnode.h"
#include "plannodes/aggregatenode.h"

#ifdef VOLT_DEBUG_ENABLED
#include <ctime>
#include <sys/times.h>
#include <unistd.h>
#endif

using namespace std;
using namespace voltdb;

bool NestLoopExecutor::p_init(AbstractPlanNode* abstract_node,
                              TempTableLimits* limits)
{
    VOLT_TRACE("init NestLoop Executor");

    NestLoopPlanNode* node = dynamic_cast<NestLoopPlanNode*>(abstract_node);
    assert(node);

    // Create output table based on output schema from the plan
    setTempOutputTable(limits);

    // NULL tuple for outer join
    if (node->getJoinType() == JOIN_TYPE_LEFT) {
        Table* inner_table = node->getInputTables()[1];
        assert(inner_table);
        m_null_tuple.init(inner_table->schema());
    }

    // Inline aggregation can be serial, partial or hash
    m_aggExec = voltdb::getInlineAggregateExecutor(m_abstractNode);

    return true;
}


bool NestLoopExecutor::p_execute(const NValueArray &params) {
    VOLT_DEBUG("executing NestLoop...");

    NestLoopPlanNode* node = dynamic_cast<NestLoopPlanNode*>(m_abstractNode);
    assert(node);
    assert(node->getInputTables().size() == 2);

    Table* output_table_ptr = node->getOutputTable();
    assert(output_table_ptr);

    // output table must be a temp table
    TempTable* output_table = dynamic_cast<TempTable*>(output_table_ptr);
    assert(output_table);

    Table* outer_table = node->getInputTables()[0];
    assert(outer_table);

    Table* inner_table = node->getInputTables()[1];
    assert(inner_table);

    VOLT_TRACE ("input table left:\n %s", outer_table->debug().c_str());
    VOLT_TRACE ("input table right:\n %s", inner_table->debug().c_str());

    //
    // Pre Join Expression
    //
    AbstractExpression *preJoinPredicate = node->getPreJoinPredicate();
    if (preJoinPredicate) {
        VOLT_TRACE ("Pre Join predicate: %s", preJoinPredicate == NULL ?
                    "NULL" : preJoinPredicate->debug(true).c_str());
    }
    //
    // Join Expression
    //
    AbstractExpression *joinPredicate = node->getJoinPredicate();
    if (joinPredicate) {
        VOLT_TRACE ("Join predicate: %s", joinPredicate == NULL ?
                    "NULL" : joinPredicate->debug(true).c_str());
    }
    //
    // Where Expression
    //
    AbstractExpression *wherePredicate = node->getWherePredicate();
    if (wherePredicate) {
        VOLT_TRACE ("Where predicate: %s", wherePredicate == NULL ?
                    "NULL" : wherePredicate->debug(true).c_str());
    }

    // Join type
    JoinType join_type = node->getJoinType();
    assert(join_type == JOIN_TYPE_INNER || join_type == JOIN_TYPE_LEFT);

    LimitPlanNode* limit_node = dynamic_cast<LimitPlanNode*>(node->getInlinePlanNode(PLAN_NODE_TYPE_LIMIT));
    int limit = -1;
    int offset = -1;
    if (limit_node) {
        limit_node->getLimitAndOffsetByReference(params, limit, offset);
    }

    int outer_cols = outer_table->columnCount();
    int inner_cols = inner_table->columnCount();
    TableTuple outer_tuple(node->getInputTables()[0]->schema());
    TableTuple inner_tuple(node->getInputTables()[1]->schema());
<<<<<<< HEAD
    TableTuple &joined = output_table->tempTuple();
    const TableTuple &null_tuple = m_null_tuple.tuple();
=======
    TableTuple null_tuple = m_null_tuple;
>>>>>>> 892df1b0

    TableIterator iterator0 = outer_table->iteratorDeletingAsWeGo();
    int tuple_ctr = 0;
    int tuple_skipped = 0;

    TableTuple join_tuple;
    ProgressMonitorProxy pmp(m_engine, this, inner_table);

    if (m_aggExec != NULL) {
        const TupleSchema * aggInputSchema = node->getTupleSchemaPreAgg();
        join_tuple = m_aggExec->p_execute_init(params, &pmp, aggInputSchema, output_table);
    } else {
        join_tuple = output_table->tempTuple();
    }

    bool earlyReturned = false;
    while ((limit == -1 || tuple_ctr < limit) && iterator0.next(outer_tuple)) {
        pmp.countdownProgress();

        // populate output table's temp tuple with outer table's values
        // probably have to do this at least once - avoid doing it many
        // times per outer tuple
        join_tuple.setNValues(0, outer_tuple, 0, outer_cols);

        // did this loop body find at least one match for this tuple?
        bool match = false;
        // For outer joins if outer tuple fails pre-join predicate
        // (join expression based on the outer table only)
        // it can't match any of inner tuples
        if (preJoinPredicate == NULL || preJoinPredicate->eval(&outer_tuple, NULL).isTrue()) {

            // By default, the delete as we go flag is false.
            TableIterator iterator1 = inner_table->iterator();
            while ((limit == -1 || tuple_ctr < limit) && iterator1.next(inner_tuple)) {
                pmp.countdownProgress();
                // Apply join filter to produce matches for each outer that has them,
                // then pad unmatched outers, then filter them all
                if (joinPredicate == NULL || joinPredicate->eval(&outer_tuple, &inner_tuple).isTrue()) {
                    match = true;
                    // Filter the joined tuple
                    if (wherePredicate == NULL || wherePredicate->eval(&outer_tuple, &inner_tuple).isTrue()) {
                        // Check if we have to skip this tuple because of offset
                        if (tuple_skipped < offset) {
                            tuple_skipped++;
                            continue;
                        }
                        ++tuple_ctr;
                        // Matched! Complete the joined tuple with the inner column values.
                        join_tuple.setNValues(outer_cols, inner_tuple, 0, inner_cols);
                        if (m_aggExec != NULL) {
                            if (m_aggExec->p_execute_tuple(join_tuple)) {
                                // Get enough rows for LIMIT
                                earlyReturned = true;
                                break;
                            }
                        } else {
                            output_table->insertTupleNonVirtual(join_tuple);
                            pmp.countdownProgress();
                        }
                    }
                }
            } // END INNER WHILE LOOP
        } // END IF PRE JOIN CONDITION

        //
        // Left Outer Join
        //
        if (join_type == JOIN_TYPE_LEFT && !match && (limit == -1 || tuple_ctr < limit)) {
            // Still needs to pass the filter
            if (wherePredicate == NULL || wherePredicate->eval(&outer_tuple, &null_tuple).isTrue()) {
                // Check if we have to skip this tuple because of offset
                if (tuple_skipped < offset) {
                    tuple_skipped++;
                    continue;
                }
                ++tuple_ctr;
                join_tuple.setNValues(outer_cols, null_tuple, 0, inner_cols);
                if (m_aggExec != NULL) {
                    if (m_aggExec->p_execute_tuple(join_tuple)) {
                        earlyReturned = true;
                    }
                } else {
                    output_table->insertTupleNonVirtual(join_tuple);
                    pmp.countdownProgress();
                }
            }
        } // END IF LEFT OUTER JOIN

        if (earlyReturned) {
            // Get enough rows for LIMIT inlined with aggregation
            break;
        }

    } // END OUTER WHILE LOOP

    if (m_aggExec != NULL) {
        m_aggExec->p_execute_finish();
    }

    cleanupInputTempTable(inner_table);
    cleanupInputTempTable(outer_table);

    return (true);
}<|MERGE_RESOLUTION|>--- conflicted
+++ resolved
@@ -158,12 +158,7 @@
     int inner_cols = inner_table->columnCount();
     TableTuple outer_tuple(node->getInputTables()[0]->schema());
     TableTuple inner_tuple(node->getInputTables()[1]->schema());
-<<<<<<< HEAD
-    TableTuple &joined = output_table->tempTuple();
     const TableTuple &null_tuple = m_null_tuple.tuple();
-=======
-    TableTuple null_tuple = m_null_tuple;
->>>>>>> 892df1b0
 
     TableIterator iterator0 = outer_table->iteratorDeletingAsWeGo();
     int tuple_ctr = 0;
