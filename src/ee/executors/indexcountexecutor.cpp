--- conflicted
+++ resolved
@@ -41,7 +41,6 @@
     //
     // Make sure that we have search keys and that they're not null
     //
-<<<<<<< HEAD
     m_numOfStartKeys = (int)node->getStartKeys().size();
     for (int ctr = 0; ctr < m_numOfStartKeys; ctr++)
     {
@@ -49,30 +48,6 @@
             VOLT_ERROR("The search key expression at position '%d' is NULL for PlanNode "
                 "'%s'", ctr, node->debug().c_str());
             return false;
-=======
-    m_numOfSearchkeys = (int)m_node->getSearchKeyExpressions().size();
-    if (m_numOfSearchkeys != 0) {
-        m_searchKeyBeforeSubstituteArrayPtr =
-            boost::shared_array<AbstractExpression*>
-        (new AbstractExpression*[m_numOfSearchkeys]);
-        m_searchKeyBeforeSubstituteArray = m_searchKeyBeforeSubstituteArrayPtr.get();
-        m_needsSubstituteSearchKeyPtr =
-            boost::shared_array<bool>(new bool[m_numOfSearchkeys]);
-        m_needsSubstituteSearchKey = m_needsSubstituteSearchKeyPtr.get();
-
-        for (int ctr = 0; ctr < m_numOfSearchkeys; ctr++)
-        {
-            if (m_node->getSearchKeyExpressions()[ctr] == NULL)
-            {
-                VOLT_ERROR("The search key expression at position '%d' is NULL for"
-                    " PlanNode '%s'", ctr, m_node->debug().c_str());
-                return false;
-            }
-            m_needsSubstituteSearchKeyPtr[ctr] =
-                m_node->getSearchKeyExpressions()[ctr]->hasParameter();
-            m_searchKeyBeforeSubstituteArrayPtr[ctr] =
-                m_node->getSearchKeyExpressions()[ctr];
->>>>>>> ed9a9ca1
         }
     }
 
@@ -110,7 +85,6 @@
     // This index should have a true countable flag
     assert(m_index->isCountableIndex());
 
-<<<<<<< HEAD
     m_startKey.allocateTupleNoHeader(m_index->getKeySchema());
     m_startType = node->getStartType();
     if (m_numOfEndKeys != 0) {
@@ -118,35 +92,10 @@
         m_endType = node->getEndType();
     }
 
-=======
-    if (m_numOfSearchkeys != 0) {
-        m_searchKey = TableTuple(m_index->getKeySchema());
-        m_searchKeyBackingStore = new char[m_index->getKeySchema()->tupleLength()];
-        m_searchKey.moveNoHeader(m_searchKeyBackingStore);
-    }
-
-    if (m_numOfEndkeys != 0) {
-        m_endKey = TableTuple(m_index->getKeySchema());
-        m_endKeyBackingStore = new char[m_index->getKeySchema()->tupleLength()];
-        m_endKey.moveNoHeader(m_endKeyBackingStore);
-    }
-
-    // Miscellanous Information
-    m_lookupType = INDEX_LOOKUP_TYPE_INVALID;
-    if (m_numOfSearchkeys != 0) {
-        m_lookupType = m_node->getLookupType();
-    }
-
-    if (m_numOfEndkeys != 0) {
-        m_endType = m_node->getEndType();
-    }
-
-    // Need to move GTE to find (x,_) when doing a partial covering search.
->>>>>>> ed9a9ca1
     // The planner sometimes used to lie in this case: index_lookup_type_eq is incorrect.
     // Index_lookup_type_gte is necessary.
-    assert(m_lookupType != INDEX_LOOKUP_TYPE_EQ ||
-           m_searchKey.getSchema()->columnCount() == m_numOfSearchkeys);
+    assert(m_startType != INDEX_LOOKUP_TYPE_EQ ||
+           m_startKey.getSchema()->columnCount() == m_numOfStartKeys);
     return true;
 }
 
@@ -183,36 +132,14 @@
     //
     // SEARCH KEY
     //
-<<<<<<< HEAD
-    m_startKey.setAllNulls();
-    const std::vector<AbstractExpression*>& startKeys = node->getStartKeys();
-    VOLT_DEBUG("<Index Count>Initial (all null) search key: '%s'", m_startKey.debugNoHeader().c_str());
-    for (int ctr = 0; ctr < activeNumOfStartKeys; ctr++) {
-        NValue candidateValue = startKeys[ctr]->eval(&m_dummy, NULL);
-        try {
-            m_startKey.setNValue(ctr, candidateValue);
-        }
-        catch (SQLException e) {
-            // This next bit of logic handles underflow and overflow while
-            // setting up the search keys.
-            // e.g. TINYINT > 200 or INT <= 6000000000
-
-            // re-throw if not an overflow or underflow
-            // currently, it's expected to always be an overflow or underflow
-            if ((e.getInternalFlags() & (SQLException::TYPE_OVERFLOW | SQLException::TYPE_UNDERFLOW)) == 0) {
-                throw e;
-=======
-    if (m_numOfSearchkeys != 0) {
-        m_searchKey.setAllNulls();
-        VOLT_DEBUG("<Index Count>Initial (all null) search key: '%s'", m_searchKey.debugNoHeader().c_str());
-        for (int ctr = 0; ctr < activeNumOfSearchKeys; ctr++) {
-            if (m_needsSubstituteSearchKey[ctr]) {
-                m_searchKeyBeforeSubstituteArray[ctr]->substitute(params);
-            }
-            NValue candidateValue = m_searchKeyBeforeSubstituteArray[ctr]->eval(&m_dummy, NULL);
+    if (m_numOfStartKeys != 0) {
+        m_startKey.setAllNulls();
+        const std::vector<AbstractExpression*>& startKeys = node->getStartKeys();
+        VOLT_DEBUG("<Index Count>Initial (all null) search key: '%s'", m_startKey.debugNoHeader().c_str());
+        for (int ctr = 0; ctr < activeNumOfStartKeys; ctr++) {
+            NValue candidateValue = startKeys[ctr]->eval(&m_dummy, NULL);
             try {
-                m_searchKey.setNValue(ctr, candidateValue);
->>>>>>> ed9a9ca1
+                m_startKey.setNValue(ctr, candidateValue);
             }
             catch (SQLException e) {
                 // This next bit of logic handles underflow and overflow while
@@ -225,55 +152,28 @@
                     throw e;
                 }
 
-<<<<<<< HEAD
-            if ((localStartType != INDEX_LOOKUP_TYPE_EQ) &&
-                (ctr == (activeNumOfStartKeys - 1))) {
-                assert (localStartType == INDEX_LOOKUP_TYPE_GT || localStartType == INDEX_LOOKUP_TYPE_GTE);
-
-                if (e.getInternalFlags() & SQLException::TYPE_OVERFLOW) {
-                    output_temp_table->insertTempTuple(tmptup);
-                    return true;
-                } else if (e.getInternalFlags() & SQLException::TYPE_UNDERFLOW) {
-                    startKeyUnderflow = true;
-                    break;
-                } else {
-                    throw e;
-=======
                 // handle the case where this is a comparison, rather than equality match
                 // comparison is the only place where the executor might return matching tuples
                 // e.g. TINYINT < 1000 should return all values
 
-                if ((localLookupType != INDEX_LOOKUP_TYPE_EQ) &&
-                    (ctr == (activeNumOfSearchKeys - 1))) {
-                    assert (localLookupType == INDEX_LOOKUP_TYPE_GT || localLookupType == INDEX_LOOKUP_TYPE_GTE);
+                if ((localStartType != INDEX_LOOKUP_TYPE_EQ) &&
+                    (ctr == (activeNumOfStartKeys - 1))) {
+                    assert (localStartType == INDEX_LOOKUP_TYPE_GT || localStartType == INDEX_LOOKUP_TYPE_GTE);
 
                     if (e.getInternalFlags() & SQLException::TYPE_OVERFLOW) {
-                        m_outputTable->insertTuple(tmptup);
+                        output_temp_table->insertTempTuple(tmptup);
                         return true;
                     } else if (e.getInternalFlags() & SQLException::TYPE_UNDERFLOW) {
-                        searchKeyUnderflow = true;
+                        startKeyUnderflow = true;
                         break;
-                    } else {
-                        throw e;
                     }
+
+                    throw e;
                 }
                 // if a EQ comparision is out of range, then return no tuples
-                else {
-                    m_outputTable->insertTuple(tmptup);
-                    return true;
->>>>>>> ed9a9ca1
-                }
-                break;
-            }
-<<<<<<< HEAD
-            // if a EQ comparision is out of range, then return no tuples
-            else {
-                output_temp_table->insertTempTuple(tmptup);
+                output_temp_table->insertTuple(tmptup);
                 return true;
             }
-            break;
-=======
->>>>>>> ed9a9ca1
         }
     }
 
@@ -335,54 +235,25 @@
     int leftIncluded = 0, rightIncluded = 0;
 
     // Deal with multi-map
-<<<<<<< HEAD
     VOLT_DEBUG("INDEX_LOOKUP_TYPE(%d) m_numStartKeys(%d) key:%s",
                localStartType, activeNumOfStartKeys, m_startKey.debugNoHeader().c_str());
-    if (startKeyUnderflow == false) {
-        if (localStartType == INDEX_LOOKUP_TYPE_GT) {
-            rkStart = m_index->getCounterLET(&m_startKey, true);
-        } else if (localStartType == INDEX_LOOKUP_TYPE_GTE) {
-            if (m_index->hasKey(&m_startKey)) {
-                leftIncluded = 1;
-                rkStart = m_index->getCounterLET(&m_startKey, false);
-            } else {
+    if (activeNumOfStartKeys != 0) {
+        if (startKeyUnderflow == false) {
+            if (localStartType == INDEX_LOOKUP_TYPE_GT) {
                 rkStart = m_index->getCounterLET(&m_startKey, true);
-            }
-            if (m_startKey.getSchema()->columnCount() > activeNumOfStartKeys) {
-                // search key is not complete:
-                // like: SELECT count(*) from T2 WHERE USERNAME ='XIN' AND POINTS < ?
-                // like: SELECT count(*) from T2 WHERE POINTS < ?
-                // but it actually finds the previous rank. (If m_startKey is null, find 0 rank)
-                // Add 1 back.
-                rkStart++;
-                leftIncluded = 1;
-            }
-        } else {
-            return false;
-        }
-    }
-    if (m_numOfEndKeys != 0) {
-=======
-    VOLT_DEBUG("INDEX_LOOKUP_TYPE(%d) m_numSearchkeys(%d) key:%s",
-               localLookupType, activeNumOfSearchKeys, m_searchKey.debugNoHeader().c_str());
-    if (m_numOfSearchkeys != 0) {
-        if (searchKeyUnderflow == false) {
-            if (localLookupType == INDEX_LOOKUP_TYPE_GT) {
-                rkStart = m_index->getCounterLET(&m_searchKey, true);
             } else {
                 // handle start inclusive cases.
-                if (m_index->hasKey(&m_searchKey)) {
+                if (m_index->hasKey(&m_startKey)) {
                     leftIncluded = 1;
-                    rkStart = m_index->getCounterLET(&m_searchKey, false);
+                    rkStart = m_index->getCounterLET(&m_startKey, false);
                 } else {
-                    rkStart = m_index->getCounterLET(&m_searchKey, true);
-                }
-            }
-        }
-    }
-
-    if (m_numOfEndkeys != 0) {
->>>>>>> ed9a9ca1
+                    rkStart = m_index->getCounterLET(&m_startKey, true);
+                }
+            }
+        }
+    }
+
+    if (m_numOfEndKeys != 0) {
         if (endKeyOverflow) {
             rkEnd = m_index->getCounterGET(&m_endKey, true);
         } else {
@@ -411,15 +282,4 @@
     return true;
 }
 
-<<<<<<< HEAD
-IndexCountExecutor::~IndexCountExecutor() { }
-=======
-IndexCountExecutor::~IndexCountExecutor() {
-    if (m_numOfSearchkeys != 0) {
-        delete [] m_searchKeyBackingStore;
-    }
-    if (m_numOfEndkeys != 0) {
-        delete [] m_endKeyBackingStore;
-    }
-}
->>>>>>> ed9a9ca1
+IndexCountExecutor::~IndexCountExecutor() { }