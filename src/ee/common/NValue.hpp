/* This file is part of VoltDB.
 * Copyright (C) 2008-2014 VoltDB Inc.
 *
 * This program is free software: you can redistribute it and/or modify
 * it under the terms of the GNU Affero General Public License as
 * published by the Free Software Foundation, either version 3 of the
 * License, or (at your option) any later version.
 *
 * This program is distributed in the hope that it will be useful,
 * but WITHOUT ANY WARRANTY; without even the implied warranty of
 * MERCHANTABILITY or FITNESS FOR A PARTICULAR PURPOSE.  See the
 * GNU Affero General Public License for more details.
 *
 * You should have received a copy of the GNU Affero General Public License
 * along with VoltDB.  If not, see <http://www.gnu.org/licenses/>.
 */

#ifndef NVALUE_HPP_
#define NVALUE_HPP_

#include <cassert>
#include <cfloat>
#include <climits>
#include <cmath>
#include <cstdlib>
#include <exception>
#include <limits>
#include <stdint.h>
#include <string>
#include <algorithm>
#include <vector>

#include "boost/scoped_ptr.hpp"
#include "boost/functional/hash.hpp"
#include "ttmath/ttmathint.h"

#include "common/ExportSerializeIo.h"
#include "common/FatalException.hpp"
#include "common/Pool.hpp"
#include "common/SQLException.h"
#include "common/StringRef.h"
#include "common/ThreadLocalPool.h"
#include "common/debuglog.h"
#include "common/serializeio.h"
#include "common/types.h"
#include "common/value_defs.h"
#include "utf8.h"
#include "murmur3/MurmurHash3.h"

namespace voltdb {

/*
 * Objects are length preceded with a short length value or a long length value
 * depending on how many bytes are needed to represent the length. These
 * define how many bytes are used for the short value vs. the long value.
 */
#define SHORT_OBJECT_LENGTHLENGTH static_cast<char>(1)
#define LONG_OBJECT_LENGTHLENGTH static_cast<char>(4)
#define OBJECT_NULL_BIT static_cast<char>(1 << 6)
#define OBJECT_NULL_INLINE_LENGTH static_cast<char>(0x80)
#define OBJECT_CONTINUATION_BIT static_cast<char>(0x80)
#define OBJECT_MAX_LENGTH_SHORT_LENGTH 127

#define FULL_STRING_IN_MESSAGE_THRESHOLD 100

//The int used for storage and return values
typedef ttmath::Int<2> TTInt;
//Long integer with space for multiplication and division without carry/overflow
typedef ttmath::Int<4> TTLInt;

template<typename T>
void throwCastSQLValueOutOfRangeException(
        const T value,
        const ValueType origType,
        const ValueType newType)
{
    throwCastSQLValueOutOfRangeException((const int64_t)value, origType, newType);
}

template<>
inline void throwCastSQLValueOutOfRangeException<double>(
        const double value,
        const ValueType origType,
        const ValueType newType)
{
    char msg[1024];
    snprintf(msg, 1024, "Type %s with value %f can't be cast as %s because the value is "
            "out of range for the destination type",
            valueToString(origType).c_str(),
            value,
            valueToString(newType).c_str());
    throw SQLException(SQLException::data_exception_numeric_value_out_of_range,
                       msg);
}

template<>
inline void throwCastSQLValueOutOfRangeException<int64_t>(
                                  const int64_t value,
                                  const ValueType origType,
                                  const ValueType newType)
{
    char msg[1024];
    snprintf(msg, 1024, "Type %s with value %jd can't be cast as %s because the value is "
            "out of range for the destination type",
            valueToString(origType).c_str(),
            (intmax_t)value,
            valueToString(newType).c_str());

    // record underflow or overflow for executors that catch this (indexes, mostly)
    int internalFlags = 0;
    if (value > 0) internalFlags |= SQLException::TYPE_OVERFLOW;
    if (value < 0) internalFlags |= SQLException::TYPE_UNDERFLOW;

    throw SQLException(SQLException::data_exception_numeric_value_out_of_range,
                       msg, internalFlags);
}

int warn_if(int condition, const char* message);

// This has been demonstrated to be more reliable than std::isinf
// -- less sensitive on LINUX to the "g++ -ffast-math" option.
inline int non_std_isinf( double x ) { return (x > DBL_MAX) || (x < -DBL_MAX); }

inline void throwDataExceptionIfInfiniteOrNaN(double value, const char* function)
{
    static int warned_once_no_nan = warn_if( ! std::isnan(sqrt(-1.0)),
                                            "The C++ configuration (e.g. \"g++ --fast-math\") "
                                            "does not support SQL standard handling of NaN errors.");
    static int warned_once_no_inf = warn_if( ! non_std_isinf(std::pow(0.0, -1.0)),
                                            "The C++ configuration (e.g. \"g++ --fast-math\") "
                                            "does not support SQL standard handling of numeric infinity errors.");
    // This uses a standard test for NaN, even though that fails in some configurations like LINUX "g++ -ffast-math".
    // If it is known to fail in the current config, a warning has been sent to the log,
    // so at this point, just relax the check.
    if ((warned_once_no_nan || ! std::isnan(value)) && (warned_once_no_inf || ! non_std_isinf(value))) {
        return;
    }
    char msg[1024];
    snprintf(msg, 1024, "Invalid result value (%f) from floating point %s", value, function);
    throw SQLException(SQLException::data_exception_numeric_value_out_of_range, msg);
}


/// Stream out a double value in SQL standard format, a specific variation of E-notation.
/// TODO: it has been suggested that helper routines like this that are not specifically tied to
/// the NValue representation should be defined in some other header to help reduce clutter, here.
inline void streamSQLFloatFormat(std::stringstream& streamOut, double floatValue)
{
    // Standard SQL wants capital E scientific notation.
    // Yet it differs in some detail from C/C++ E notation, even with all of its customization options.

    // For starters, for 0, the standard explicitly calls for '0E0'.
    // For across-the-board compatibility, the HSQL backend had to be patched it was using '0.0E0'.
    // C++ uses 0.000000E+00 by default. So override that explicitly.
    if (0.0 == floatValue) {
        streamOut << "0E0";
        return;
    }
    // For other values, C++ generally adds too much garnish to be standard
    // -- trailing zeros in the mantissa, an explicit '+' on the exponent, and a
    // leading 0 before single-digit exponents.  Trim it down to the minimalist sql standard.
    std::stringstream fancy;
    fancy << std::setiosflags(std::ios::scientific | std::ios::uppercase) << floatValue;
    // match any format with the regular expression:
    std::string fancyText = fancy.str();
    size_t ePos = fancyText.find('E', 3); // find E after "[-]n.n".
    assert(ePos != std::string::npos);
    size_t endSignifMantissa;
    // Never truncate mantissa down to the bare '.' EVEN for the case of "n.0".
    for (endSignifMantissa = ePos; fancyText[endSignifMantissa-2] != '.'; --endSignifMantissa) {
        // Only truncate trailing '0's.
        if (fancyText[endSignifMantissa-1] != '0') {
            break; // from loop
        }
    }
    const char* optionalSign = (fancyText[ePos+1] == '-') ? "-" : "";
    size_t startSignifExponent;
    // Always keep at least 1 exponent digit.
    size_t endExponent = fancyText.length()-1;
    for (startSignifExponent = ePos+1; startSignifExponent < endExponent; ++startSignifExponent) {
        const char& exponentLeadChar = fancyText[startSignifExponent];
        // Only skip leading '-'s, '+'s and '0's.
        if (exponentLeadChar != '-' && exponentLeadChar != '+' && exponentLeadChar != '0') {
            break; // from loop
        }
    }
    // Bring the truncated pieces together.
    streamOut << fancyText.substr(0, endSignifMantissa)
              << 'E' << optionalSign << fancyText.substr(startSignifExponent);
}

/**
 * A class to wrap all scalar values regardless of type and
 * storage. An NValue is not the representation used in the
 * serialization of VoltTables nor is it the representation of how
 * scalar values are stored in tables. NValue does have serialization
 * and deserialization mechanisms for both those storage formats.
 * NValues are designed to be immutable and for the most part not
 * constructable from raw data types. Access to the raw data is
 * restricted so that all operations have to go through the member
 * functions that can perform the correct casting and error
 * checking. ValueFactory can be used to construct new NValues, but
 * that should be avoided if possible.
 */
class NValue {
    friend class ValuePeeker;
    friend class ValueFactory;

  public:
    /* Create a default NValue */
    NValue();

        // todo: free() should not really be const

    /* Release memory associated to object type NValues */
    void free() const;

    /* Release memory associated to object type tuple columns */
    static void freeObjectsFromTupleStorage(std::vector<char*> const &oldObjects);

    /* Set value to the correct SQL NULL representation. */
    void setNull();

    /* Reveal the contained pointer for type values  */
    void* castAsAddress() const;

    /* Create a boolean true NValue */
    static NValue getTrue();

    /* Create a boolean false NValue */
    static NValue getFalse();

    /* Create an NValue with the null representation for valueType */
    static NValue getNullValue(ValueType);

    /* Create an NValue promoted/demoted to type */
    NValue castAs(ValueType type) const;

        // todo: Why doesn't this return size_t? Also, this is a
        // quality of ValueType, not NValue.

    /* Calculate the tuple storage size for an NValue type. VARCHARs
       assume out-of-band tuple storage */
    static uint16_t getTupleStorageSize(const ValueType type);

       // todo: Could the isInlined argument be removed by have the
       // caller dereference the pointer?

    /* Deserialize a scalar of the specified type from the tuple
       storage area provided. If this is an Object type then the third
       argument indicates whether the object is stored in the tuple
       inline */
    static NValue initFromTupleStorage(const void *storage, ValueType type, bool isInlined);

    /* Serialize the scalar this NValue represents to the provided
       storage area. If the scalar is an Object type that is not
       inlined then the provided data pool or the heap will be used to
       allocated storage for a copy of the object. */
    void serializeToTupleStorageAllocateForObjects(
        void *storage, const bool isInlined, const int32_t maxLength,
        const bool isInBytes, Pool *dataPool) const;

    /* Serialize the scalar this NValue represents to the storage area
       provided. If the scalar is an Object type then the object will
       be copy if it can be inlined into the tuple. Otherwise a
       pointer to the object will be copied into the storage area. No
       allocations are performed. */
    void serializeToTupleStorage(
        void *storage, const bool isInlined, const int32_t maxLength, const bool isInBytes) const;

    /* Deserialize a scalar value of the specified type from the
       SerializeInput directly into the tuple storage area
       provided. This function will perform memory allocations for
       Object types as necessary using the provided data pool or the
       heap. This is used to deserialize tables. */
    static void deserializeFrom(
        SerializeInput &input, Pool *dataPool, char *storage,
        const ValueType type, bool isInlined, int32_t maxLength, bool isInBytes);

        // TODO: no callers use the first form; Should combine these
        // eliminate the potential NValue copy.

    /* Read a ValueType from the SerializeInput stream and deserialize
       a scalar value of the specified type into this NValue from the provided
       SerializeInput and perform allocations as necessary. */
    void deserializeFromAllocateForStorage(SerializeInput &input, Pool *dataPool);
    void deserializeFromAllocateForStorage(ValueType vt, SerializeInput &input, Pool *dataPool);

    /* Serialize this NValue to a SerializeOutput */
    void serializeTo(SerializeOutput &output) const;

    /* Serialize this NValue to an Export stream */
    void serializeToExport_withoutNull(ExportSerializeOutput&) const;

    // See comment with inlined body, below.
    void allocateObjectFromInlinedValue();

    /* Check if the value represents SQL NULL */
    bool isNull() const;

    /* Check if the value represents IEEE 754 NaN */
    bool isNaN() const;

    /* For boolean NValues, convert to bool */
    bool isTrue() const;
    bool isFalse() const;

    /* For number values, check the number line. */
    bool isZero() const;

    /* For boolean NValues only, logical operators */
    NValue op_negate() const;
    NValue op_and(const NValue rhs) const;
    NValue op_or(const NValue rhs) const;

    /* Evaluate the ordering relation against two NValues. Promotes
       exact types to allow disparate type comparison. See also the
       op_ functions which return boolean NValues.
     */
    int compareNull(const NValue rhs) const;
    int compare(const NValue rhs) const;
    int compare_withoutNull(const NValue rhs) const;

    /* Return a boolean NValue with the comparison result */
    NValue op_equals(const NValue rhs) const;
    NValue op_notEquals(const NValue rhs) const;
    NValue op_lessThan(const NValue rhs) const;
    NValue op_lessThanOrEqual(const NValue rhs) const;
    NValue op_greaterThan(const NValue rhs) const;
    NValue op_greaterThanOrEqual(const NValue rhs) const;

    NValue op_equals_withoutNull(const NValue rhs) const;
    NValue op_notEquals_withoutNull(const NValue rhs) const;
    NValue op_lessThan_withoutNull(const NValue rhs) const;
    NValue op_lessThanOrEqual_withoutNull(const NValue rhs) const;
    NValue op_greaterThan_withoutNull(const NValue rhs) const;
    NValue op_greaterThanOrEqual_withoutNull(const NValue rhs) const;


    /* Return a copy of MAX(this, rhs) */
    NValue op_max(const NValue rhs) const;

    /* Return a copy of MIN(this, rhs) */
    NValue op_min(const NValue rhs) const;

    /* For number NValues, compute new NValues for arithmetic operators */
    NValue op_increment() const;
    NValue op_decrement() const;
    NValue op_subtract(const NValue rhs) const;
    NValue op_add(const NValue rhs) const;
    NValue op_multiply(const NValue rhs) const;
    NValue op_divide(const NValue rhs) const;
    /*
     * This NValue must be VARCHAR and the rhs must be VARCHAR.
     * This NValue is the value and the rhs is the pattern
     */
    NValue like(const NValue rhs) const;

    //TODO: passing NValue arguments by const reference SHOULD be standard practice
    // for the dozens of NValue "operator" functions. It saves on needless NValue copies.
    //TODO: returning bool (vs. NValue getTrue()/getFalse()) SHOULD be standard practice
    // for NValue "logical operator" functions.
    // It saves on needless NValue copies and makes unit tests more readable.
    // Cases that need the NValue -- for some actual purpose other than an immediate call to
    // "isTrue()" -- are rare and getting rarer as optimizations like short-cut eval are introduced.
    /**
     * Return true if this NValue is listed as a member of the IN LIST
     * represented as an NValueList* value cached in rhsList.
     */
    bool inList(NValue const& rhsList) const;

    /**
     * If this NValue is an array value, get it's length.
     * Undefined behavior if not an array (cassert fail in debug).
     */
    int arrayLength() const;

    /**
     * If this NValue is an array value, get a value.
     * Undefined behavior if not an array or if oob (cassert fail in debug).
     */
    NValue itemAtIndex(int index) const;

    /**
     * Used for SQL-IN-LIST to cast all array values to a specific type,
     * then sort an dedup them. Returns in a parameter vector, mostly for memory
     * management reasons. Dedup is important for index-accelerated plans, as
     * they might return duplicate rows from the inner join.
     * See MaterializedScanPlanNode & MaterializedScanExecutor
     *
     * Undefined behavior if not an array (cassert fail in debug).
     */
    void castAndSortAndDedupArrayForInList(const ValueType outputType, std::vector<NValue> &outList) const;

    /*
     * Out must have space for 16 bytes
     */
    int32_t murmurHash3() const;

    /*
     * callConstant, callUnary, and call are templates for arbitrary NValue member functions that implement
     * SQL "column functions". They differ in how many arguments they accept:
     * 0 for callConstant, 1 ("this") for callUnary, and any number (packaged in a vector) for call.
     * The main benefit of these functions being (always explicit) template instantiations for each
     * "FUNC_*" int value instead of a more normal named member function
     * of NValue is that it allows them to be invoked from the default eval method of the
     * correspondingly templated expression subclass
     * (ConstantFunctionExpression, UnaryFunctionExpression, or GeneralFunctionExpression).
     * The alternative would be to name each function (abs, substring, etc.)
     * and explicitly implement the eval method for every expression subclass template instantiation
     * (UnaryFunctionExpression<FUNC_ABS>::eval,
     * GeneralFunctionExpression<FUNC_VOLT_SUBSTRING_FROM>::eval, etc.
     * to call the corresponding NValue member function.
     * So, these member function templates save a bit of boilerplate for each SQL function and allow
     * the function expression subclass templates to be implemented completely generically.
     */
    template <int F> // template for SQL functions returning constants (like pi)
    static NValue callConstant();

    template <int F> // template for SQL functions of one NValue ("this")
    NValue callUnary() const;

    template <int F> // template for SQL functions of multiple NValues
    static NValue call(const std::vector<NValue>& arguments);

    /// Iterates over UTF8 strings one character "code point" at a time, being careful not to walk off the end.
    class UTF8Iterator {
    public:
        UTF8Iterator(const char *start, const char *end) :
            m_cursor(start),
            m_end(end)
            // TODO: We could validate up front that the string is well-formed UTF8,
            // at least to the extent that multi-byte characters have a valid
            // prefix byte and continuation bytes that will not cause a read
            // off the end of the buffer.
            // That done, extractCodePoint could be considerably simpler/faster.
            { assert(m_cursor <= m_end); }

        //Construct a one-off with an alternative current cursor position
        UTF8Iterator(const UTF8Iterator& other, const char *start) :
            m_cursor(start),
            m_end(other.m_end)
            { assert(m_cursor <= m_end); }

        const char * getCursor() { return m_cursor; }

        bool atEnd() { return m_cursor >= m_end; }

        const char * skipCodePoints(int64_t skips) {
            while (skips-- > 0 && ! atEnd()) {
                // TODO: since the returned code point is ignored, it might be better
                // to call a faster, simpler, skipCodePoint method -- maybe once that
                // becomes trivial due to up-front validation.
                extractCodePoint();
            }
            if (atEnd()) {
                return m_end;
            }
            return m_cursor;
        }

        /*
         * Go through a lot of trouble to make sure that corrupt
         * utf8 data doesn't result in touching uninitialized memory
         * by copying the character data onto the stack.
         * That wouldn't be needed if we pre-validated the buffer.
         */
        uint32_t extractCodePoint() {
            assert(m_cursor < m_end); // Caller should have tested and handled atEnd() condition
            /*
             * Copy the next 6 bytes to a temp buffer and retrieve.
             * We should only get 4 byte code points, and the library
             * should only accept 4 byte code points, but once upon a time there
             * were 6 byte code points in UTF-8 so be careful here.
             */
            char nextPotentialCodePoint[] = { 0, 0, 0, 0, 0, 0 };
            char *nextPotentialCodePointIter = nextPotentialCodePoint;
            //Copy 6 bytes or until the end
            ::memcpy( nextPotentialCodePoint, m_cursor, std::min( 6L, m_end - m_cursor));

            /*
             * Extract the code point, find out how many bytes it was
             */
            uint32_t codePoint = utf8::unchecked::next(nextPotentialCodePointIter);
            long int delta = nextPotentialCodePointIter - nextPotentialCodePoint;

            /*
             * Increment the iterator that was passed in by ref, by the delta
             */
            m_cursor += delta;
            return codePoint;
        }

        const char * m_cursor;
        const char * const m_end;
    };


    /* For boost hashing */
    void hashCombine(std::size_t &seed) const;

    /* Functor comparator for use with std::set */
    struct ltNValue {
        bool operator()(const NValue v1, const NValue v2) const {
            return v1.compare(v2) < 0;
        }
    };

    /* Functor equality predicate for use with boost unordered */
    struct equal_to : std::binary_function<NValue, NValue, bool>
    {
        bool operator()(NValue const& x,
            NValue const& y) const
        {
            return x.compare(y) == 0;
        }
    };

    /* Functor hash predicate for use with boost unordered */
    struct hash : std::unary_function<NValue, std::size_t>
    {
        std::size_t operator()(NValue const& x) const
        {
            std::size_t seed = 0;
            x.hashCombine(seed);
            return seed;
        }
    };

    /* Return a string full of arcana and wonder. */
    std::string debug() const;

    // Constants for Decimal type
    // Precision and scale (inherent in the schema)
    static const uint16_t kMaxDecPrec = 38;
    static const uint16_t kMaxDecScale = 12;
    static const int64_t kMaxScaleFactor = 1000000000000;

    // setArrayElements is a const method since it doesn't actually mutate any NValue state, just
    // the state of the contained NValues which are referenced via the allocated object storage.
    // For example, it is not intended to ever "grow the array" which would require the NValue's
    // object reference (in m_data) to be mutable.
    // The array size is predetermined in allocateANewNValueList.
    void setArrayElements(std::vector<NValue> &args) const;

    static ValueType promoteForOp(ValueType vta, ValueType vtb) {
        ValueType rt;
        switch (vta) {
          case VALUE_TYPE_TINYINT:
          case VALUE_TYPE_SMALLINT:
          case VALUE_TYPE_INTEGER:
          case VALUE_TYPE_BIGINT:
          case VALUE_TYPE_TIMESTAMP:
            rt = s_intPromotionTable[vtb];
            break;

          case VALUE_TYPE_DECIMAL:
            rt = s_decimalPromotionTable[vtb];
            break;

          case VALUE_TYPE_DOUBLE:
            rt = s_doublePromotionTable[vtb];
            break;

          // no valid promotion (currently) for these types
          case VALUE_TYPE_ADDRESS:
          case VALUE_TYPE_VARCHAR:
          case VALUE_TYPE_VARBINARY:
          case VALUE_TYPE_BOOLEAN:
          case VALUE_TYPE_INVALID:
          case VALUE_TYPE_NULL:
          default:
            rt = VALUE_TYPE_INVALID;
            break;
        }
        // There ARE rare but legitimate runtime type check exceptions in SQL, so
        // unless/until those legitimate cases get re-routed to some other code path,
        // it is not safe here to ...
        // assert(rt != VALUE_TYPE_INVALID);
        return rt;
    }

    // Declared public for cppunit test purposes .
    static int64_t parseTimestampString(const std::string &txt);

    static inline int32_t getCharLength(const char *valueChars, const size_t length) {
        // very efficient code to count characters in UTF string and ASCII string
        int32_t j = 0;
        size_t i = length;
        while (i-- > 0) {
            if ((valueChars[i] & 0xc0) != 0x80) j++;
        }
        return j;
    }

    static inline int32_t getIthCharIndex(const char *valueChars, const int64_t length, const int64_t ith) {
        if (ith <= 0) return -1;
        int32_t i = 0, j = 0;

        while (i < length) {
            if ((valueChars[i] & 0xc0) != 0x80) {
                if (++j == ith) break;
            }
            i++;
        }
        return i;
    }

    // Return the beginning char * place of the ith char.
    // Return the end char* when ith is larger than it has, NULL if ith is less and equal to zero.
    static inline const char* getIthCharPosition(const char *valueChars, const size_t length, const int32_t ith) {
        // very efficient code to count characters in UTF string and ASCII string
        int32_t i = getIthCharIndex(valueChars,length, ith);
        if (i < 0) return NULL;
        return &valueChars[i];
    }


  private:
    /*
     * Private methods are private for a reason. Don't expose the raw
     * data so that it can be operated on directly.
     */

    // Function declarations for NValue.cpp definitions.
    void createDecimalFromString(const std::string &txt);
    std::string createStringFromDecimal() const;

    // Helpers for inList.
    // These are purposely not inlines to avoid exposure of NValueList details.
    void deserializeIntoANewNValueList(SerializeInput &input, Pool *dataPool);
    void allocateANewNValueList(size_t elementCount, ValueType elementType);

    // Promotion Rules. Initialized in NValue.cpp
    static ValueType s_intPromotionTable[];
    static ValueType s_decimalPromotionTable[];
    static ValueType s_doublePromotionTable[];
    static TTInt s_maxDecimalValue;
    static TTInt s_minDecimalValue;
    // These initializers give the unique double values that are
    // closest but not equal to +/-1E26 within the accuracy of a double.
    static const double s_gtMaxDecimalAsDouble;
    static const double s_ltMinDecimalAsDouble;

    /**
     * 16 bytes of storage for NValue data.
     */
    char m_data[16];
    ValueType m_valueType;
    bool m_sourceInlined;

    /**
     * Private constructor that initializes storage and the specifies the type of value
     * that will be stored in this instance
     */
    NValue(const ValueType type) {
        ::memset( m_data, 0, 16);
        setValueType(type);
        m_sourceInlined = false;
    }

    /**
     * Set the type of the value that will be stored in this instance.
     * The last of the 16 bytes of storage allocated in an NValue
     * is used to store the type
     */
    void setValueType(ValueType type) {
        m_valueType = type;
    }

    /**
     * Get the type of the value. This information is private
     * to prevent code outside of NValue from branching based on the type of a value.
     */
    ValueType getValueType() const {
        return m_valueType;
    }

    /**
     * Get the type of the value. This information is private
     * to prevent code outside of NValue from branching based on the type of a value.
     */
    std::string getValueTypeString() const {
        return getTypeName(m_valueType);
    }

    void setSourceInlined(bool sourceInlined)
    {
        m_sourceInlined = sourceInlined;
    }

    void tagAsNull() { m_data[13] = OBJECT_NULL_BIT; }

    /**
     * An Object is something like a String that has a variable length
     * (thus it is length preceded) and can potentially have indirect
     * storage (will always be indirect when referenced via an NValue).
     * NValues cache a decoded version of the length preceding value
     * in their data area after the pointer to the object storage area.
     *
     * Leverage private access and enforce strict requirements on
     * calling correctness.
     */
    int32_t getObjectLength_withoutNull() const {
        assert(isNull() == false);
        assert(getValueType() == VALUE_TYPE_VARCHAR || getValueType() == VALUE_TYPE_VARBINARY);
        // now safe to read and return the length preceding value.
        return *reinterpret_cast<const int32_t *>(&m_data[8]);
    }


    int8_t setObjectLength(int32_t length) {
        *reinterpret_cast<int32_t *>(&m_data[8]) = length;
        int8_t lengthLength = getAppropriateObjectLengthLength(length);
        setObjectLengthLength(lengthLength);
        return lengthLength;
    }

    /*
     * Retrieve the number of bytes used by the length preceding value
     * in the object's storage area. This value
     * is cached in the NValue's 13th byte.
     */
    int8_t getObjectLengthLength() const {
        return m_data[12];
    }

    /*
     * Set the objects length preceding values length to
     * the specified value
     */
    void setObjectLengthLength(int8_t length) {
        m_data[12] = length;
    }

    /*
     * Based on the objects actual length value get the length of the
     * length preceding value to the appropriate length
     */
    static int8_t getAppropriateObjectLengthLength(int32_t length) {
        if (length <= OBJECT_MAX_LENGTH_SHORT_LENGTH) {
            return SHORT_OBJECT_LENGTHLENGTH;
        } else {
            return LONG_OBJECT_LENGTHLENGTH;
        }
    }

    /*
     * Set the length preceding value using the short or long representation depending
     * on what is necessary to represent the length.
     */
    static char* serializeObjectLengthToLocation(int32_t length, char *location) {
        int32_t beNumber = htonl(length);
        if (length <= -1) {
            throw SQLException(SQLException::dynamic_sql_error, "Object length cannot be <= -1");
        }
        if (length <= OBJECT_MAX_LENGTH_SHORT_LENGTH) {
            location[0] = reinterpret_cast<char*>(&beNumber)[3];
            return &location[1];
        }
        char *pointer = reinterpret_cast<char*>(&beNumber);
        location[0] = pointer[0] | OBJECT_CONTINUATION_BIT;
        location[1] = pointer[1];
        location[2] = pointer[2];
        location[3] = pointer[3];
        return &location[4];
    }

    /*
     * Not truly symmetrical with getObjectValue which returns the actual object past
     * the length preceding value
     */
    void setObjectValue(void* object) {
        *reinterpret_cast<void**>(m_data) = object;
    }

    void* getObjectValue_withoutNull() const {
        void* value;
        if (m_sourceInlined) {
            value = *reinterpret_cast<char* const*>(m_data) + getObjectLengthLength();
        }
        else {
            StringRef* sref = *reinterpret_cast<StringRef* const*>(m_data);
            value = sref->get() + getObjectLengthLength();
        }
        return value;
    }

    /**
     * Get a pointer to the value of an Object that lies beyond the storage of the length information
     */
    void* getObjectValue() const {
        if (isNull()) {
            return NULL;
        }
        return getObjectValue_withoutNull();
    }

    // getters
    const int8_t& getTinyInt() const {
        assert(getValueType() == VALUE_TYPE_TINYINT);
        return *reinterpret_cast<const int8_t*>(m_data);
    }

    int8_t& getTinyInt() {
        assert(getValueType() == VALUE_TYPE_TINYINT);
        return *reinterpret_cast<int8_t*>(m_data);
    }

    const int16_t& getSmallInt() const {
        assert(getValueType() == VALUE_TYPE_SMALLINT);
        return *reinterpret_cast<const int16_t*>(m_data);
    }

    int16_t& getSmallInt() {
        assert(getValueType() == VALUE_TYPE_SMALLINT);
        return *reinterpret_cast<int16_t*>(m_data);
    }

    const int32_t& getInteger() const {
        assert(getValueType() == VALUE_TYPE_INTEGER);
        return *reinterpret_cast<const int32_t*>(m_data);
    }

    int32_t& getInteger() {
        assert(getValueType() == VALUE_TYPE_INTEGER);
        return *reinterpret_cast<int32_t*>(m_data);
    }

    const int64_t& getBigInt() const {
        assert((getValueType() == VALUE_TYPE_BIGINT) ||
               (getValueType() == VALUE_TYPE_TIMESTAMP) ||
               (getValueType() == VALUE_TYPE_ADDRESS));
        return *reinterpret_cast<const int64_t*>(m_data);
    }

    int64_t& getBigInt() {
        assert((getValueType() == VALUE_TYPE_BIGINT) ||
               (getValueType() == VALUE_TYPE_TIMESTAMP) ||
               (getValueType() == VALUE_TYPE_ADDRESS));
        return *reinterpret_cast<int64_t*>(m_data);
    }

    const int64_t& getTimestamp() const {
        assert(getValueType() == VALUE_TYPE_TIMESTAMP);
        return *reinterpret_cast<const int64_t*>(m_data);
    }

    int64_t& getTimestamp() {
        assert(getValueType() == VALUE_TYPE_TIMESTAMP);
        return *reinterpret_cast<int64_t*>(m_data);
    }

    const double& getDouble() const {
        assert(getValueType() == VALUE_TYPE_DOUBLE);
        return *reinterpret_cast<const double*>(m_data);
    }

    double& getDouble() {
        assert(getValueType() == VALUE_TYPE_DOUBLE);
        return *reinterpret_cast<double*>(m_data);
    }

    const TTInt& getDecimal() const {
        assert(getValueType() == VALUE_TYPE_DECIMAL);
        const void* retval = reinterpret_cast<const void*>(m_data);
        return *reinterpret_cast<const TTInt*>(retval);
    }

    TTInt& getDecimal() {
        assert(getValueType() == VALUE_TYPE_DECIMAL);
        void* retval = reinterpret_cast<void*>(m_data);
        return *reinterpret_cast<TTInt*>(retval);
    }

    const bool& getBoolean() const {
        assert(getValueType() == VALUE_TYPE_BOOLEAN);
        return *reinterpret_cast<const bool*>(m_data);
    }

    bool& getBoolean() {
        assert(getValueType() == VALUE_TYPE_BOOLEAN);
        return *reinterpret_cast<bool*>(m_data);
    }

    bool isBooleanNULL() const ;

    std::size_t getAllocationSizeForObject() const;
    static std::size_t getAllocationSizeForObject(int32_t length);

    static void throwCastSQLException(const ValueType origType,
                                      const ValueType newType)
    {
        char msg[1024];
        snprintf(msg, 1024, "Type %s can't be cast as %s",
                 valueToString(origType).c_str(),
                 valueToString(newType).c_str());
        throw SQLException(SQLException::
                           data_exception_most_specific_type_mismatch,
                           msg);
    }

    int64_t castAsBigIntAndGetValue() const {
        assert(isNull() == false);

        const ValueType type = getValueType();
        assert(type != VALUE_TYPE_NULL);
        switch (type) {
        case VALUE_TYPE_TINYINT:
            return static_cast<int64_t>(getTinyInt());
        case VALUE_TYPE_SMALLINT:
            return static_cast<int64_t>(getSmallInt());
        case VALUE_TYPE_INTEGER:
            return static_cast<int64_t>(getInteger());
        case VALUE_TYPE_BIGINT:
            return getBigInt();
        case VALUE_TYPE_TIMESTAMP:
            return getTimestamp();
        case VALUE_TYPE_DOUBLE:
            if (getDouble() > (double)INT64_MAX || getDouble() < (double)VOLT_INT64_MIN) {
                throwCastSQLValueOutOfRangeException<double>(getDouble(), VALUE_TYPE_DOUBLE, VALUE_TYPE_BIGINT);
            }
            return static_cast<int64_t>(getDouble());
        case VALUE_TYPE_ADDRESS:
            return getBigInt();
        default:
            throwCastSQLException(type, VALUE_TYPE_BIGINT);
            return 0; // NOT REACHED
        }
    }

    int64_t castAsRawInt64AndGetValue() const {
        const ValueType type = getValueType();

        switch (type) {
        case VALUE_TYPE_TINYINT:
            return static_cast<int64_t>(getTinyInt());
        case VALUE_TYPE_SMALLINT:
            return static_cast<int64_t>(getSmallInt());
        case VALUE_TYPE_INTEGER:
            return static_cast<int64_t>(getInteger());
        case VALUE_TYPE_BIGINT:
            return getBigInt();
        case VALUE_TYPE_TIMESTAMP:
            return getTimestamp();
        default:
            throwCastSQLException(type, VALUE_TYPE_BIGINT);
            return 0; // NOT REACHED
        }
    }

    int32_t castAsIntegerAndGetValue() const {
        assert(isNull() == false);

        const ValueType type = getValueType();
        switch (type) {
        case VALUE_TYPE_NULL:
            return INT32_NULL;
        case VALUE_TYPE_TINYINT:
            return static_cast<int32_t>(getTinyInt());
        case VALUE_TYPE_SMALLINT:
            return static_cast<int32_t>(getSmallInt());
        case VALUE_TYPE_INTEGER:
            return getInteger();
        case VALUE_TYPE_BIGINT:
        {
            const int64_t value = getBigInt();
            if (value > (int64_t)INT32_MAX || value < (int64_t)VOLT_INT32_MIN) {
                throwCastSQLValueOutOfRangeException<int64_t>(value, VALUE_TYPE_BIGINT, VALUE_TYPE_INTEGER);
            }
            return static_cast<int32_t>(value);
        }
        case VALUE_TYPE_DOUBLE:
        {
            const double value = getDouble();
            if (value > (double)INT32_MAX || value < (double)VOLT_INT32_MIN) {
                throwCastSQLValueOutOfRangeException(value, VALUE_TYPE_DOUBLE, VALUE_TYPE_INTEGER);
            }
            return static_cast<int32_t>(value);
        }
        default:
            throwCastSQLException(type, VALUE_TYPE_INTEGER);
            return 0; // NOT REACHED
        }
    }

    double castAsDoubleAndGetValue() const {
        assert(isNull() == false);

        const ValueType type = getValueType();

        switch (type) {
          case VALUE_TYPE_NULL:
              return DOUBLE_MIN;
          case VALUE_TYPE_TINYINT:
            return static_cast<double>(getTinyInt());
          case VALUE_TYPE_SMALLINT:
            return static_cast<double>(getSmallInt());
          case VALUE_TYPE_INTEGER:
            return static_cast<double>(getInteger());
          case VALUE_TYPE_ADDRESS:
            return static_cast<double>(getBigInt());
          case VALUE_TYPE_BIGINT:
            return static_cast<double>(getBigInt());
          case VALUE_TYPE_TIMESTAMP:
            return static_cast<double>(getTimestamp());
          case VALUE_TYPE_DOUBLE:
            return getDouble();
          case VALUE_TYPE_DECIMAL:
          {
            double retval;
            TTInt scaledValue = getDecimal();
            TTInt whole(scaledValue);
            TTInt fractional(scaledValue);
            whole /= kMaxScaleFactor;
            fractional %= kMaxScaleFactor;
            retval = static_cast<double>(whole.ToInt()) +
                    (static_cast<double>(fractional.ToInt())/static_cast<double>(kMaxScaleFactor));
            return retval;
          }
          case VALUE_TYPE_VARCHAR:
          case VALUE_TYPE_VARBINARY:
          default:
            throwCastSQLException(type, VALUE_TYPE_DOUBLE);
            return 0; // NOT REACHED
        }
    }

    TTInt castAsDecimalAndGetValue() const {
        assert(isNull() == false);

        const ValueType type = getValueType();

        switch (type) {
          case VALUE_TYPE_TINYINT:
          case VALUE_TYPE_SMALLINT:
          case VALUE_TYPE_INTEGER:
          case VALUE_TYPE_BIGINT:
          case VALUE_TYPE_TIMESTAMP: {
            int64_t value = castAsRawInt64AndGetValue();
            TTInt retval(value);
            retval *= NValue::kMaxScaleFactor;
            return retval;
          }
          case VALUE_TYPE_DECIMAL:
              return getDecimal();
          case VALUE_TYPE_DOUBLE: {
            int64_t intValue = castAsBigIntAndGetValue();
            TTInt retval(intValue);
            retval *= NValue::kMaxScaleFactor;

            double value = getDouble();
            value -= (double)intValue; // isolate decimal part
            value *= NValue::kMaxScaleFactor; // scale up to integer.
            TTInt fracval((int64_t)value);
            retval += fracval;
            return retval;
          }
          case VALUE_TYPE_VARCHAR:
          case VALUE_TYPE_VARBINARY:
          default:
            throwCastSQLException(type, VALUE_TYPE_DECIMAL);
            return 0; // NOT REACHED
        }
    }

    /**
     * This funciton does not check NULL value.
     */
    double getNumberFromString() const
    {
        assert(isNull() == false);

        const int32_t strLength = getObjectLength_withoutNull();
        // Guarantee termination at end of object -- or strtod might not stop there.
        char safeBuffer[strLength+1];
        memcpy(safeBuffer, getObjectValue_withoutNull(), strLength);
        safeBuffer[strLength] = '\0';
        char * bufferEnd = safeBuffer;
        double result = strtod(safeBuffer, &bufferEnd);
        // Needs to have consumed SOMETHING.
        if (bufferEnd > safeBuffer) {
            // Unconsumed trailing chars are OK if they are whitespace.
            while (bufferEnd < safeBuffer+strLength && isspace(*bufferEnd)) {
                ++bufferEnd;
            }
            if (bufferEnd == safeBuffer+strLength) {
                return result;
            }
        }
        char errorDetail[strLength+10]; // Allocate enough extra for the text in the snprintf format.
        snprintf(errorDetail, sizeof(errorDetail), "value: '%s'", safeBuffer);
        throw SQLException(SQLException::data_exception_invalid_character_value_for_cast, errorDetail);
    }

    NValue castAsBigInt() const {
        assert(isNull() == false);

        NValue retval(VALUE_TYPE_BIGINT);
        const ValueType type = getValueType();
        switch (type) {
        case VALUE_TYPE_TINYINT:
            retval.getBigInt() = static_cast<int64_t>(getTinyInt()); break;
        case VALUE_TYPE_SMALLINT:
            retval.getBigInt() = static_cast<int64_t>(getSmallInt()); break;
        case VALUE_TYPE_INTEGER:
            retval.getBigInt() = static_cast<int64_t>(getInteger()); break;
        case VALUE_TYPE_ADDRESS:
            retval.getBigInt() = getBigInt(); break;
        case VALUE_TYPE_BIGINT:
            return *this;
        case VALUE_TYPE_TIMESTAMP:
            retval.getBigInt() = getTimestamp(); break;
        case VALUE_TYPE_DOUBLE:
            if (getDouble() > (double)INT64_MAX || getDouble() < (double)VOLT_INT64_MIN) {
                throwCastSQLValueOutOfRangeException<double>(getDouble(), VALUE_TYPE_DOUBLE, VALUE_TYPE_BIGINT);
            }
            retval.getBigInt() = static_cast<int64_t>(getDouble()); break;
        case VALUE_TYPE_DECIMAL: {
            TTInt scaledValue = getDecimal();
            TTInt whole(scaledValue);
            whole /= NValue::kMaxScaleFactor;
            retval.getBigInt() = whole.ToInt(); break;
        }
        case VALUE_TYPE_VARCHAR:
            retval.getBigInt() = static_cast<int64_t>(getNumberFromString()); break;
        case VALUE_TYPE_VARBINARY:
        default:
            throwCastSQLException(type, VALUE_TYPE_BIGINT);
        }
        return retval;
    }

    NValue castAsTimestamp() const {
        assert(isNull() == false);

        NValue retval(VALUE_TYPE_TIMESTAMP);
        const ValueType type = getValueType();
        switch (type) {
        case VALUE_TYPE_TINYINT:
            retval.getTimestamp() = static_cast<int64_t>(getTinyInt()); break;
        case VALUE_TYPE_SMALLINT:
            retval.getTimestamp() = static_cast<int64_t>(getSmallInt()); break;
        case VALUE_TYPE_INTEGER:
            retval.getTimestamp() = static_cast<int64_t>(getInteger()); break;
        case VALUE_TYPE_BIGINT:
            retval.getTimestamp() = getBigInt(); break;
        case VALUE_TYPE_TIMESTAMP:
            retval.getTimestamp() = getTimestamp(); break;
        case VALUE_TYPE_DOUBLE:
            // TODO: Consider just eliminating this switch case to throw a cast exception,
            // or explicitly throwing some other exception here.
            // Direct cast of double to timestamp (implemented via intermediate cast to integer, here)
            // is not a SQL standard requirement, may not even make it past the planner's type-checks,
            // or may just be too far a stretch.
            // OR it might be a convenience for some obscure system-generated edge case?

            if (getDouble() > (double)INT64_MAX || getDouble() < (double)VOLT_INT64_MIN) {
                throwCastSQLValueOutOfRangeException<double>(getDouble(), VALUE_TYPE_DOUBLE, VALUE_TYPE_BIGINT);
            }
            retval.getTimestamp() = static_cast<int64_t>(getDouble()); break;
        case VALUE_TYPE_DECIMAL: {
            // TODO: Consider just eliminating this switch case to throw a cast exception,
            // or explicitly throwing some other exception here.
            // Direct cast of decimal to timestamp (implemented via intermediate cast to integer, here)
            // is not a SQL standard requirement, may not even make it past the planner's type-checks,
            // or may just be too far a stretch.
            // OR it might be a convenience for some obscure system-generated edge case?

            TTInt scaledValue = getDecimal();
            TTInt whole(scaledValue);
            whole /= NValue::kMaxScaleFactor;
            retval.getTimestamp() = whole.ToInt(); break;
        }
        case VALUE_TYPE_VARCHAR: {
            const int32_t length = getObjectLength_withoutNull();
            const char* bytes = reinterpret_cast<const char*>(getObjectValue_withoutNull());
            const std::string value(bytes, length);
            retval.getTimestamp() = parseTimestampString(value);
            break;
        }
        case VALUE_TYPE_VARBINARY:
        default:
            throwCastSQLException(type, VALUE_TYPE_TIMESTAMP);
        }
        return retval;
    }

    template <typename T>
    void narrowToInteger(const T value, ValueType sourceType)
    {
        if (value > (T)INT32_MAX || value < (T)VOLT_INT32_MIN) {
            throwCastSQLValueOutOfRangeException(value, sourceType, VALUE_TYPE_INTEGER);
        }
        getInteger() = static_cast<int32_t>(value);
    }

    NValue castAsInteger() const {
        NValue retval(VALUE_TYPE_INTEGER);
        const ValueType type = getValueType();
        switch (type) {
        case VALUE_TYPE_TINYINT:
            retval.getInteger() = static_cast<int32_t>(getTinyInt()); break;
        case VALUE_TYPE_SMALLINT:
            retval.getInteger() = static_cast<int32_t>(getSmallInt()); break;
        case VALUE_TYPE_INTEGER:
            return *this;
        case VALUE_TYPE_BIGINT:
            retval.narrowToInteger(getBigInt(), type); break;
        case VALUE_TYPE_TIMESTAMP:
            retval.narrowToInteger(getTimestamp(), type); break;
        case VALUE_TYPE_DOUBLE:
            retval.narrowToInteger(getDouble(), type); break;
        case VALUE_TYPE_DECIMAL: {
            TTInt scaledValue = getDecimal();
            TTInt whole(scaledValue);
            whole /= NValue::kMaxScaleFactor;
            int64_t value = whole.ToInt();
            retval.narrowToInteger(value, type); break;
        }
        case VALUE_TYPE_VARCHAR:
            retval.narrowToInteger(getNumberFromString(), type); break;
        case VALUE_TYPE_VARBINARY:
        default:
            throwCastSQLException(type, VALUE_TYPE_INTEGER);
        }
        return retval;
    }

    template <typename T>
    void narrowToSmallInt(const T value, ValueType sourceType)
    {
        if (value > (T)INT16_MAX || value < (T)VOLT_INT16_MIN) {
            throwCastSQLValueOutOfRangeException(value, sourceType, VALUE_TYPE_SMALLINT);
        }
        getSmallInt() = static_cast<int16_t>(value);
    }

    NValue castAsSmallInt() const {
        assert(isNull() == false);

        NValue retval(VALUE_TYPE_SMALLINT);
        const ValueType type = getValueType();
        switch (type) {
        case VALUE_TYPE_TINYINT:
            retval.getSmallInt() = static_cast<int16_t>(getTinyInt()); break;
        case VALUE_TYPE_SMALLINT:
            retval.getSmallInt() = getSmallInt(); break;
        case VALUE_TYPE_INTEGER:
            retval.narrowToSmallInt(getInteger(), type); break;
        case VALUE_TYPE_BIGINT:
            retval.narrowToSmallInt(getBigInt(), type); break;
        case VALUE_TYPE_TIMESTAMP:
            retval.narrowToSmallInt(getTimestamp(), type); break;
        case VALUE_TYPE_DOUBLE:
            retval.narrowToSmallInt(getDouble(), type); break;
        case VALUE_TYPE_DECIMAL: {
            TTInt scaledValue = getDecimal();
            TTInt whole(scaledValue);
            whole /= NValue::kMaxScaleFactor;
            int64_t value = whole.ToInt();
            retval.narrowToSmallInt(value, type); break;
        }
        case VALUE_TYPE_VARCHAR:
            retval.narrowToSmallInt(getNumberFromString(), type); break;
        case VALUE_TYPE_VARBINARY:
        default:
            throwCastSQLException(type, VALUE_TYPE_SMALLINT);
        }
        return retval;
    }

    template <typename T>
    void narrowToTinyInt(const T value, ValueType sourceType)
    {
        if (value > (T)INT8_MAX || value < (T)VOLT_INT8_MIN) {
            throwCastSQLValueOutOfRangeException(value, sourceType, VALUE_TYPE_TINYINT);
        }
        getTinyInt() = static_cast<int8_t>(value);
    }

    NValue castAsTinyInt() const {
        assert(isNull() == false);

        NValue retval(VALUE_TYPE_TINYINT);
        const ValueType type = getValueType();
        switch (type) {
        case VALUE_TYPE_TINYINT:
            retval.getTinyInt() = getTinyInt(); break;
        case VALUE_TYPE_SMALLINT:
            retval.narrowToTinyInt(getSmallInt(), type); break;
        case VALUE_TYPE_INTEGER:
            retval.narrowToTinyInt(getInteger(), type); break;
        case VALUE_TYPE_BIGINT:
            retval.narrowToTinyInt(getBigInt(), type); break;
        case VALUE_TYPE_TIMESTAMP:
            retval.narrowToTinyInt(getTimestamp(), type); break;
        case VALUE_TYPE_DOUBLE:
            retval.narrowToTinyInt(getDouble(), type); break;
        case VALUE_TYPE_DECIMAL: {
            TTInt scaledValue = getDecimal();
            TTInt whole(scaledValue);
            whole /= NValue::kMaxScaleFactor;
            int64_t value = whole.ToInt();
            retval.narrowToTinyInt(value, type); break;
        }
        case VALUE_TYPE_VARCHAR:
            retval.narrowToTinyInt(getNumberFromString(), type); break;
        case VALUE_TYPE_VARBINARY:
        default:
            throwCastSQLException(type, VALUE_TYPE_TINYINT);
        }
        return retval;
    }

    NValue castAsDouble() const {
        assert(isNull() == false);

        NValue retval(VALUE_TYPE_DOUBLE);
        const ValueType type = getValueType();
        switch (type) {
        case VALUE_TYPE_TINYINT:
            retval.getDouble() = static_cast<double>(getTinyInt()); break;
        case VALUE_TYPE_SMALLINT:
            retval.getDouble() = static_cast<double>(getSmallInt()); break;
        case VALUE_TYPE_INTEGER:
            retval.getDouble() = static_cast<double>(getInteger()); break;
        case VALUE_TYPE_BIGINT:
            retval.getDouble() = static_cast<double>(getBigInt()); break;
        case VALUE_TYPE_TIMESTAMP:
            retval.getDouble() = static_cast<double>(getTimestamp()); break;
        case VALUE_TYPE_DOUBLE:
            retval.getDouble() = getDouble(); break;
        case VALUE_TYPE_DECIMAL:
            retval.getDouble() = castAsDoubleAndGetValue(); break;
        case VALUE_TYPE_VARCHAR:
            retval.getDouble() = getNumberFromString(); break;
        case VALUE_TYPE_VARBINARY:
        default:
            throwCastSQLException(type, VALUE_TYPE_DOUBLE);
        }
        return retval;
    }

    void streamTimestamp(std::stringstream& value) const;

    NValue castAsString() const {
        assert(isNull() == false);

        std::stringstream value;
        const ValueType type = getValueType();
        switch (type) {
        case VALUE_TYPE_TINYINT:
            // This cast keeps the tiny int from being confused for a char.
            value << static_cast<int>(getTinyInt()); break;
        case VALUE_TYPE_SMALLINT:
            value << getSmallInt(); break;
        case VALUE_TYPE_INTEGER:
            value << getInteger(); break;
        case VALUE_TYPE_BIGINT:
            value << getBigInt(); break;
        //case VALUE_TYPE_TIMESTAMP:
            //TODO: The SQL standard wants an actual date literal rather than a numeric value, here. See ENG-4284.
            //value << static_cast<double>(getTimestamp()); break;
        case VALUE_TYPE_DOUBLE:
            // Use the specific standard SQL formatting for float values,
            // which the C/C++ format options don't quite support.
            streamSQLFloatFormat(value, getDouble());
            break;
        case VALUE_TYPE_DECIMAL:
            value << createStringFromDecimal(); break;
        case VALUE_TYPE_VARCHAR:
        case VALUE_TYPE_VARBINARY: {
        // note: we allow binary conversion to strings to support
        // byte[] as string parameters...
        // In the future, it would be nice to check this is a decent string here...
            NValue retval(VALUE_TYPE_VARCHAR);
            memcpy(retval.m_data, m_data, sizeof(m_data));
            return retval;
        }
        case VALUE_TYPE_TIMESTAMP: {
            streamTimestamp(value);
            break;
        }
        default:
            throwCastSQLException(type, VALUE_TYPE_VARCHAR);
        }
        return getTempStringValue(value.str().c_str(), value.str().length());
    }

    NValue castAsBinary() const {
        assert(isNull() == false);

        NValue retval(VALUE_TYPE_VARBINARY);
        const ValueType type = getValueType();
        switch (type) {
        case VALUE_TYPE_VARBINARY:
            memcpy(retval.m_data, m_data, sizeof(m_data));
            break;
        default:
            throwCastSQLException(type, VALUE_TYPE_VARBINARY);
        }
        return retval;
    }

    void createDecimalFromInt(int64_t rhsint)
    {
        TTInt scaled(rhsint);
        scaled *= NValue::kMaxScaleFactor;
        getDecimal() = scaled;
    }

    NValue castAsDecimal() const {
        assert(isNull() == false);
        NValue retval(VALUE_TYPE_DECIMAL);
        const ValueType type = getValueType();
        if (isNull()) {
            retval.setNull();
            return retval;
        }
        switch (type) {
        case VALUE_TYPE_TINYINT:
        case VALUE_TYPE_SMALLINT:
        case VALUE_TYPE_INTEGER:
        case VALUE_TYPE_BIGINT:
        {
            int64_t rhsint = castAsRawInt64AndGetValue();
            retval.createDecimalFromInt(rhsint);
            break;
        }
        case VALUE_TYPE_DECIMAL:
            ::memcpy(retval.m_data, m_data, sizeof(TTInt));
            break;
        case VALUE_TYPE_DOUBLE:
        {
            const double& value = getDouble();
            if (value >= s_gtMaxDecimalAsDouble || value <= s_ltMinDecimalAsDouble) {
                char message[4096];
                snprintf(message, 4096, "Attempted to cast value %f causing overflow/underflow", value);
                throw SQLException(SQLException::data_exception_numeric_value_out_of_range, message);
            }
            // Resort to string as the intermediary since even int64_t does not cover the full range.
            char decimalAsString[41]; // Large enough to account for digits, sign, decimal, and terminating null.
            snprintf(decimalAsString, sizeof(decimalAsString), "%.12f", value);
            // Shift the entire integer part 1 digit to the right, overwriting the decimal point.
            // This effectively creates a potentially very large integer value
            //  equal to the original double scaled up by 10^12.
            for (char* intDigit = strchr(decimalAsString, '.'); intDigit > decimalAsString; --intDigit) {
                *intDigit = *(intDigit-1);
            }
            TTInt result(decimalAsString+1);
            retval.getDecimal() = result;
            break;
        }
        case VALUE_TYPE_VARCHAR:
        {
            const int32_t length = getObjectLength_withoutNull();
            const char* bytes = reinterpret_cast<const char*>(getObjectValue_withoutNull());
            const std::string value(bytes, length);
            retval.createDecimalFromString(value);
            break;
        }
        default:
            throwCastSQLException(type, VALUE_TYPE_DECIMAL);
        }
        return retval;
    }

    /**
     * Copy the arbitrary size object that this value points to as an
     * inline object in the provided storage area
     */
    void inlineCopyObject(void *storage, int32_t maxLength, bool isInBytes) const {
        if (isNull()) {
            /*
             * The 7th bit of the length preceding value
             * is used to indicate that the object is null.
             */
            *reinterpret_cast<char*>(storage) = OBJECT_NULL_INLINE_LENGTH;
        }
        else {
            const int32_t objLength = getObjectLength_withoutNull();
<<<<<<< HEAD
            checkTooNarrowVarcharAndVarbinary(objLength, maxLength, isInBytes);
            const char* sourceBytes;
            if (m_sourceInlined) {
                sourceBytes = *reinterpret_cast<char *const *>(m_data) + 1;
=======
            const char* ptr = reinterpret_cast<const char*>(getObjectValue_withoutNull());
            checkTooNarrowVarcharAndVarbinary(m_valueType, ptr, objLength, maxLength, isInBytes);

            if (m_sourceInlined)
            {
                ::memcpy( storage, *reinterpret_cast<char *const *>(m_data), getObjectLengthLength() + objLength);
>>>>>>> 76b74ecd
            }
            else {
                const StringRef* sref = *reinterpret_cast<StringRef* const*>(m_data);
                sourceBytes = sref->get() + getObjectLengthLength();
            }
            *reinterpret_cast<char*>(storage) = static_cast<char>(objLength);
            ::memcpy(reinterpret_cast<char*>(storage)+1, sourceBytes, objLength);
        }
    }

    static inline bool validVarcharSize(const char *valueChars, const size_t length, const int32_t maxLength) {
        int32_t min_continuation_bytes = static_cast<int32_t>(length - maxLength);
        if (min_continuation_bytes <= 0) {
            return true;
        }
        size_t i = length;
        while (i--) {
            if ((valueChars[i] & 0xc0) == 0x80) {
                if (--min_continuation_bytes == 0) {
                    return true;
                }
            }
        }
        return false;
    }

    /**
     * Assuming non-null NValue, validate the size of the varchar or varbinary
     */
    static inline void checkTooNarrowVarcharAndVarbinary(ValueType type, const char* ptr,
            int32_t objLength, int32_t maxLength, bool isInBytes) {
        if (maxLength == 0) {
            throwFatalLogicErrorStreamed("Zero maxLength for object type " << valueToString(type));
        }

        if (type == VALUE_TYPE_VARBINARY) {
            if (objLength > maxLength) {
                char msg[1024];
                snprintf(msg, 1024,
                        "The size %d of the value exceeds the size of the VARBINARY(%d) column.",
                        objLength, maxLength);
                throw SQLException(SQLException::data_exception_string_data_length_mismatch,
                        msg);
            }
        } else if (type == VALUE_TYPE_VARCHAR) {
            if (isInBytes) {
                if (objLength > maxLength) {
                    std::string inputValue;
                    if (objLength > FULL_STRING_IN_MESSAGE_THRESHOLD) {
                        inputValue = std::string(ptr, FULL_STRING_IN_MESSAGE_THRESHOLD) + std::string("...");
                    } else {
                        inputValue = std::string(ptr, objLength);
                    }
                    char msg[1024];
                    snprintf(msg, 1024,
                            "The size %d of the value '%s' exceeds the size of the VARCHAR(%d BYTES) column.",
                            objLength, inputValue.c_str(), maxLength);
                    throw SQLException(SQLException::data_exception_string_data_length_mismatch,
                            msg);
                }
            } else if (!validVarcharSize(ptr, objLength, maxLength)) {
                const int32_t charLength = getCharLength(ptr, objLength);
                char msg[1024];
                std::string inputValue;
                if (charLength > FULL_STRING_IN_MESSAGE_THRESHOLD) {
                    const char * end = getIthCharPosition(ptr, objLength, FULL_STRING_IN_MESSAGE_THRESHOLD+1);
                    int32_t numBytes = (int32_t)(end - ptr);
                    inputValue = std::string(ptr, numBytes) + std::string("...");
                } else {
                    inputValue = std::string(ptr, objLength);
                }
                snprintf(msg, 1024,
                        "The size %d of the value '%s' exceeds the size of the VARCHAR(%d) column.",
                        charLength, inputValue.c_str(), maxLength);

                throw SQLException(SQLException::data_exception_string_data_length_mismatch,
                        msg);
            }
        } else {
            throwFatalLogicErrorStreamed("NValue::checkTooNarrowVarcharAndVarbinary, "
                    "Invalid object type " << valueToString(type));
        }
    }

    template<typename T>
    int compareValue (const T lhsValue, const T rhsValue) const {
        if (lhsValue == rhsValue) {
            return VALUE_COMPARE_EQUAL;
        } else if (lhsValue > rhsValue) {
            return VALUE_COMPARE_GREATERTHAN;
        } else {
            return VALUE_COMPARE_LESSTHAN;
        }
    }

    int compareDoubleValue (const double lhsValue, const double rhsValue) const {
        // Treat NaN values as equals and also make them smaller than neagtive infinity.
        // This breaks IEEE754 for expressions slightly.
        if (std::isnan(lhsValue)) {
            return std::isnan(rhsValue) ? VALUE_COMPARE_EQUAL : VALUE_COMPARE_LESSTHAN;
        }
        else if (std::isnan(rhsValue)) {
            return VALUE_COMPARE_GREATERTHAN;
        }
        else if (lhsValue > rhsValue) {
            return VALUE_COMPARE_GREATERTHAN;
        }
        else if (lhsValue < rhsValue) {
            return VALUE_COMPARE_LESSTHAN;
        }
        else {
            return VALUE_COMPARE_EQUAL;
        }
    }

    int compareTinyInt (const NValue rhs) const {
        assert(m_valueType == VALUE_TYPE_TINYINT);

        // get the right hand side as a bigint
        if (rhs.getValueType() == VALUE_TYPE_DOUBLE) {
            return compareDoubleValue(static_cast<double>(getTinyInt()), rhs.getDouble());
        } else if (rhs.getValueType() == VALUE_TYPE_DECIMAL) {
            const TTInt rhsValue = rhs.getDecimal();
            TTInt lhsValue(static_cast<int64_t>(getTinyInt()));
            lhsValue *= NValue::kMaxScaleFactor;
            return compareValue<TTInt>(lhsValue, rhsValue);
        } else {
            int64_t lhsValue, rhsValue;
            lhsValue = static_cast<int64_t>(getTinyInt());
            rhsValue = rhs.castAsBigIntAndGetValue();
            return compareValue<int64_t>(lhsValue, rhsValue);
        }
    }

    int compareSmallInt (const NValue rhs) const {
        assert(m_valueType == VALUE_TYPE_SMALLINT);

        // get the right hand side as a bigint
        if (rhs.getValueType() == VALUE_TYPE_DOUBLE) {
            return compareDoubleValue(static_cast<double>(getSmallInt()), rhs.getDouble());
        } else if (rhs.getValueType() == VALUE_TYPE_DECIMAL) {
            const TTInt rhsValue = rhs.getDecimal();
            TTInt lhsValue(static_cast<int64_t>(getSmallInt()));
            lhsValue *= NValue::kMaxScaleFactor;
            return compareValue<TTInt>(lhsValue, rhsValue);
        } else {
            int64_t lhsValue, rhsValue;
            lhsValue = static_cast<int64_t>(getSmallInt());
            rhsValue = rhs.castAsBigIntAndGetValue();
            return compareValue<int64_t>(lhsValue, rhsValue);
        }
    }

    int compareInteger (const NValue rhs) const {
        assert(m_valueType == VALUE_TYPE_INTEGER);

        // get the right hand side as a bigint
        if (rhs.getValueType() == VALUE_TYPE_DOUBLE) {
            return compareDoubleValue(static_cast<double>(getInteger()), rhs.getDouble());
        } else if (rhs.getValueType() == VALUE_TYPE_DECIMAL) {
            const TTInt rhsValue = rhs.getDecimal();
            TTInt lhsValue(static_cast<int64_t>(getInteger()));
            lhsValue *= NValue::kMaxScaleFactor;
            return compareValue<TTInt>(lhsValue, rhsValue);
        } else {
            int64_t lhsValue, rhsValue;
            lhsValue = static_cast<int64_t>(getInteger());
            rhsValue = rhs.castAsBigIntAndGetValue();
            return compareValue<int64_t>(lhsValue, rhsValue);
        }
    }

    int compareBigInt (const NValue rhs) const {
        assert(m_valueType == VALUE_TYPE_BIGINT);

        // get the right hand side as a bigint
        if (rhs.getValueType() == VALUE_TYPE_DOUBLE) {
            return compareDoubleValue(static_cast<double>(getBigInt()), rhs.getDouble());
        } else if (rhs.getValueType() == VALUE_TYPE_DECIMAL) {
            const TTInt rhsValue = rhs.getDecimal();
            TTInt lhsValue(getBigInt());
            lhsValue *= NValue::kMaxScaleFactor;
            return compareValue<TTInt>(lhsValue, rhsValue);
        } else {
            int64_t lhsValue, rhsValue;
            lhsValue = getBigInt();
            rhsValue = rhs.castAsBigIntAndGetValue();
            return compareValue<int64_t>(lhsValue, rhsValue);
        }
    }


    int compareTimestamp (const NValue rhs) const {
        assert(m_valueType == VALUE_TYPE_TIMESTAMP);

        // get the right hand side as a bigint
        if (rhs.getValueType() == VALUE_TYPE_DOUBLE) {
            return compareDoubleValue(static_cast<double>(getTimestamp()), rhs.getDouble());
        } else if (rhs.getValueType() == VALUE_TYPE_DECIMAL) {
            const TTInt rhsValue = rhs.getDecimal();
            TTInt lhsValue(getTimestamp());
            lhsValue *= NValue::kMaxScaleFactor;
            return compareValue<TTInt>(lhsValue, rhsValue);
        } else {
            int64_t lhsValue, rhsValue;
            lhsValue = getTimestamp();
            rhsValue = rhs.castAsBigIntAndGetValue();
            return compareValue<int64_t>(lhsValue, rhsValue);
        }
    }

    int compareDoubleValue (const NValue rhs) const {
        assert(m_valueType == VALUE_TYPE_DOUBLE);

        const double lhsValue = getDouble();
        double rhsValue;

        switch (rhs.getValueType()) {
        case VALUE_TYPE_DOUBLE:
            rhsValue = rhs.getDouble(); break;
        case VALUE_TYPE_TINYINT:
            rhsValue = static_cast<double>(rhs.getTinyInt()); break;
        case VALUE_TYPE_SMALLINT:
            rhsValue = static_cast<double>(rhs.getSmallInt()); break;
        case VALUE_TYPE_INTEGER:
            rhsValue = static_cast<double>(rhs.getInteger()); break;
        case VALUE_TYPE_BIGINT:
            rhsValue = static_cast<double>(rhs.getBigInt()); break;
        case VALUE_TYPE_TIMESTAMP:
            rhsValue = static_cast<double>(rhs.getTimestamp()); break;
        case VALUE_TYPE_DECIMAL:
        {
            TTInt scaledValue = rhs.getDecimal();
            TTInt whole(scaledValue);
            TTInt fractional(scaledValue);
            whole /= kMaxScaleFactor;
            fractional %= kMaxScaleFactor;
            rhsValue = static_cast<double>(whole.ToInt()) +
                    (static_cast<double>(fractional.ToInt())/static_cast<double>(kMaxScaleFactor));
            break;
        }
        default:
            char message[128];
            snprintf(message, 128,
                    "Type %s cannot be cast for comparison to type %s",
                    valueToString(rhs.getValueType()).c_str(),
                    valueToString(getValueType()).c_str());
            throw SQLException(SQLException::
                    data_exception_most_specific_type_mismatch,
                    message);
            // Not reached
        }

        return compareDoubleValue(lhsValue, rhsValue);
    }

    int compareStringValue (const NValue rhs) const {
        assert(m_valueType == VALUE_TYPE_VARCHAR);

        ValueType rhsType = rhs.getValueType();
        if ((rhsType != VALUE_TYPE_VARCHAR) && (rhsType != VALUE_TYPE_VARBINARY)) {
            char message[128];
            snprintf(message, 128,
                    "Type %s cannot be cast for comparison to type %s",
                    valueToString(rhsType).c_str(),
                    valueToString(m_valueType).c_str());
            throw SQLException(SQLException::
                    data_exception_most_specific_type_mismatch,
                    message);
        }

        assert(m_valueType == VALUE_TYPE_VARCHAR);

        const int32_t leftLength = getObjectLength_withoutNull();
        const int32_t rightLength = rhs.getObjectLength_withoutNull();
        const char* left = reinterpret_cast<const char*>(getObjectValue_withoutNull());
        const char* right = reinterpret_cast<const char*>(rhs.getObjectValue_withoutNull());

        const int result = ::strncmp(left, right, std::min(leftLength, rightLength));
        if (result == 0 && leftLength != rightLength) {
            if (leftLength > rightLength) {
                return  VALUE_COMPARE_GREATERTHAN;
            } else {
                return VALUE_COMPARE_LESSTHAN;
            }
        }
        else if (result > 0) {
            return VALUE_COMPARE_GREATERTHAN;
        }
        else if (result < 0) {
            return VALUE_COMPARE_LESSTHAN;
        }

        return VALUE_COMPARE_EQUAL;
    }

    int compareBinaryValue (const NValue rhs) const {
        assert(m_valueType == VALUE_TYPE_VARBINARY);

        if (rhs.getValueType() != VALUE_TYPE_VARBINARY) {
            char message[128];
            snprintf(message, 128,
                     "Type %s cannot be cast for comparison to type %s",
                     valueToString(rhs.getValueType()).c_str(),
                     valueToString(m_valueType).c_str());
            throw SQLException(SQLException::
                               data_exception_most_specific_type_mismatch,
                               message);
        }
        const int32_t leftLength = getObjectLength_withoutNull();
        const int32_t rightLength = rhs.getObjectLength_withoutNull();

        const char* left = reinterpret_cast<const char*>(getObjectValue_withoutNull());
        const char* right = reinterpret_cast<const char*>(rhs.getObjectValue_withoutNull());

        const int result = ::memcmp(left, right, std::min(leftLength, rightLength));
        if (result == 0 && leftLength != rightLength) {
            if (leftLength > rightLength) {
                return  VALUE_COMPARE_GREATERTHAN;
            } else {
                return VALUE_COMPARE_LESSTHAN;
            }
        }
        else if (result > 0) {
            return VALUE_COMPARE_GREATERTHAN;
        }
        else if (result < 0) {
            return VALUE_COMPARE_LESSTHAN;
        }

        return VALUE_COMPARE_EQUAL;
    }

    int compareDecimalValue (const NValue rhs) const {
        assert(m_valueType == VALUE_TYPE_DECIMAL);
        switch (rhs.getValueType()) {
        case VALUE_TYPE_DECIMAL:
        {
            return compareValue<TTInt>(getDecimal(), rhs.getDecimal());
        }
        case VALUE_TYPE_DOUBLE:
        {
            const double rhsValue = rhs.getDouble();
            TTInt scaledValue = getDecimal();
            TTInt whole(scaledValue);
            TTInt fractional(scaledValue);
            whole /= kMaxScaleFactor;
            fractional %= kMaxScaleFactor;
            const double lhsValue = static_cast<double>(whole.ToInt()) +
                    (static_cast<double>(fractional.ToInt())/static_cast<double>(kMaxScaleFactor));

            return compareValue<double>(lhsValue, rhsValue);
        }
        // create the equivalent decimal value
        case VALUE_TYPE_TINYINT:
        {
            TTInt rhsValue(static_cast<int64_t>(rhs.getTinyInt()));
            rhsValue *= NValue::kMaxScaleFactor;
            return compareValue<TTInt>(getDecimal(), rhsValue);
        }
        case VALUE_TYPE_SMALLINT:
        {
            TTInt rhsValue(static_cast<int64_t>(rhs.getSmallInt()));
            rhsValue *= NValue::kMaxScaleFactor;
            return compareValue<TTInt>(getDecimal(), rhsValue);
        }
        case VALUE_TYPE_INTEGER:
        {
            TTInt rhsValue(static_cast<int64_t>(rhs.getInteger()));
            rhsValue *= NValue::kMaxScaleFactor;
            return compareValue<TTInt>(getDecimal(), rhsValue);
        }
        case VALUE_TYPE_BIGINT:
        {
            TTInt rhsValue(rhs.getBigInt());
            rhsValue *= NValue::kMaxScaleFactor;
            return compareValue<TTInt>(getDecimal(), rhsValue);
        }
        case VALUE_TYPE_TIMESTAMP:
        {
            TTInt rhsValue(rhs.getTimestamp());
            rhsValue *= NValue::kMaxScaleFactor;
            return compareValue<TTInt>(getDecimal(), rhsValue);
        }
        default:
        {
            char message[128];
            snprintf(message, 128,
                    "Type %s cannot be cast for comparison to type %s",
                    valueToString(rhs.getValueType()).c_str(),
                    valueToString(getValueType()).c_str());
            throw SQLException(SQLException::
                    data_exception_most_specific_type_mismatch,
                    message);
            // Not reached
            return 0;
        }
        }
    }

    NValue opAddBigInts(const int64_t lhs, const int64_t rhs) const {
        //Scary overflow check from https://www.securecoding.cert.org/confluence/display/cplusplus/INT32-CPP.+Ensure+that+operations+on+signed+integers+do+not+result+in+overflow
        if ( ((lhs^rhs)
                | (((lhs^(~(lhs^rhs)
                  & (1L << (sizeof(int64_t)*CHAR_BIT-1))))+rhs)^rhs)) >= 0) {
            char message[4096];
            snprintf(message, 4096, "Adding %jd and %jd will overflow BigInt storage", (intmax_t)lhs, (intmax_t)rhs);
            throw SQLException( SQLException::data_exception_numeric_value_out_of_range, message);
        }
        return getBigIntValue(lhs + rhs);
    }

    NValue opSubtractBigInts(const int64_t lhs, const int64_t rhs) const {
        //Scary overflow check from https://www.securecoding.cert.org/confluence/display/cplusplus/INT32-CPP.+Ensure+that+operations+on+signed+integers+do+not+result+in+overflow
        if ( ((lhs^rhs)
                & (((lhs ^ ((lhs^rhs)
                  & (1L << (sizeof(int64_t)*CHAR_BIT-1))))-rhs)^rhs)) < 0) {
            char message[4096];
            snprintf(message, 4096, "Subtracting %jd from %jd will overflow BigInt storage", (intmax_t)lhs, (intmax_t)rhs);
            throw SQLException( SQLException::data_exception_numeric_value_out_of_range, message);
        }
        return getBigIntValue(lhs - rhs);
    }

    NValue opMultiplyBigInts(const int64_t lhs, const int64_t rhs) const {
        bool overflow = false;
        //Scary overflow check from https://www.securecoding.cert.org/confluence/display/cplusplus/INT32-CPP.+Ensure+that+operations+on+signed+integers+do+not+result+in+overflow
        if (lhs > 0){  /* lhs is positive */
            if (rhs > 0) {  /* lhs and rhs are positive */
                if (lhs > (INT64_MAX / rhs)) {
                    overflow= true;
                }
            } /* end if lhs and rhs are positive */
            else { /* lhs positive, rhs non-positive */
                if (rhs < (INT64_MIN / lhs)) {
                    overflow = true;
                }
            } /* lhs positive, rhs non-positive */
        } /* end if lhs is positive */
        else { /* lhs is non-positive */
            if (rhs > 0) { /* lhs is non-positive, rhs is positive */
                if (lhs < (INT64_MIN / rhs)) {
                    overflow = true;
                }
            } /* end if lhs is non-positive, rhs is positive */
            else { /* lhs and rhs are non-positive */
                if ( (lhs != 0) && (rhs < (INT64_MAX / lhs))) {
                    overflow = true;
                }
            } /* end if lhs and rhs non-positive */
        } /* end if lhs is non-positive */

        const int64_t result = lhs * rhs;

        if (result == INT64_NULL) {
            overflow = true;
        }

        if (overflow) {
            char message[4096];
            snprintf(message, 4096, "Multiplying %jd with %jd will overflow BigInt storage", (intmax_t)lhs, (intmax_t)rhs);
            throw SQLException( SQLException::data_exception_numeric_value_out_of_range, message);
        }

        return getBigIntValue(result);
    }

    NValue opDivideBigInts(const int64_t lhs, const int64_t rhs) const {
        if (rhs == 0) {
            char message[4096];
            snprintf(message, 4096, "Attempted to divide %jd by 0", (intmax_t)lhs);
            throw SQLException(SQLException::data_exception_division_by_zero,
                               message);
        }

        /**
         * Because the smallest int64 value is used to represent null (and this is checked for an handled above)
         * it isn't necessary to check for any kind of overflow since none is possible.
         */
        return getBigIntValue(int64_t(lhs / rhs));
    }

    NValue opAddDoubles(const double lhs, const double rhs) const {
        const double result = lhs + rhs;
        throwDataExceptionIfInfiniteOrNaN(result, "'+' operator");
        return getDoubleValue(result);
    }

    NValue opSubtractDoubles(const double lhs, const double rhs) const {
        const double result = lhs - rhs;
        throwDataExceptionIfInfiniteOrNaN(result, "'-' operator");
        return getDoubleValue(result);
    }

    NValue opMultiplyDoubles(const double lhs, const double rhs) const {
        const double result = lhs * rhs;
        throwDataExceptionIfInfiniteOrNaN(result, "'*' operator");
        return getDoubleValue(result);
    }

    NValue opDivideDoubles(const double lhs, const double rhs) const {
        const double result = lhs / rhs;
        throwDataExceptionIfInfiniteOrNaN(result, "'/' operator");
        return getDoubleValue(result);
    }

    NValue opAddDecimals(const NValue &lhs, const NValue &rhs) const {
        assert(lhs.isNull() == false);
        assert(rhs.isNull() == false);
        assert(lhs.getValueType() == VALUE_TYPE_DECIMAL);
        assert(rhs.getValueType() == VALUE_TYPE_DECIMAL);

        TTInt retval(lhs.getDecimal());
        if (retval.Add(rhs.getDecimal()) || retval > s_maxDecimalValue || retval < s_minDecimalValue) {
            char message[4096];
            snprintf(message, 4096, "Attempted to add %s with %s causing overflow/underflow",
                    lhs.createStringFromDecimal().c_str(), rhs.createStringFromDecimal().c_str());
            throw SQLException(SQLException::data_exception_numeric_value_out_of_range,
                               message);
        }

        return getDecimalValue(retval);
    }

    NValue opSubtractDecimals(const NValue &lhs, const NValue &rhs) const {
        assert(lhs.isNull() == false);
        assert(rhs.isNull() == false);
        assert(lhs.getValueType() == VALUE_TYPE_DECIMAL);
        assert(rhs.getValueType() == VALUE_TYPE_DECIMAL);

        TTInt retval(lhs.getDecimal());
        if (retval.Sub(rhs.getDecimal()) || retval > s_maxDecimalValue || retval < s_minDecimalValue) {
            char message[4096];
            snprintf(message, 4096, "Attempted to subtract %s from %s causing overflow/underflow",
                    rhs.createStringFromDecimal().c_str(), lhs.createStringFromDecimal().c_str());
            throw SQLException(SQLException::data_exception_numeric_value_out_of_range,
                               message);
        }

        return getDecimalValue(retval);
    }

    /*
     * Avoid scaling both sides if possible. E.g, don't turn dec * 2 into
     * (dec * 2*kMaxScale*E-12). Then the result of simple multiplication
     * is a*b*E-24 and have to further multiply to get back to the assumed
     * E-12, which can overflow unnecessarily at the middle step.
     */
    NValue opMultiplyDecimals(const NValue &lhs, const NValue &rhs) const {
        assert(lhs.isNull() == false);
        assert(rhs.isNull() == false);
        assert(lhs.getValueType() == VALUE_TYPE_DECIMAL);
        assert(rhs.getValueType() == VALUE_TYPE_DECIMAL);

        TTLInt calc;
        calc.FromInt(lhs.getDecimal());
        calc *= rhs.getDecimal();
        calc /= NValue::kMaxScaleFactor;
        TTInt retval;
        if (retval.FromInt(calc)  || retval > s_maxDecimalValue || retval < s_minDecimalValue) {
            char message[4096];
            snprintf(message, 4096, "Attempted to multiply %s by %s causing overflow/underflow. Unscaled result was %s",
                    lhs.createStringFromDecimal().c_str(), rhs.createStringFromDecimal().c_str(),
                    calc.ToString(10).c_str());
            throw SQLException(SQLException::data_exception_numeric_value_out_of_range,
                               message);
        }
        return getDecimalValue(retval);
    }


    /*
     * Divide two decimals and return a correctly scaled decimal.
     * A little cumbersome. Better algorithms welcome.
     *   (1) calculate the quotient and the remainder.
     *   (2) temporarily scale the remainder to 19 digits
     *   (3) divide out remainder to calculate digits after the radix point.
     *   (4) scale remainder to 12 digits (that's the default scale)
     *   (5) scale the quotient back to 19,12.
     *   (6) sum the scaled quotient and remainder.
     *   (7) construct the final decimal.
     */

    NValue opDivideDecimals(const NValue &lhs, const NValue &rhs) const {
        assert(lhs.isNull() == false);
        assert(rhs.isNull() == false);
        assert(lhs.getValueType() == VALUE_TYPE_DECIMAL);
        assert(rhs.getValueType() == VALUE_TYPE_DECIMAL);

        TTLInt calc;
        calc.FromInt(lhs.getDecimal());
        calc *= NValue::kMaxScaleFactor;
        if (calc.Div(rhs.getDecimal())) {
            char message[4096];
            snprintf( message, 4096, "Attempted to divide %s by %s causing overflow/underflow (or divide by zero)",
                    lhs.createStringFromDecimal().c_str(), rhs.createStringFromDecimal().c_str());
            throw SQLException(SQLException::data_exception_numeric_value_out_of_range,
                               message);
        }
        TTInt retval;
        if (retval.FromInt(calc)  || retval > s_maxDecimalValue || retval < s_minDecimalValue) {
            char message[4096];
            snprintf( message, 4096, "Attempted to divide %s by %s causing overflow. Unscaled result was %s",
                    lhs.createStringFromDecimal().c_str(), rhs.createStringFromDecimal().c_str(),
                    calc.ToString(10).c_str());
            throw SQLException(SQLException::data_exception_numeric_value_out_of_range,
                               message);
        }
        return getDecimalValue(retval);
    }

    static NValue getTinyIntValue(int8_t value) {
        NValue retval(VALUE_TYPE_TINYINT);
        retval.getTinyInt() = value;
        if (value == INT8_NULL) {
            retval.tagAsNull();
        }
        return retval;
    }

    static NValue getSmallIntValue(int16_t value) {
        NValue retval(VALUE_TYPE_SMALLINT);
        retval.getSmallInt() = value;
        if (value == INT16_NULL) {
            retval.tagAsNull();
        }
        return retval;
    }

    static NValue getIntegerValue(int32_t value) {
        NValue retval(VALUE_TYPE_INTEGER);
        retval.getInteger() = value;
        if (value == INT32_NULL) {
            retval.tagAsNull();
        }
        return retval;
    }

    static NValue getBigIntValue(int64_t value) {
        NValue retval(VALUE_TYPE_BIGINT);
        retval.getBigInt() = value;
        if (value == INT64_NULL) {
            retval.tagAsNull();
        }
        return retval;
    }

    static NValue getTimestampValue(int64_t value) {
        NValue retval(VALUE_TYPE_TIMESTAMP);
        retval.getTimestamp() = value;
        if (value == INT64_NULL) {
            retval.tagAsNull();
        }
        return retval;
    }

    static NValue getDoubleValue(double value) {
        NValue retval(VALUE_TYPE_DOUBLE);
        retval.getDouble() = value;
        if (value <= DOUBLE_NULL) {
            retval.tagAsNull();
        }
        return retval;
    }

    static NValue getDecimalValueFromString(const std::string &value) {
        NValue retval(VALUE_TYPE_DECIMAL);
        retval.createDecimalFromString(value);
        return retval;
    }

    static NValue getAllocatedArrayValueFromSizeAndType(size_t elementCount, ValueType elementType)
    {
        NValue retval(VALUE_TYPE_ARRAY);
        retval.allocateANewNValueList(elementCount, elementType);
        return retval;
    }

    static Pool* getTempStringPool();

    static NValue getTempStringValue(const char* value, size_t size) {
        return getAllocatedValue(VALUE_TYPE_VARCHAR, value, size, getTempStringPool());
    }

    static NValue getTempBinaryValue(const unsigned char* value, size_t size) {
        return getAllocatedValue(VALUE_TYPE_VARBINARY, reinterpret_cast<const char*>(value), size, getTempStringPool());
    }

    /// Assumes hex-encoded input
    static inline NValue getTempBinaryValueFromHex(const std::string& value) {
        size_t rawLength = value.length() / 2;
        unsigned char rawBuf[rawLength];
        hexDecodeToBinary(rawBuf, value.c_str());
        return getTempBinaryValue(rawBuf, rawLength);
    }

    static NValue getAllocatedValue(ValueType type, const char* value, size_t size, Pool* stringPool) {
        NValue retval(type);
        char* storage = retval.allocateValueStorage((int32_t)size, stringPool);
        ::memcpy(storage, value, (int32_t)size);
        return retval;
    }

    char* allocateValueStorage(int32_t length, Pool* stringPool)
    {
        // This unsets the NValue's null tag and returns the length of the length.
        const int8_t lengthLength = setObjectLength(length);
        const int32_t minLength = length + lengthLength;
        StringRef* sref = StringRef::create(minLength, stringPool);
        char* storage = sref->get();
        storage = serializeObjectLengthToLocation(length, storage);
        setObjectValue(sref);
        return storage;
    }

    static NValue getNullStringValue() {
        NValue retval(VALUE_TYPE_VARCHAR);
        retval.tagAsNull();
        *reinterpret_cast<char**>(retval.m_data) = NULL;
        return retval;
    }

    static NValue getNullBinaryValue() {
        NValue retval(VALUE_TYPE_VARBINARY);
        retval.tagAsNull();
        *reinterpret_cast<char**>(retval.m_data) = NULL;
        return retval;
    }

    static NValue getNullValue() {
        NValue retval(VALUE_TYPE_NULL);
        retval.tagAsNull();
        return retval;
    }

    static NValue getDecimalValue(TTInt value) {
        NValue retval(VALUE_TYPE_DECIMAL);
        retval.getDecimal() = value;
        return retval;
    }

    static NValue getAddressValue(void *address) {
        NValue retval(VALUE_TYPE_ADDRESS);
        *reinterpret_cast<void**>(retval.m_data) = address;
        return retval;
    }
};

/**
 * Public constructor that initializes to an NValue that is unusable
 * with other NValues.  Useful for declaring storage for an NValue.
 */
inline NValue::NValue() {
    ::memset( m_data, 0, 16);
    setValueType(VALUE_TYPE_INVALID);
    m_sourceInlined = false;
}

/**
 * Retrieve a boolean NValue that is true
 */
inline NValue NValue::getTrue() {
    NValue retval(VALUE_TYPE_BOOLEAN);
    retval.getBoolean() = true;
    return retval;
}

/**
 * Retrieve a boolean NValue that is false
 */
inline NValue NValue::getFalse() {
    NValue retval(VALUE_TYPE_BOOLEAN);
    retval.getBoolean() = false;
    return retval;
}

/**
 * Returns C++ true if this NValue is a boolean and is true
 * If it is NULL, return false.
 */
inline bool NValue::isTrue() const {
    if (isBooleanNULL()) {
        return false;
    }
    return getBoolean();
}

/**
 * Returns C++ false if this NValue is a boolean and is true
 * If it is NULL, return false.
 */
inline bool NValue::isFalse() const {
    if (isBooleanNULL()) {
        return false;
    }
    return !getBoolean();
}

inline bool NValue::isBooleanNULL() const {
    assert(getValueType() == VALUE_TYPE_BOOLEAN);
    return *reinterpret_cast<const int8_t*>(m_data) == INT8_NULL;
}

/**
 * Objects may have storage allocated for them. Calling free causes the NValue to return the storage allocated for
 * the object to the heap
 */
inline void NValue::free() const {
    switch (getValueType())
    {
    case VALUE_TYPE_VARCHAR:
    case VALUE_TYPE_VARBINARY:
    case VALUE_TYPE_ARRAY:
        {
            assert(!m_sourceInlined);
            StringRef* sref = *reinterpret_cast<StringRef* const*>(m_data);
            if (sref != NULL)
            {
                StringRef::destroy(sref);
            }
        }
        break;
    default:
        return;
    }
}

inline void NValue::freeObjectsFromTupleStorage(std::vector<char*> const &oldObjects)
{

    for (std::vector<char*>::const_iterator it = oldObjects.begin(); it != oldObjects.end(); ++it) {
        StringRef* sref = reinterpret_cast<StringRef*>(*it);
        if (sref != NULL) {
            StringRef::destroy(sref);
        }
    }
}

/**
 * Get the amount of storage necessary to store a value of the specified type
 * in a tuple
 */
inline uint16_t NValue::getTupleStorageSize(const ValueType type) {
    switch (type) {
      case VALUE_TYPE_BIGINT:
      case VALUE_TYPE_TIMESTAMP:
        return sizeof(int64_t);
      case VALUE_TYPE_TINYINT:
        return sizeof(int8_t);
      case VALUE_TYPE_SMALLINT:
        return sizeof(int16_t);
      case VALUE_TYPE_INTEGER:
        return sizeof(int32_t);
      case VALUE_TYPE_DOUBLE:
        return sizeof(double);
      case VALUE_TYPE_VARCHAR:
      case VALUE_TYPE_VARBINARY:
        return sizeof(char*);
      case VALUE_TYPE_DECIMAL:
        return sizeof(TTInt);
      default:
          char message[128];
          snprintf(message, 128, "NValue::getTupleStorageSize() unsupported type '%s'",
                   getTypeName(type).c_str());
          throw SerializableEEException(VOLT_EE_EXCEPTION_TYPE_EEEXCEPTION,
                                        message);
    }
}

/**
 * This null compare function works for GROUP BY, ORDER BY, INDEX KEY, etc,
 * except for comparison expression.
 * comparison expression has different logic for null.
 */
inline int NValue::compareNull(const NValue rhs) const {
    bool lnull = isNull();
    bool rnull = rhs.isNull();

    if (lnull) {
        if (rnull) {
            return VALUE_COMPARE_EQUAL;
        } else {
            return VALUE_COMPARE_LESSTHAN;
        }
    } else if (rnull) {
        return VALUE_COMPARE_GREATERTHAN;
    }
    return VALUE_COMPARE_INVALID;
}

/**
 * Assuming no nulls are in comparison.
 * Compare any two NValues. Comparison is not guaranteed to
 * succeed if the values are incompatible.  Avoid use of
 * comparison in favor of op_*.
 */
inline int NValue::compare_withoutNull(const NValue rhs) const {
    assert(isNull() == false && rhs.isNull() == false);

    switch (m_valueType) {
    case VALUE_TYPE_VARCHAR:
        return compareStringValue(rhs);
    case VALUE_TYPE_BIGINT:
        return compareBigInt(rhs);
    case VALUE_TYPE_INTEGER:
        return compareInteger(rhs);
    case VALUE_TYPE_SMALLINT:
        return compareSmallInt(rhs);
    case VALUE_TYPE_TINYINT:
        return compareTinyInt(rhs);
    case VALUE_TYPE_TIMESTAMP:
        return compareTimestamp(rhs);
    case VALUE_TYPE_DOUBLE:
        return compareDoubleValue(rhs);
    case VALUE_TYPE_VARBINARY:
        return compareBinaryValue(rhs);
    case VALUE_TYPE_DECIMAL:
        return compareDecimalValue(rhs);
    default: {
        throwDynamicSQLException(
                "non comparable types lhs '%s' rhs '%s'",
                getValueTypeString().c_str(),
                rhs.getValueTypeString().c_str());
    }
    /* no break */
    }
}

/**
 * Compare any two NValues. Comparison is not guaranteed to
 * succeed if the values are incompatible.  Avoid use of
 * comparison in favor of op_*.
 */
inline int NValue::compare(const NValue rhs) const {
    int hasNullCompare = compareNull(rhs);
    if (hasNullCompare != VALUE_COMPARE_INVALID) {
        return hasNullCompare;
    }

    return compare_withoutNull(rhs);
}

/**
 * Set this NValue to null.
 */
inline void NValue::setNull() {
    tagAsNull(); // This gets overwritten for DECIMAL -- but that's OK.
    switch (getValueType())
    {
    case VALUE_TYPE_BOOLEAN:
        // HACK BOOL NULL
        *reinterpret_cast<int8_t*>(m_data) = INT8_NULL;
        break;
    case VALUE_TYPE_NULL:
    case VALUE_TYPE_INVALID:
        return;
    case VALUE_TYPE_TINYINT:
        getTinyInt() = INT8_NULL;
        break;
    case VALUE_TYPE_SMALLINT:
        getSmallInt() = INT16_NULL;
        break;
    case VALUE_TYPE_INTEGER:
        getInteger() = INT32_NULL;
        break;
    case VALUE_TYPE_TIMESTAMP:
        getTimestamp() = INT64_NULL;
        break;
    case VALUE_TYPE_BIGINT:
        getBigInt() = INT64_NULL;
        break;
    case VALUE_TYPE_DOUBLE:
        getDouble() = DOUBLE_MIN;
        break;
    case VALUE_TYPE_VARCHAR:
    case VALUE_TYPE_VARBINARY:
        *reinterpret_cast<void**>(m_data) = NULL;
        break;
    case VALUE_TYPE_DECIMAL:
        getDecimal().SetMin();
        break;
    default: {
        throwDynamicSQLException("NValue::setNull() called with unsupported ValueType '%d'", getValueType());
    }
    }
}

/**
 * Initialize an NValue of the specified type from the tuple
 * storage area provided. If this is an Object type then the third
 * argument indicates whether the object is stored in the tuple inline.
 */
inline NValue NValue::initFromTupleStorage(const void *storage, ValueType type, bool isInlined)
{
    NValue retval(type);
    switch (type)
    {
    case VALUE_TYPE_INTEGER:
        if ((retval.getInteger() = *reinterpret_cast<const int32_t*>(storage)) == INT32_NULL) {
            retval.tagAsNull();
        }
        break;
    case VALUE_TYPE_BIGINT:
        if ((retval.getBigInt() = *reinterpret_cast<const int64_t*>(storage)) == INT64_NULL) {
            retval.tagAsNull();
        }
        break;
    case VALUE_TYPE_DOUBLE:
        if ((retval.getDouble() = *reinterpret_cast<const double*>(storage)) <= DOUBLE_NULL) {
            retval.tagAsNull();
        }
        break;
    case VALUE_TYPE_VARCHAR:
    case VALUE_TYPE_VARBINARY:
    {
        //Potentially non-inlined type requires special handling
        if (isInlined) {
            //If it is inlined the storage area contains the actual data so copy a reference
            //to the storage area
            const char* inline_data = reinterpret_cast<const char*>(storage);
            *reinterpret_cast<const char**>(retval.m_data) = inline_data;
            retval.setSourceInlined(true);
            /**
             * If a string is inlined in its storage location there will be no pointer to
             * check for NULL. The length preceding value must be used instead.
             */
            if (inline_data[0] == OBJECT_NULL_INLINE_LENGTH) {
                retval.tagAsNull();
                break;
            }
            int length = inline_data[0];
            //std::cout << "NValue::initFromTupleStorage: length: " << length << std::endl;
            retval.setObjectLength(length); // this unsets the null tag.
            break;
        }

        // If it isn't inlined the storage area contains a pointer to the
        // StringRef object containing the string's memory
        StringRef* sref = *reinterpret_cast<StringRef**>(const_cast<void*>(storage));
        *reinterpret_cast<StringRef**>(retval.m_data) = sref;
        // If the StringRef pointer is null, that's because this
        // was a null value; otherwise get the right char* from the StringRef
        if (sref == NULL) {
            retval.tagAsNull();
            break;
        }

        // Cache the object length in the NValue.

        /* The format for a length preceding value is a 1-byte short representation
         * with the the 7th bit used to indicate a null value and the 8th bit used
         * to indicate that this is part of a long representation and that 3 bytes
         * follow. 6 bits are available to represent length for a maximum length
         * of 63 bytes representable with a single byte length. 30 bits are available
         * when the continuation bit is set and 3 bytes follow.
         *
         * The value is converted to network byte order so that the code
         * will always know which byte contains the most signficant digits.
         */

        /*
         * Generated mask that removes the null and continuation bits
         * from a single byte length value
         */
        const char mask = ~static_cast<char>(OBJECT_NULL_BIT | OBJECT_CONTINUATION_BIT);

        char* data = sref->get();
        int32_t length = 0;
        if ((data[0] & OBJECT_CONTINUATION_BIT) != 0) {
            char numberBytes[4];
            numberBytes[0] = static_cast<char>(data[0] & mask);
            numberBytes[1] = data[1];
            numberBytes[2] = data[2];
            numberBytes[3] = data[3];
            length = ntohl(*reinterpret_cast<int32_t*>(numberBytes));
        } else {
            length = data[0] & mask;
        }

        //std::cout << "NValue::initFromTupleStorage: length: " << length << std::endl;
        retval.setObjectLength(length); // this unsets the null tag.
        break;
    }
    case VALUE_TYPE_TIMESTAMP:
        if ((retval.getTimestamp() = *reinterpret_cast<const int64_t*>(storage)) == INT64_NULL) {
            retval.tagAsNull();
        }
        break;
    case VALUE_TYPE_TINYINT:
        if ((retval.getTinyInt() = *reinterpret_cast<const int8_t*>(storage)) == INT8_NULL) {
            retval.tagAsNull();
        }
        break;
    case VALUE_TYPE_SMALLINT:
        if ((retval.getSmallInt() = *reinterpret_cast<const int16_t*>(storage)) == INT16_NULL) {
            retval.tagAsNull();
        }
        break;
    case VALUE_TYPE_DECIMAL:
    {
        ::memcpy(retval.m_data, storage, sizeof(TTInt));
        break;
    }
    default:
        throwDynamicSQLException("NValue::initFromTupleStorage() invalid column type '%s'",
                                 getTypeName(type).c_str());
                                 /* no break */
    }
    return retval;
}

/**
 * Serialize the scalar this NValue represents to the provided
 * storage area. If the scalar is an Object type that is not
 * inlined then the provided data pool or the heap will be used to
 * allocated storage for a copy of the object.
 */
inline void NValue::serializeToTupleStorageAllocateForObjects(void *storage, const bool isInlined,
        const int32_t maxLength, const bool isInBytes, Pool *dataPool) const
{
    const ValueType type = getValueType();

    switch (type) {
    case VALUE_TYPE_TIMESTAMP:
        *reinterpret_cast<int64_t*>(storage) = getTimestamp();
        break;
    case VALUE_TYPE_TINYINT:
        *reinterpret_cast<int8_t*>(storage) = getTinyInt();
        break;
    case VALUE_TYPE_SMALLINT:
        *reinterpret_cast<int16_t*>(storage) = getSmallInt();
        break;
    case VALUE_TYPE_INTEGER:
        *reinterpret_cast<int32_t*>(storage) = getInteger();
        break;
    case VALUE_TYPE_BIGINT:
        *reinterpret_cast<int64_t*>(storage) = getBigInt();
        break;
    case VALUE_TYPE_DOUBLE:
        *reinterpret_cast<double*>(storage) = getDouble();
        break;
    case VALUE_TYPE_DECIMAL:
        ::memcpy(storage, m_data, sizeof(TTInt));
        break;
    case VALUE_TYPE_VARCHAR:
    case VALUE_TYPE_VARBINARY:
        //Potentially non-inlined type requires special handling
        if (isInlined) {
            inlineCopyObject(storage, maxLength, isInBytes);
        }
        else {
            if (isNull()) {
                *reinterpret_cast<void**>(storage) = NULL;
            }
            else {
                int32_t objLength = getObjectLength_withoutNull();
                const char* ptr = reinterpret_cast<const char*>(getObjectValue_withoutNull());
                checkTooNarrowVarcharAndVarbinary(m_valueType, ptr, objLength, maxLength, isInBytes);

                const int8_t lengthLength = getObjectLengthLength();
                const int32_t minlength = lengthLength + objLength;
                StringRef* sref = StringRef::create(minlength, dataPool);
                char *copy = sref->get();
                copy = serializeObjectLengthToLocation(objLength, copy);
                ::memcpy(copy, getObjectValue_withoutNull(), objLength);
                *reinterpret_cast<StringRef**>(storage) = sref;
            }
        }
        break;
    default: {
        throwDynamicSQLException(
                "NValue::serializeToTupleStorageAllocateForObjects() unrecognized type '%s'",
                getTypeName(type).c_str());
    }
    }
}

/**
 * Serialize the scalar this NValue represents to the storage area
 * provided. If the scalar is an Object type then the object will
 * be copy if it can be inlined into the tuple. Otherwise a
 * pointer to the object will be copied into the storage area. No
 * allocations are performed.
 */
inline void NValue::serializeToTupleStorage(void *storage, const bool isInlined,
        const int32_t maxLength, const bool isInBytes) const
{
    const ValueType type = getValueType();
    switch (type) {
    case VALUE_TYPE_TIMESTAMP:
        *reinterpret_cast<int64_t*>(storage) = getTimestamp();
        break;
    case VALUE_TYPE_TINYINT:
        *reinterpret_cast<int8_t*>(storage) = getTinyInt();
        break;
    case VALUE_TYPE_SMALLINT:
        *reinterpret_cast<int16_t*>(storage) = getSmallInt();
        break;
    case VALUE_TYPE_INTEGER:
        *reinterpret_cast<int32_t*>(storage) = getInteger();
        break;
    case VALUE_TYPE_BIGINT:
        *reinterpret_cast<int64_t*>(storage) = getBigInt();
        break;
    case VALUE_TYPE_DOUBLE:
        *reinterpret_cast<double*>(storage) = getDouble();
        break;
    case VALUE_TYPE_DECIMAL:
        ::memcpy( storage, m_data, sizeof(TTInt));
        break;
    case VALUE_TYPE_VARCHAR:
    case VALUE_TYPE_VARBINARY:
        //Potentially non-inlined type requires special handling
        if (isInlined) {
            inlineCopyObject(storage, maxLength, isInBytes);
        }
        else {
            if (m_sourceInlined) {
                throwDynamicSQLException(
                        "Cannot serialize an inlined string to non-inlined tuple storage in serializeToTupleStorage()");
            }

            if (!isNull()) {
                int objLength = getObjectLength_withoutNull();
                const char* ptr = reinterpret_cast<const char*>(getObjectValue_withoutNull());
                checkTooNarrowVarcharAndVarbinary(m_valueType, ptr, objLength, maxLength, isInBytes);
            }

            // copy the StringRef pointers, even for NULL case.
            *reinterpret_cast<StringRef**>(storage) = *reinterpret_cast<StringRef* const*>(m_data);
        }
        break;
    default:
        char message[128];
        snprintf(message, 128, "NValue::serializeToTupleStorage() unrecognized type '%s'",
                getTypeName(type).c_str());
        throw SQLException(SQLException::data_exception_most_specific_type_mismatch,
                message);
    }
}


/**
 * Deserialize a scalar value of the specified type from the
 * SerializeInput directly into the tuple storage area
 * provided. This function will perform memory allocations for
 * Object types as necessary using the provided data pool or the
 * heap. This is used to deserialize tables.
 */
inline void NValue::deserializeFrom(SerializeInput &input, Pool *dataPool, char *storage,
        const ValueType type, bool isInlined, int32_t maxLength, bool isInBytes) {

    switch (type) {
    case VALUE_TYPE_BIGINT:
    case VALUE_TYPE_TIMESTAMP:
        *reinterpret_cast<int64_t*>(storage) = input.readLong();
        break;
    case VALUE_TYPE_TINYINT:
        *reinterpret_cast<int8_t*>(storage) = input.readByte();
        break;
    case VALUE_TYPE_SMALLINT:
        *reinterpret_cast<int16_t*>(storage) = input.readShort();
        break;
    case VALUE_TYPE_INTEGER:
        *reinterpret_cast<int32_t*>(storage) = input.readInt();
        break;
    case VALUE_TYPE_DOUBLE:
        *reinterpret_cast<double* >(storage) = input.readDouble();
        break;
    case VALUE_TYPE_VARCHAR:
    case VALUE_TYPE_VARBINARY:
    {
        const int32_t length = input.readInt();

        const int8_t lengthLength = getAppropriateObjectLengthLength(length);
        // the NULL SQL string is a NULL C pointer
        if (isInlined) {
            if (length == OBJECTLENGTH_NULL) {
                storage[0] = OBJECT_NULL_INLINE_LENGTH;
                break;
            }
            storage[0] = static_cast<char>(length);
            const char *data = reinterpret_cast<const char*>(input.getRawPointer(length));
<<<<<<< HEAD
            ::memcpy(storage + 1, data, length);
            break;
        }

        if (length == OBJECTLENGTH_NULL) {
            *reinterpret_cast<StringRef**>(storage) = NULL;
            break;
=======
            checkTooNarrowVarcharAndVarbinary(type, data, length, maxLength, isInBytes);

            ::memcpy( storage + lengthLength, data, length);
        } else {
            if (length == OBJECTLENGTH_NULL) {
                *reinterpret_cast<void**>(storage) = NULL;
                return;
            }
            const char *data = reinterpret_cast<const char*>(input.getRawPointer(length));
            checkTooNarrowVarcharAndVarbinary(type, data, length, maxLength, isInBytes);

            const int32_t minlength = lengthLength + length;
            StringRef* sref = StringRef::create(minlength, dataPool);
            char* copy = sref->get();
            setObjectLengthToLocation( length, copy);
            ::memcpy(copy + lengthLength, data, length);
            *reinterpret_cast<StringRef**>(storage) = sref;
>>>>>>> 76b74ecd
        }
        const char *data = reinterpret_cast<const char*>(input.getRawPointer(length));
        const int32_t minlength = lengthLength + length;
        StringRef* sref = StringRef::create(minlength, dataPool);
        char* copy = sref->get();
        copy = serializeObjectLengthToLocation(length, copy);
        ::memcpy(copy, data, length);
        *reinterpret_cast<StringRef**>(storage) = sref;
        break;
    }
    case VALUE_TYPE_DECIMAL: {
        int64_t *longStorage = reinterpret_cast<int64_t*>(storage);
        //Reverse order for Java BigDecimal BigEndian
        longStorage[1] = input.readLong();
        longStorage[0] = input.readLong();
        break;
    }
    default:
        char message[128];
        snprintf(message, 128, "NValue::deserializeFrom() unrecognized type '%s'",
                getTypeName(type).c_str());
        throw SerializableEEException(VOLT_EE_EXCEPTION_TYPE_EEEXCEPTION,
                message);
    }
}

/**
 * Deserialize a scalar value of the specified type from the
 * provided SerializeInput and perform allocations as necessary.
 * This is used to deserialize parameter sets.
 */
inline void NValue::deserializeFromAllocateForStorage(SerializeInput &input, Pool *dataPool)
{
    const ValueType type = static_cast<ValueType>(input.readByte());
    deserializeFromAllocateForStorage(type, input, dataPool);
}

inline void NValue::deserializeFromAllocateForStorage(ValueType type, SerializeInput &input, Pool *dataPool)
{
    setValueType(type);
    // Parameter array NValue elements are reused from one executor call to the next,
    // so these NValues need to forget they were ever null.
    m_data[13] = 0; // effectively, this is tagAsNonNull()
    switch (type) {
    case VALUE_TYPE_BIGINT:
        getBigInt() = input.readLong();
        if (getBigInt() == INT64_NULL) {
            tagAsNull();
        }
        break;
    case VALUE_TYPE_TIMESTAMP:
        getTimestamp() = input.readLong();
        if (getTimestamp() == INT64_NULL) {
            tagAsNull();
        }
        break;
    case VALUE_TYPE_TINYINT:
        getTinyInt() = input.readByte();
        if (getTinyInt() == INT8_NULL) {
            tagAsNull();
        }
        break;
    case VALUE_TYPE_SMALLINT:
        getSmallInt() = input.readShort();
        if (getSmallInt() == INT16_NULL) {
            tagAsNull();
        }
        break;
    case VALUE_TYPE_INTEGER:
        getInteger() = input.readInt();
        if (getInteger() == INT32_NULL) {
            tagAsNull();
        }
        break;
    case VALUE_TYPE_DOUBLE:
        getDouble() = input.readDouble();
        if (getDouble() <= DOUBLE_NULL) {
            tagAsNull();
        }
        break;
    case VALUE_TYPE_VARCHAR:
    case VALUE_TYPE_VARBINARY:
    {
        const int32_t length = input.readInt();
        // the NULL SQL string is a NULL C pointer
        if (length == OBJECTLENGTH_NULL) {
            setNull();
            break;
        }
        char* storage = allocateValueStorage(length, dataPool);
        const char *str = (const char*) input.getRawPointer(length);
        ::memcpy(storage, str, length);
        break;
    }
    case VALUE_TYPE_DECIMAL: {
        getDecimal().table[1] = input.readLong();
        getDecimal().table[0] = input.readLong();
        break;
    }
    case VALUE_TYPE_NULL: {
        setNull();
        break;
    }
    case VALUE_TYPE_ARRAY: {
        deserializeIntoANewNValueList(input, dataPool);
        break;
    }
    default:
        throwDynamicSQLException("NValue::deserializeFromAllocateForStorage() unrecognized type '%s'",
                                 getTypeName(type).c_str());
    }
}

/**
 * Serialize this NValue to the provided SerializeOutput
 */
inline void NValue::serializeTo(SerializeOutput &output) const {
    const ValueType type = getValueType();
    switch (type) {
    case VALUE_TYPE_VARCHAR:
    case VALUE_TYPE_VARBINARY:
    {
        if (isNull()) {
            output.writeInt(OBJECTLENGTH_NULL);
            break;
        }
        const int32_t length = getObjectLength_withoutNull();
        if (length <= OBJECTLENGTH_NULL) {
            throwDynamicSQLException("Attempted to serialize an NValue with a negative length");
        }
        output.writeInt(static_cast<int32_t>(length));

        // Not a null string: write it out
        output.writeBytes(getObjectValue_withoutNull(), length);

        break;
    }
    case VALUE_TYPE_TINYINT: {
        output.writeByte(getTinyInt());
        break;
    }
    case VALUE_TYPE_SMALLINT: {
        output.writeShort(getSmallInt());
        break;
    }
    case VALUE_TYPE_INTEGER: {
        output.writeInt(getInteger());
        break;
    }
    case VALUE_TYPE_TIMESTAMP: {
        output.writeLong(getTimestamp());
        break;
    }
    case VALUE_TYPE_BIGINT: {
        output.writeLong(getBigInt());
        break;
    }
    case VALUE_TYPE_DOUBLE: {
        output.writeDouble(getDouble());
        break;
    }
    case VALUE_TYPE_DECIMAL: {
        output.writeLong(getDecimal().table[1]);
        output.writeLong(getDecimal().table[0]);
        break;
    }
    default:
        throwDynamicSQLException( "NValue::serializeTo() found a column "
                "with ValueType '%s' that is not handled", getValueTypeString().c_str());
    }
}

inline void NValue::serializeToExport_withoutNull(ExportSerializeOutput &io) const
{
    assert(isNull() == false);
    switch (getValueType()) {
    case VALUE_TYPE_TINYINT:
    case VALUE_TYPE_SMALLINT:
    case VALUE_TYPE_INTEGER:
    case VALUE_TYPE_BIGINT:
    case VALUE_TYPE_TIMESTAMP:
    {
        int64_t val = castAsBigIntAndGetValue();
        io.writeLong(val);
        return;
    }
    case VALUE_TYPE_DOUBLE:
    {
        double value = getDouble();
        io.writeDouble(value);
        return;
    }
    case VALUE_TYPE_VARCHAR:
    case VALUE_TYPE_VARBINARY:
    {
        // requires (and uses) bytecount not character count
                io.writeBinaryString(getObjectValue_withoutNull(), getObjectLength_withoutNull());
                return;
    }
    case VALUE_TYPE_DECIMAL:
    {
        std::string decstr = createStringFromDecimal();
        int32_t objectLength = (int32_t)decstr.length();
        io.writeBinaryString(decstr.data(), objectLength);
        return;
    }
    case VALUE_TYPE_INVALID:
    case VALUE_TYPE_NULL:
    case VALUE_TYPE_BOOLEAN:
    case VALUE_TYPE_ADDRESS:
    case VALUE_TYPE_ARRAY:
    case VALUE_TYPE_FOR_DIAGNOSTICS_ONLY_NUMERIC:
        char message[128];
        snprintf(message, sizeof(message), "Invalid type in serializeToExport: %s", getTypeName(getValueType()).c_str());
        throw SerializableEEException(VOLT_EE_EXCEPTION_TYPE_EEEXCEPTION,
                message);
    }

    throw SerializableEEException(VOLT_EE_EXCEPTION_TYPE_EEEXCEPTION,
            "Invalid type in serializeToExport");
}

/** Reformat an object-typed value from its inlined form to its allocated out-of-line form,
 *  for use with a wider/widened tuple column, always from the temp pool**/
inline void NValue::allocateObjectFromInlinedValue()
{
    if (m_valueType == VALUE_TYPE_NULL || m_valueType == VALUE_TYPE_INVALID) {
        return;
    }

    assert(m_valueType == VALUE_TYPE_VARCHAR || m_valueType == VALUE_TYPE_VARBINARY);
    assert(m_sourceInlined);

    if (isNull()) {
        *reinterpret_cast<void**>(m_data) = NULL;
        // serializeToTupleStorage fusses about this inline flag being set, even for NULLs
        setSourceInlined(false);
        return;
    }

    // When an object is inlined, m_data is a direct pointer into a tuple's inline storage area.
    char* source = *reinterpret_cast<char**>(m_data);

    // When it isn't inlined, m_data must contain a pointer to a StringRef object
    // that contains that same data in that same format.

    int32_t length = getObjectLength_withoutNull();
    // inlined objects always have a minimal (1-byte) length field.
    StringRef* sref = StringRef::create(length + SHORT_OBJECT_LENGTHLENGTH, getTempStringPool());
    char* storage = sref->get();
    // Copy length and value into the allocated out-of-line storage
    ::memcpy(storage, source, length + SHORT_OBJECT_LENGTHLENGTH);
    setObjectValue(sref);
    setSourceInlined(false);
}

inline bool NValue::isNull() const {
    if (getValueType() == VALUE_TYPE_DECIMAL) {
        TTInt min;
        min.SetMin();
        return getDecimal() == min;
    }
    return m_data[13] == OBJECT_NULL_BIT;
}

inline bool NValue::isNaN() const {
    if (getValueType() == VALUE_TYPE_DOUBLE) {
        return std::isnan(getDouble());
    }
    return false;
}

// general full comparison
inline NValue NValue::op_equals(const NValue rhs) const {
    return compare(rhs) == 0 ? getTrue() : getFalse();
}

inline NValue NValue::op_notEquals(const NValue rhs) const {
    return compare(rhs) != 0 ? getTrue() : getFalse();
}

inline NValue NValue::op_lessThan(const NValue rhs) const {
    return compare(rhs) < 0 ? getTrue() : getFalse();
}

inline NValue NValue::op_lessThanOrEqual(const NValue rhs) const {
    return compare(rhs) <= 0 ? getTrue() : getFalse();
}

inline NValue NValue::op_greaterThan(const NValue rhs) const {
    return compare(rhs) > 0 ? getTrue() : getFalse();
}

inline NValue NValue::op_greaterThanOrEqual(const NValue rhs) const {
    return compare(rhs) >= 0 ? getTrue() : getFalse();
}

// without null comparison
inline NValue NValue::op_equals_withoutNull(const NValue rhs) const {
    return compare_withoutNull(rhs) == 0 ? getTrue() : getFalse();
}

inline NValue NValue::op_notEquals_withoutNull(const NValue rhs) const {
    return compare_withoutNull(rhs) != 0 ? getTrue() : getFalse();
}

inline NValue NValue::op_lessThan_withoutNull(const NValue rhs) const {
    return compare_withoutNull(rhs) < 0 ? getTrue() : getFalse();
}

inline NValue NValue::op_lessThanOrEqual_withoutNull(const NValue rhs) const {
    return compare_withoutNull(rhs) <= 0 ? getTrue() : getFalse();
}

inline NValue NValue::op_greaterThan_withoutNull(const NValue rhs) const {
    return compare_withoutNull(rhs) > 0 ? getTrue() : getFalse();
}

inline NValue NValue::op_greaterThanOrEqual_withoutNull(const NValue rhs) const {
    return compare_withoutNull(rhs) >= 0 ? getTrue() : getFalse();
}

inline NValue NValue::op_max(const NValue rhs) const {
    if (compare(rhs) > 0) {
        return *this;
    } else {
        return rhs;
    }
}

inline NValue NValue::op_min(const NValue rhs) const {
    if (compare(rhs) < 0) {
        return *this;
    } else {
        return rhs;
    }
}

inline NValue NValue::getNullValue(ValueType type) {
    NValue retval(type);
    retval.setNull();
    return retval;
}

inline void NValue::hashCombine(std::size_t &seed) const {
    const ValueType type = getValueType();
    switch (type) {
    case VALUE_TYPE_TINYINT:
        boost::hash_combine( seed, getTinyInt()); break;
    case VALUE_TYPE_SMALLINT:
        boost::hash_combine( seed, getSmallInt()); break;
    case VALUE_TYPE_INTEGER:
        boost::hash_combine( seed, getInteger()); break;
    case VALUE_TYPE_BIGINT:
    case VALUE_TYPE_TIMESTAMP:
        boost::hash_combine( seed, getBigInt()); break;
    case VALUE_TYPE_DOUBLE:
        // This method was observed to fail on Centos 5 / GCC 4.1.2, returning different hashes
        // for identical inputs, so the conditional was added,
        // mutated from the one in boost/type_traits/intrinsics.hpp,
        // and the broken overload for "double" was by-passed in favor of the more reliable
        // one for int64 -- even if this may give sub-optimal hashes for typical collections of double.
        // This conditional can be dropped when Centos 5 support is dropped.
#if defined(__GNUC__) && ((__GNUC__ > 4) || ((__GNUC__ == 4) && (__GNUC_MINOR__ >= 2) && !defined(__GCCXML__))) && !defined(BOOST_CLANG)
        boost::hash_combine( seed, getDouble()); break;
#else
        {
            const int64_t proxyForDouble =  *reinterpret_cast<const int64_t*>(m_data);
            boost::hash_combine( seed, proxyForDouble); break;
        }
#endif
      case VALUE_TYPE_VARCHAR: {
          if (isNull()) {
              boost::hash_combine( seed, std::string(""));
          } else {
              const int32_t length = getObjectLength_withoutNull();
              boost::hash_combine( seed, std::string( reinterpret_cast<const char*>(getObjectValue_withoutNull()), length ));
          }
          break;
      }
      case VALUE_TYPE_VARBINARY: {
          if (isNull()) {
              boost::hash_combine( seed, std::string(""));
          } else {
              const int32_t length = getObjectLength_withoutNull();
              char* data = reinterpret_cast<char*>(getObjectValue_withoutNull());
              for (int32_t i = 0; i < length; i++)
                  boost::hash_combine(seed, data[i]);
          }
          break;
      }
      case VALUE_TYPE_DECIMAL:
          getDecimal().hash(seed); break;
      default:
          throwDynamicSQLException( "NValue::hashCombine unknown type %s", getValueTypeString().c_str());
    }
}


inline NValue NValue::castAs(ValueType type) const {
    VOLT_TRACE("Converting from %s to %s",
            voltdb::getTypeName(getValueType()).c_str(),
            voltdb::getTypeName(type).c_str());
    if (getValueType() == type) {
        return *this;
    }
    if (isNull()) {
        return getNullValue(type);
    }

    switch (type) {
    case VALUE_TYPE_TINYINT:
        return castAsTinyInt();
    case VALUE_TYPE_SMALLINT:
        return castAsSmallInt();
    case VALUE_TYPE_INTEGER:
        return castAsInteger();
    case VALUE_TYPE_BIGINT:
        return castAsBigInt();
    case VALUE_TYPE_TIMESTAMP:
        return castAsTimestamp();
    case VALUE_TYPE_DOUBLE:
        return castAsDouble();
    case VALUE_TYPE_VARCHAR:
        return castAsString();
    case VALUE_TYPE_VARBINARY:
        return castAsBinary();
    case VALUE_TYPE_DECIMAL:
        return castAsDecimal();
    default:
        DEBUG_IGNORE_OR_THROW_OR_CRASH("Fallout from planner error."
                " The invalid target value type for a cast is " <<
                getTypeName(type))

                char message[128];
        snprintf(message, 128, "Type %d not a recognized type for casting",
                (int) type);
        throw SQLException(SQLException::
                data_exception_most_specific_type_mismatch,
                message);
    }
}

inline void* NValue::castAsAddress() const {
    const ValueType type = getValueType();
    switch (type) {
    case VALUE_TYPE_BIGINT:
    case VALUE_TYPE_ADDRESS:
        return *reinterpret_cast<void* const*>(m_data);
    default:
        throwDynamicSQLException(
                "Type %s not a recognized type for casting as an address",
                getValueTypeString().c_str());
    }
}

inline NValue NValue::op_increment() const {
    const ValueType type = getValueType();
    NValue retval(type);
    switch(type) {
    case VALUE_TYPE_TINYINT:
        if (getTinyInt() == INT8_MAX) {
            throw SQLException(SQLException::data_exception_numeric_value_out_of_range,
                    "Incrementing this TinyInt results in a value out of range");
        }
        retval.getTinyInt() = static_cast<int8_t>(getTinyInt() + 1); break;
    case VALUE_TYPE_SMALLINT:
        if (getSmallInt() == INT16_MAX) {
            throw SQLException(SQLException::data_exception_numeric_value_out_of_range,
                    "Incrementing this SmallInt results in a value out of range");
        }
        retval.getSmallInt() = static_cast<int16_t>(getSmallInt() + 1); break;
    case VALUE_TYPE_INTEGER:
        if (getInteger() == INT32_MAX) {
            throw SQLException(SQLException::data_exception_numeric_value_out_of_range,
                    "Incrementing this Integer results in a value out of range");
        }
        retval.getInteger() = getInteger() + 1; break;
    case VALUE_TYPE_BIGINT:
    case VALUE_TYPE_TIMESTAMP:
        if (getBigInt() == INT64_MAX) {
            throw SQLException(SQLException::data_exception_numeric_value_out_of_range,
                    "Incrementing this BigInt/Timestamp results in a value out of range");
        }
        retval.getBigInt() = getBigInt() + 1; break;
    case VALUE_TYPE_DOUBLE:
        retval.getDouble() = getDouble() + 1; break;
    default:
        throwDynamicSQLException( "type %s is not incrementable", getValueTypeString().c_str());
        break;
    }
    return retval;
}

inline NValue NValue::op_decrement() const {
    const ValueType type = getValueType();
    NValue retval(type);
    switch(type) {
    case VALUE_TYPE_TINYINT:
        if (getTinyInt() == VOLT_INT8_MIN) {
            throw SQLException(SQLException::data_exception_numeric_value_out_of_range,
                    "Decrementing this TinyInt results in a value out of range");
        }
        retval.getTinyInt() = static_cast<int8_t>(getTinyInt() - 1); break;
    case VALUE_TYPE_SMALLINT:
        if (getSmallInt() == VOLT_INT16_MIN) {
            throw SQLException(SQLException::data_exception_numeric_value_out_of_range,
                    "Decrementing this SmallInt results in a value out of range");
        }
        retval.getSmallInt() = static_cast<int16_t>(getSmallInt() - 1); break;
    case VALUE_TYPE_INTEGER:
        if (getInteger() == VOLT_INT32_MIN) {
            throw SQLException(SQLException::data_exception_numeric_value_out_of_range,
                    "Decrementing this Integer results in a value out of range");
        }
        retval.getInteger() = getInteger() - 1; break;
    case VALUE_TYPE_BIGINT:
    case VALUE_TYPE_TIMESTAMP:
        if (getBigInt() == VOLT_INT64_MIN) {
            throw SQLException(SQLException::data_exception_numeric_value_out_of_range,
                    "Decrementing this BigInt/Timestamp results in a value out of range");
        }
        retval.getBigInt() = getBigInt() - 1; break;
    case VALUE_TYPE_DOUBLE:
        retval.getDouble() = getDouble() - 1; break;
    default:
        throwDynamicSQLException( "type %s is not decrementable", getValueTypeString().c_str());
        break;
    }
    return retval;
}

inline bool NValue::isZero() const {
    const ValueType type = getValueType();
    switch(type) {
    case VALUE_TYPE_TINYINT:
        return getTinyInt() == 0;
    case VALUE_TYPE_SMALLINT:
        return getSmallInt() == 0;
    case VALUE_TYPE_INTEGER:
        return getInteger() == 0;
    case VALUE_TYPE_BIGINT:
    case VALUE_TYPE_TIMESTAMP:
        return getBigInt() == 0;
    case VALUE_TYPE_DECIMAL:
        return getDecimal().IsZero();
    default:
        throwDynamicSQLException(
                "type %s is not a numeric type that implements isZero()",
                getValueTypeString().c_str());
    }
}

inline NValue NValue::op_subtract(const NValue rhs) const {
    ValueType vt = promoteForOp(getValueType(), rhs.getValueType());
    if (isNull() || rhs.isNull()) {
        return getNullValue(vt);
    }

    switch (vt) {
    case VALUE_TYPE_TINYINT:
    case VALUE_TYPE_SMALLINT:
    case VALUE_TYPE_INTEGER:
    case VALUE_TYPE_BIGINT:
    case VALUE_TYPE_TIMESTAMP:
        return opSubtractBigInts(castAsBigIntAndGetValue(),
                rhs.castAsBigIntAndGetValue());

    case VALUE_TYPE_DOUBLE:
        return opSubtractDoubles(castAsDoubleAndGetValue(),
                rhs.castAsDoubleAndGetValue());

    case VALUE_TYPE_DECIMAL:
        return opSubtractDecimals(castAsDecimal(),
                rhs.castAsDecimal());

    default:
        break;
    }
    throwDynamicSQLException("Promotion of %s and %s failed in op_subtract.",
            getValueTypeString().c_str(),
            rhs.getValueTypeString().c_str());
}

inline NValue NValue::op_add(const NValue rhs) const {
    ValueType vt = promoteForOp(getValueType(), rhs.getValueType());
    if (isNull() || rhs.isNull()) {
        return getNullValue(vt);
    }

    switch (vt) {
    case VALUE_TYPE_TINYINT:
    case VALUE_TYPE_SMALLINT:
    case VALUE_TYPE_INTEGER:
    case VALUE_TYPE_BIGINT:
    case VALUE_TYPE_TIMESTAMP:
        return opAddBigInts(castAsBigIntAndGetValue(),
                rhs.castAsBigIntAndGetValue());

    case VALUE_TYPE_DOUBLE:
        return opAddDoubles(castAsDoubleAndGetValue(),
                rhs.castAsDoubleAndGetValue());

    case VALUE_TYPE_DECIMAL:
        return opAddDecimals(castAsDecimal(),
                rhs.castAsDecimal());

    default:
        break;
    }
    throwDynamicSQLException("Promotion of %s and %s failed in op_add.",
            getValueTypeString().c_str(),
            rhs.getValueTypeString().c_str());
}

inline NValue NValue::op_multiply(const NValue rhs) const {
    ValueType vt = promoteForOp(getValueType(), rhs.getValueType());
    if (isNull() || rhs.isNull()) {
        return getNullValue(vt);
    }

    switch (vt) {
    case VALUE_TYPE_TINYINT:
    case VALUE_TYPE_SMALLINT:
    case VALUE_TYPE_INTEGER:
    case VALUE_TYPE_BIGINT:
    case VALUE_TYPE_TIMESTAMP:
        return opMultiplyBigInts(castAsBigIntAndGetValue(),
                rhs.castAsBigIntAndGetValue());

    case VALUE_TYPE_DOUBLE:
        return opMultiplyDoubles(castAsDoubleAndGetValue(),
                rhs.castAsDoubleAndGetValue());

    case VALUE_TYPE_DECIMAL:
        return opMultiplyDecimals(castAsDecimal(),
                rhs.castAsDecimal());

    default:
        break;
    }
    throwDynamicSQLException("Promotion of %s and %s failed in op_multiply.",
            getValueTypeString().c_str(),
            rhs.getValueTypeString().c_str());
}

inline NValue NValue::op_divide(const NValue rhs) const {
    ValueType vt = promoteForOp(getValueType(), rhs.getValueType());
    if (isNull() || rhs.isNull()) {
        return getNullValue(vt);
    }

    switch (vt) {
    case VALUE_TYPE_TINYINT:
    case VALUE_TYPE_SMALLINT:
    case VALUE_TYPE_INTEGER:
    case VALUE_TYPE_BIGINT:
    case VALUE_TYPE_TIMESTAMP:
        return opDivideBigInts(castAsBigIntAndGetValue(),
                rhs.castAsBigIntAndGetValue());

    case VALUE_TYPE_DOUBLE:
        return opDivideDoubles(castAsDoubleAndGetValue(),
                rhs.castAsDoubleAndGetValue());

    case VALUE_TYPE_DECIMAL:
        return opDivideDecimals(castAsDecimal(),
                rhs.castAsDecimal());

    default:
        break;
    }
    throwDynamicSQLException("Promotion of %s and %s failed in op_divide.",
            getValueTypeString().c_str(),
            rhs.getValueTypeString().c_str());
}

/*
 * Out must have storage for 16 bytes
 */
inline int32_t NValue::murmurHash3() const {
    const ValueType type = getValueType();
    switch(type) {
    case VALUE_TYPE_TIMESTAMP:
    case VALUE_TYPE_DOUBLE:
    case VALUE_TYPE_BIGINT:
    case VALUE_TYPE_INTEGER:
    case VALUE_TYPE_SMALLINT:
    case VALUE_TYPE_TINYINT:
        return MurmurHash3_x64_128( m_data, 8, 0);
    case VALUE_TYPE_VARBINARY:
    case VALUE_TYPE_VARCHAR:
        if (isNull()) {
            // Use NULL check first to be able to get rid of checks inside of other functions.
            // Maybe it is impossible to be null here. -xin
            throw SQLException(SQLException::dynamic_sql_error,
                    "Must not ask  for object length on sql null object.");
        }
        return MurmurHash3_x64_128( getObjectValue_withoutNull(), getObjectLength_withoutNull(), 0);
    default:
        throwFatalException("Unknown type for murmur hashing %d", type);
        break;
    }
}

/*
 * The LHS (this) should always be the string being compared
 * and the RHS should always be the LIKE expression.
 * The planner or EE needs to enforce this.
 *
 * Null check should have been handled already.
 */
inline NValue NValue::like(const NValue rhs) const {
    /*
     * Validate that all params are VARCHAR
     */
    const ValueType mType = getValueType();
    if (mType != VALUE_TYPE_VARCHAR) {
        throwDynamicSQLException(
                "lhs of LIKE expression is %s not %s",
                getValueTypeString().c_str(),
                getTypeName(VALUE_TYPE_VARCHAR).c_str());
    }

    const ValueType rhsType = rhs.getValueType();
    if (rhsType != VALUE_TYPE_VARCHAR) {
        throwDynamicSQLException(
                "rhs of LIKE expression is %s not %s",
                rhs.getValueTypeString().c_str(),
                getTypeName(VALUE_TYPE_VARCHAR).c_str());
    }

    const int32_t valueUTF8Length = getObjectLength_withoutNull();
    const int32_t patternUTF8Length = rhs.getObjectLength_withoutNull();

    if (0 == patternUTF8Length) {
        if (0 == valueUTF8Length) {
            return getTrue();
        } else {
            return getFalse();
        }
    }

    char *valueChars = reinterpret_cast<char*>(getObjectValue_withoutNull());
    char *patternChars = reinterpret_cast<char*>(rhs.getObjectValue_withoutNull());
    assert(valueChars);
    assert(patternChars);

    /*
     * Because lambdas are for poseurs.
     */
    class Liker {

    private:
        // Constructor used internally for temporary recursion contexts.
        Liker( const Liker& original, const char* valueChars, const char* patternChars) :
            m_value(original.m_value, valueChars),
            m_pattern(original.m_pattern, patternChars)
             {}

    public:
        Liker(char *valueChars, char* patternChars, int32_t valueUTF8Length, int32_t patternUTF8Length) :
            m_value(valueChars, valueChars + valueUTF8Length),
            m_pattern(patternChars, patternChars + patternUTF8Length)
             {}

        bool like() {
            while ( ! m_pattern.atEnd()) {
                const uint32_t nextPatternCodePoint = m_pattern.extractCodePoint();
                switch (nextPatternCodePoint) {
                case '%': {
                    if (m_pattern.atEnd()) {
                        return true;
                    }

                    const char *postPercentPatternIterator = m_pattern.getCursor();
                    const uint32_t nextPatternCodePointAfterPercent = m_pattern.extractCodePoint();
                    const bool nextPatternCodePointAfterPercentIsSpecial =
                            (nextPatternCodePointAfterPercent == '_') ||
                            (nextPatternCodePointAfterPercent == '%');

                    /*
                     * This loop tries to skip as many characters as possible with the % by checking
                     * if the next value character matches the pattern character after the %.
                     *
                     * If the next pattern character is special then we always have to recurse to
                     * match that character. For stacked %s this just skips to the last one.
                     * For stacked _ it will recurse and demand the correct number of characters.
                     *
                     * For a regular character it will recurse if the value character matches the pattern character.
                     * This saves doing a function call per character and allows us to skip if there is no match.
                     */
                    while ( ! m_value.atEnd()) {

                        const char *preExtractionValueIterator = m_value.getCursor();
                        const uint32_t nextValueCodePoint = m_value.extractCodePoint();

                        const bool nextPatternCodePointIsSpecialOrItEqualsNextValueCodePoint =
                                (nextPatternCodePointAfterPercentIsSpecial ||
                                        (nextPatternCodePointAfterPercent == nextValueCodePoint));

                        if ( nextPatternCodePointIsSpecialOrItEqualsNextValueCodePoint) {
                            Liker recursionContext( *this, preExtractionValueIterator, postPercentPatternIterator);
                            if (recursionContext.like()) {
                                return true;
                            }
                        }
                    }
                    return false;
                }
                case '_': {
                    if ( m_value.atEnd()) {
                        return false;
                    }
                    //Extract a code point to consume a character
                    m_value.extractCodePoint();
                    break;
                }
                default: {
                    if ( m_value.atEnd()) {
                        return false;
                    }
                    const int nextValueCodePoint = m_value.extractCodePoint();
                    if (nextPatternCodePoint != nextValueCodePoint) {
                        return false;
                    }
                    break;
                }
                }
            }
            //A matching value ends exactly where the pattern ends (having already accounted for '%')
            return m_value.atEnd();
        }

        UTF8Iterator m_value;
        UTF8Iterator m_pattern;
    };

    Liker liker(valueChars, patternChars, valueUTF8Length, patternUTF8Length);

    return liker.like() ? getTrue() : getFalse();
}

} // namespace voltdb

#endif /* NVALUE_HPP_ */<|MERGE_RESOLUTION|>--- conflicted
+++ resolved
@@ -1480,19 +1480,11 @@
         }
         else {
             const int32_t objLength = getObjectLength_withoutNull();
-<<<<<<< HEAD
-            checkTooNarrowVarcharAndVarbinary(objLength, maxLength, isInBytes);
+            const char* ptr = reinterpret_cast<const char*>(getObjectValue_withoutNull());
+            checkTooNarrowVarcharAndVarbinary(m_valueType, ptr, objLength, maxLength, isInBytes);
             const char* sourceBytes;
             if (m_sourceInlined) {
                 sourceBytes = *reinterpret_cast<char *const *>(m_data) + 1;
-=======
-            const char* ptr = reinterpret_cast<const char*>(getObjectValue_withoutNull());
-            checkTooNarrowVarcharAndVarbinary(m_valueType, ptr, objLength, maxLength, isInBytes);
-
-            if (m_sourceInlined)
-            {
-                ::memcpy( storage, *reinterpret_cast<char *const *>(m_data), getObjectLengthLength() + objLength);
->>>>>>> 76b74ecd
             }
             else {
                 const StringRef* sref = *reinterpret_cast<StringRef* const*>(m_data);
@@ -2776,7 +2768,7 @@
             }
             storage[0] = static_cast<char>(length);
             const char *data = reinterpret_cast<const char*>(input.getRawPointer(length));
-<<<<<<< HEAD
+            checkTooNarrowVarcharAndVarbinary(type, data, length, maxLength, isInBytes);
             ::memcpy(storage + 1, data, length);
             break;
         }
@@ -2784,28 +2776,10 @@
         if (length == OBJECTLENGTH_NULL) {
             *reinterpret_cast<StringRef**>(storage) = NULL;
             break;
-=======
-            checkTooNarrowVarcharAndVarbinary(type, data, length, maxLength, isInBytes);
-
-            ::memcpy( storage + lengthLength, data, length);
-        } else {
-            if (length == OBJECTLENGTH_NULL) {
-                *reinterpret_cast<void**>(storage) = NULL;
-                return;
-            }
-            const char *data = reinterpret_cast<const char*>(input.getRawPointer(length));
-            checkTooNarrowVarcharAndVarbinary(type, data, length, maxLength, isInBytes);
-
-            const int32_t minlength = lengthLength + length;
-            StringRef* sref = StringRef::create(minlength, dataPool);
-            char* copy = sref->get();
-            setObjectLengthToLocation( length, copy);
-            ::memcpy(copy + lengthLength, data, length);
-            *reinterpret_cast<StringRef**>(storage) = sref;
->>>>>>> 76b74ecd
         }
         const char *data = reinterpret_cast<const char*>(input.getRawPointer(length));
         const int32_t minlength = lengthLength + length;
+        checkTooNarrowVarcharAndVarbinary(type, data, length, maxLength, isInBytes);
         StringRef* sref = StringRef::create(minlength, dataPool);
         char* copy = sref->get();
         copy = serializeObjectLengthToLocation(length, copy);
