/* This file is part of VoltDB.
 * Copyright (C) 2008-2014 VoltDB Inc.
 *
 * This program is free software: you can redistribute it and/or modify
 * it under the terms of the GNU Affero General Public License as
 * published by the Free Software Foundation, either version 3 of the
 * License, or (at your option) any later version.
 *
 * This program is distributed in the hope that it will be useful,
 * but WITHOUT ANY WARRANTY; without even the implied warranty of
 * MERCHANTABILITY or FITNESS FOR A PARTICULAR PURPOSE.  See the
 * GNU Affero General Public License for more details.
 *
 * You should have received a copy of the GNU Affero General Public License
 * along with VoltDB.  If not, see <http://www.gnu.org/licenses/>.
 */
#include "common/executorcontext.hpp"

#include "common/debuglog.h"

#include <pthread.h>

using namespace std;

namespace voltdb {

static pthread_key_t static_key;
static pthread_once_t static_keyOnce = PTHREAD_ONCE_INIT;

static void createThreadLocalKey() {
    (void)pthread_key_create( &static_key, NULL);
}

ExecutorContext::ExecutorContext(int64_t siteId,
                CatalogId partitionId,
                UndoQuantum *undoQuantum,
                Topend* topend,
                Pool* tempStringPool,
<<<<<<< HEAD
                NValueArray* params,
=======
                VoltDBEngine* engine,
>>>>>>> 8f363097
                bool exportEnabled,
                std::string hostname,
                CatalogId hostId,
                DRTupleStream *drStream) :
    m_topEnd(topend), m_tempStringPool(tempStringPool),
<<<<<<< HEAD
    m_undoQuantum(undoQuantum), m_staticParams(params),
    m_executorsMap(), m_spHandle(0),
=======
    m_undoQuantum(undoQuantum),
    m_drStream(drStream), m_engine(engine),
    m_txnId(0), m_spHandle(0),
>>>>>>> 8f363097
    m_lastCommittedSpHandle(0),
    m_siteId(siteId), m_partitionId(partitionId),
    m_hostname(hostname), m_hostId(hostId),
    m_exportEnabled(exportEnabled), m_epoch(0) // set later
{
    (void)pthread_once(&static_keyOnce, createThreadLocalKey);
    bindToThread();
}

void ExecutorContext::bindToThread()
{
    // There can be only one (per thread).
    assert(pthread_getspecific( static_key) == NULL);
    pthread_setspecific( static_key, this);
    VOLT_DEBUG("Installing EC(%ld)", (long)this);
}

ExecutorContext::~ExecutorContext() {
    // currently does not own any of its pointers

    // There can be only one (per thread).
    assert(pthread_getspecific( static_key) == this);
    // ... or none, now that the one is going away.
    VOLT_DEBUG("De-installing EC(%ld)", (long)this);

    pthread_setspecific( static_key, NULL);
}

ExecutorContext* ExecutorContext::getExecutorContext() {
    (void)pthread_once(&static_keyOnce, createThreadLocalKey);
    return static_cast<ExecutorContext*>(pthread_getspecific( static_key));
}
}
<|MERGE_RESOLUTION|>--- conflicted
+++ resolved
@@ -36,24 +36,17 @@
                 UndoQuantum *undoQuantum,
                 Topend* topend,
                 Pool* tempStringPool,
-<<<<<<< HEAD
                 NValueArray* params,
-=======
                 VoltDBEngine* engine,
->>>>>>> 8f363097
                 bool exportEnabled,
                 std::string hostname,
                 CatalogId hostId,
                 DRTupleStream *drStream) :
     m_topEnd(topend), m_tempStringPool(tempStringPool),
-<<<<<<< HEAD
-    m_undoQuantum(undoQuantum), m_staticParams(params),
-    m_executorsMap(), m_spHandle(0),
-=======
     m_undoQuantum(undoQuantum),
+    m_staticParams(params), m_executorsMap(),
     m_drStream(drStream), m_engine(engine),
     m_txnId(0), m_spHandle(0),
->>>>>>> 8f363097
     m_lastCommittedSpHandle(0),
     m_siteId(siteId), m_partitionId(partitionId),
     m_hostname(hostname), m_hostId(hostId),
@@ -63,12 +56,28 @@
     bindToThread();
 }
 
-void ExecutorContext::bindToThread()
+ExecutorContext::ExecutorContext(int64_t siteId,
+                CatalogId partitionId,
+                UndoQuantum *undoQuantum,
+                Topend* topend,
+                Pool* tempStringPool,
+                VoltDBEngine* engine,
+                bool exportEnabled,
+                std::string hostname,
+                CatalogId hostId,
+                DRTupleStream *drStream) :
+    m_topEnd(topend), m_tempStringPool(tempStringPool),
+    m_undoQuantum(undoQuantum),
+    m_executorsMap(),
+    m_drStream(drStream), m_engine(engine),
+    m_txnId(0), m_spHandle(0),
+    m_lastCommittedSpHandle(0),
+    m_siteId(siteId), m_partitionId(partitionId),
+    m_hostname(hostname), m_hostId(hostId),
+    m_exportEnabled(exportEnabled), m_epoch(0) // set later
 {
-    // There can be only one (per thread).
-    assert(pthread_getspecific( static_key) == NULL);
-    pthread_setspecific( static_key, this);
-    VOLT_DEBUG("Installing EC(%ld)", (long)this);
+    (void)pthread_once(&static_keyOnce, createThreadLocalKey);
+    bindToThread();
 }
 
 ExecutorContext::~ExecutorContext() {
@@ -82,6 +91,15 @@
     pthread_setspecific( static_key, NULL);
 }
 
+void ExecutorContext::bindToThread()
+{
+    // There can be only one (per thread).
+    assert(pthread_getspecific( static_key) == NULL);
+    pthread_setspecific( static_key, this);
+    VOLT_DEBUG("Installing EC(%ld)", (long)this);
+}
+
+
 ExecutorContext* ExecutorContext::getExecutorContext() {
     (void)pthread_once(&static_keyOnce, createThreadLocalKey);
     return static_cast<ExecutorContext*>(pthread_getspecific( static_key));
