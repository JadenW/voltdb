--- conflicted
+++ resolved
@@ -325,13 +325,10 @@
         }
         assert(tableName != null);
 
-<<<<<<< HEAD
         // @TODO Is it safe to assume that the sub-query table name is always SYSTEM_SUBQUERY
         // or is there a better way to identify the sub-query?
         boolean isSubQuery = "SYSTEM_SUBQUERY".equalsIgnoreCase(tableName);
 
-=======
->>>>>>> c79c664f
         String tableAlias = exprNode.attributes.get("tablealias");
         if (tableAlias == null) {
             tableAlias = tableName;
@@ -340,12 +337,7 @@
         String columnName = exprNode.attributes.get("column");
         String columnAlias = exprNode.attributes.get("alias");
         TupleValueExpression expr = new TupleValueExpression(tableName, tableAlias, columnName, columnAlias);
-<<<<<<< HEAD
         addScanColumn(expr, isSubQuery);
-=======
-        expr.resolveForDB(m_db);
-        addScanColumn(expr);
->>>>>>> c79c664f
         return expr;
     }
 
@@ -354,7 +346,6 @@
      *
      * @param tveColumn - scan column to add
      */
-<<<<<<< HEAD
     private void addScanColumn(TupleValueExpression tveColumn, boolean isSubQuery)
     {
         // add table to the query cache if it's not there yet
@@ -369,26 +360,6 @@
             tableCacheIdx = tableAliasIndexMap.get(tveColumn.getTableAlias());
         }
         assert(tableCacheIdx != StmtTableScan.NULL_ALIAS_INDEX);
-=======
-
-    private void addScanColumn(TupleValueExpression tveColumn)
-    {
-        // add table to the query cache
-        int tableCacheIdx = addTableToStmtCache(tveColumn.getTableName(), tveColumn.getTableAlias());
-
-        SchemaColumn col = new SchemaColumn(tveColumn.getTableName(),
-                tveColumn.getTableAlias(),
-                tveColumn.getColumnName(),
-                tveColumn.getColumnAlias(),
-                tveColumn);
-
-        StmtTableScan tableCache = stmtCache.get(tableCacheIdx);
-        if (tableCache.m_scanColumns == null) {
-            tableCache.m_scanColumns = new HashSet<SchemaColumn>();
-        }
-        tableCache.m_scanColumns.add(col);
-    }
->>>>>>> c79c664f
 
         StmtTableScan tableCache = stmtCache.get(tableCacheIdx);
         if (tableCache.m_scanColumns == null) {
