--- conflicted
+++ resolved
@@ -127,6 +127,18 @@
         public void setLimit(long number) {
             m_limit = number;
         }
+
+        public long getLimit() {
+            return m_limit;
+        }
+
+        public long getOffset() {
+            return m_offset;
+        }
+
+        public long getLimitParameterId () {
+            return m_limitParameterId;
+        }
     }
     LimitOffset m_limitOffset = new LimitOffset();
 
@@ -1146,15 +1158,15 @@
         // false if limit = 0 or offset > 0
         // Can't optimize away the entire expression with limit and/or offset parameters
         boolean canReplaceWithCVE = (m_having == null && m_groupByColumns.isEmpty() && !hasLimitOrOffsetParameters()) ||
-                m_limit == 0;
+                m_limitOffset.getLimit() == 0;
         if (canReplaceWithCVE) {
-            if ( m_limit == 0) {
+            if ( m_limitOffset.getLimit() == 0) {
                 return ConstantValueExpression.getFalse();
             }
             for(ParsedColInfo displayColumn : m_displayColumns) {
                 assert(displayColumn.expression != null);
                 if (displayColumn.expression.hasAnySubexpressionOfClass(AggregateExpression.class)) {
-                    if (m_offset == 0) {
+                    if (m_limitOffset.getOffset() == 0) {
                         return ConstantValueExpression.getTrue();
                     } else {
                         return ConstantValueExpression.getFalse();
@@ -1210,21 +1222,14 @@
         // Drop DISTINCT expression
         m_distinct = false;
 
-<<<<<<< HEAD
-        // Add LIMIT 1
-        m_limitOffset.setLimit(1);
+        // Set LIMIT 1
+        if (m_limitOffset.getLimitParameterId() == -1) {
+            m_limitOffset.setLimit(1);
+        }
 
         prepareLimitPlanNode(this, m_limitOffset);
-=======
-        // Set LIMIT 1
-        if (m_limitParameterId == -1) {
-            m_limit = 1;
-        }
-
-        prepareLimitPlanNode();
 
         return originalExistExpr;
->>>>>>> 2c61ec9a
     }
 
     public boolean hasJoinOrder() {
