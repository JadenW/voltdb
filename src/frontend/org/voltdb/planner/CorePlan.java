--- conflicted
+++ resolved
@@ -302,14 +302,11 @@
         return parameterTypes[partitioningParamIndex];
     }
 
-<<<<<<< HEAD
+    public boolean wasPlannedAgainstHash(byte[] catalogHash) {
+        return Arrays.equals(catalogHash, this.catalogHash);
+    }
+
     public int getQuestionMarkParameterCount() {
         return m_questionMarkParameterCount;
     }
-
-=======
-    public boolean wasPlannedAgainstHash(byte[] catalogHash) {
-        return Arrays.equals(catalogHash, this.catalogHash);
-    }
->>>>>>> 005245a9
 }