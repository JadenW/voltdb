--- conflicted
+++ resolved
@@ -80,6 +80,7 @@
 import org.voltdb.catalog.Deployment;
 import org.voltdb.catalog.Procedure;
 import org.voltdb.catalog.Table;
+import org.voltdb.common.Constants;
 import org.voltdb.dtxn.SiteTracker;
 import org.voltdb.dtxn.TransactionState;
 import org.voltdb.dtxn.UndoAction;
@@ -100,10 +101,6 @@
 import org.voltdb.utils.LogKeys;
 import org.voltdb.utils.MinimumRatioMaintainer;
 
-<<<<<<< HEAD
-=======
-import com.google_voltpatches.common.base.Charsets;
->>>>>>> 2152905b
 import com.google_voltpatches.common.base.Preconditions;
 
 import vanilla.java.affinity.impl.PosixJNAAffinity;
@@ -1415,8 +1412,7 @@
         }
 
         boolean DRCatalogChange = false;
-        CatalogMap<Table> tables = m_context.catalog.getClusters().get("cluster").getDatabases().get("database").getTables();
-        for (Table t : tables) {
+        for (Table t : m_context.tables) {
             if (t.getIsdred()) {
                 DRCatalogChange |= diffCmds.contains("tables#" + t.getTypeName());
                 if (DRCatalogChange) {
@@ -1447,7 +1443,7 @@
         if (DRCatalogChange) {
             final Pair<Long, String> catalogCommands = DRCatalogDiffEngine.serializeCatalogCommandsForDr(m_context.catalog);
             generateDREvent( EventType.CATALOG_UPDATE, uniqueId, m_lastCommittedSpHandle,
-                    spHandle, catalogCommands.getSecond().getBytes(Charsets.UTF_8));
+                    spHandle, catalogCommands.getSecond().getBytes(Constsnts.UTF8ENCODING));
         }
 
         return true;
