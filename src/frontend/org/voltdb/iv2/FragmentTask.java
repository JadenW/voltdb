--- conflicted
+++ resolved
@@ -255,19 +255,6 @@
         if (m_inputDeps != null) {
             siteConnection.stashWorkUnitDependencies(m_inputDeps);
         }
-        if (hostLog.isDebugEnabled()) {
-            hostLog.debug("[Fragment Task]START: input dependecy check:" + this);
-            if (m_inputDeps == null || m_inputDeps.isEmpty()){
-                hostLog.debug("[Fragment Task] No input dependency.");
-            } else {
-                for (List<VoltTable> vts : m_inputDeps.values()) {
-                    for (VoltTable vt : vts) {
-                        hostLog.debug("[Fragment Task]" + vt.toFormattedString());
-                    }
-                }
-            }
-            hostLog.debug("[Fragment Task]END: input dependecy check.");
-        }
 
         if (m_fragmentMsg.isEmptyForRestart()) {
             int outputDepId = m_fragmentMsg.getOutputDepId(0);
@@ -332,14 +319,7 @@
                 // set up the batch context for the fragment set
                 siteConnection.setBatch(m_fragmentMsg.getCurrentBatchIndex());
 
-<<<<<<< HEAD
-                if (hostLog.isDebugEnabled()) {
-                    hostLog.debug("[Fragment Task] dependency. sql text:" + stmtText + " input dep ids: " + inputDepId);
-                }
-                dependency = siteConnection.executePlanFragments(
-=======
                 fragResult = siteConnection.executePlanFragments(
->>>>>>> eb764374
                         1,
                         new long[] { fragmentId },
                         new long [] { inputDepId },
@@ -451,4 +431,5 @@
         sb.append("  ON HSID: ").append(CoreUtils.hsIdToString(m_initiator.getHSId()));
         return sb.toString();
     }
+
 }