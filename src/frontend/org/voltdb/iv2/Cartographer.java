--- conflicted
+++ resolved
@@ -33,11 +33,7 @@
 import java.util.concurrent.Callable;
 import java.util.concurrent.ExecutionException;
 import java.util.concurrent.ExecutorService;
-<<<<<<< HEAD
-=======
-
 import org.apache.zookeeper_voltpatches.CreateMode;
->>>>>>> 44ef3d7a
 import org.apache.zookeeper_voltpatches.KeeperException;
 import org.apache.zookeeper_voltpatches.ZooKeeper;
 import org.json_voltpatches.JSONException;
@@ -90,11 +86,8 @@
     public static final String JSON_INITIATOR_HSID = "initiatorHSId";
 
     private final int m_configuredReplicationFactor;
-<<<<<<< HEAD
     private final boolean m_partitionDetectionEnabled;
-=======
-
->>>>>>> 44ef3d7a
+
     private final ExecutorService m_es
             = CoreUtils.getCachedSingleThreadExecutor("Cartographer", 15000);
 
@@ -218,6 +211,7 @@
         m_iv2Masters = new LeaderCache(m_zk, VoltZK.iv2masters, m_SPIMasterCallback);
         m_iv2Mpi = new LeaderCache(m_zk, VoltZK.iv2mpi, m_MPICallback);
         m_configuredReplicationFactor = configuredReplicationFactor;
+        m_partitionDetectionEnabled = partitionDetectionEnabled;
         try {
             m_iv2Masters.start(true);
             m_iv2Mpi.start(true);
