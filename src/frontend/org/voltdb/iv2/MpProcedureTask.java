--- conflicted
+++ resolved
@@ -138,12 +138,7 @@
                         new VoltTable[] {},
                         "Failure while running system procedure " + txn.m_initiationMsg.getStoredProcedureName() +
                         ", and system procedures can not be restarted."));
-<<<<<<< HEAD
-            txn.setNeedsRollback(true);
-            completeInitiateTask(siteConnection, false);
-=======
             errorResp.m_isFromNonRestartableSysproc = true;
->>>>>>> a67bc518
             errorResp.m_sourceHSId = m_initiator.getHSId();
             m_txnState.setDone();
             m_queue.flush(getTxnId());
@@ -252,13 +247,6 @@
 
     @Override
     void completeInitiateTask(SiteProcedureConnection siteConnection) {
-<<<<<<< HEAD
-        completeInitiateTask(siteConnection, true);
-    }
-
-    void completeInitiateTask(SiteProcedureConnection siteConnection, boolean restartable){
-=======
->>>>>>> a67bc518
         final VoltTrace.TraceEventBatch traceLog = VoltTrace.log(VoltTrace.Category.MPSITE);
         if (traceLog != null) {
             traceLog.add(() -> VoltTrace.instant("sendcomplete",
@@ -283,8 +271,6 @@
                     false);
             complete.setTruncationHandle(m_msg.getTruncationHandle());
 
-            //A flag for Scoreboard to determine if it is necessary to flush transaction queue.
-            complete.setRestartable(restartable);
             //If there are misrouted fragments, send message to current masters.
             final List<Long> initiatorHSIds = new ArrayList<Long>();
             if (txnState.isFragmentRestarted()) {
