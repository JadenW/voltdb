/* This file is part of VoltDB.
 * Copyright (C) 2008-2018 VoltDB Inc.
 *
 * This program is free software: you can redistribute it and/or modify
 * it under the terms of the GNU Affero General Public License as
 * published by the Free Software Foundation, either version 3 of the
 * License, or (at your option) any later version.
 *
 * This program is distributed in the hope that it will be useful,
 * but WITHOUT ANY WARRANTY; without even the implied warranty of
 * MERCHANTABILITY or FITNESS FOR A PARTICULAR PURPOSE.  See the
 * GNU Affero General Public License for more details.
 *
 * You should have received a copy of the GNU Affero General Public License
 * along with VoltDB.  If not, see <http://www.gnu.org/licenses/>.
 */

package org.voltdb.iv2;

import java.io.IOException;

import org.voltcore.messaging.Mailbox;
import org.voltdb.PartitionDRGateway;
import org.voltdb.SiteProcedureConnection;
import org.voltdb.StoredProcedureInvocation;
import org.voltdb.dtxn.TransactionState;
import org.voltdb.messaging.CompleteTransactionMessage;
import org.voltdb.messaging.CompleteTransactionResponseMessage;
import org.voltdb.messaging.FragmentTaskMessage;
import org.voltdb.messaging.Iv2InitiateTaskMessage;
import org.voltdb.rejoin.TaskLog;
import org.voltdb.utils.VoltTrace;

public class CompleteTransactionTask extends TransactionTask
{
    final private Mailbox m_initiator;
    final private CompleteTransactionMessage m_completeMsg;

    public CompleteTransactionTask(Mailbox initiator,
                                   TransactionState txnState,
                                   TransactionTaskQueue queue,
                                   CompleteTransactionMessage msg)
    {
        super(txnState, queue);
        m_initiator = initiator;
        m_completeMsg = msg;
    }

    @Override
    public void run(SiteProcedureConnection siteConnection)
    {
        hostLog.debug("STARTING: " + this);
        final VoltTrace.TraceEventBatch traceLog = VoltTrace.log(VoltTrace.Category.SPSITE);
        if (traceLog != null) {
            traceLog.add(() -> VoltTrace.beginDuration("execcompletetxn",
                                                       "txnId", TxnEgo.txnIdToString(getTxnId()),
                                                       "partition", Integer.toString(siteConnection.getCorrespondingPartitionId())));
        }

        if (!m_txnState.isReadOnly()) {
            // the truncation point token SHOULD be part of m_txn. However, the
            // legacy interaces don't work this way and IV2 hasn't changed this
            // ownership yet. But truncateUndoLog is written assuming the right
            // eventual encapsulation.
            siteConnection.truncateUndoLog(m_completeMsg.isRollback(),
                    m_txnState.getBeginUndoToken(),
                    m_txnState.m_spHandle,
                    m_txnState.getUndoLog());
        }
        if (!m_completeMsg.isRestart()) {
            doCommonSPICompleteActions();

            // Log invocation to DR
            logToDR(siteConnection.getDRGateway());
            hostLog.debug("COMPLETE: " + this);
        }
        else
        {
            // If we're going to restart the transaction, then reset the begin undo token so the
            // first FragmentTask will set it correctly.  Otherwise, don't set the Done state or
            // flush the queue; we want the TransactionTaskQueue to stay blocked on this TXN ID
            // for the restarted fragments.
            m_txnState.setBeginUndoToken(Site.kInvalidUndoToken);
            hostLog.debug("RESTART: " + this);
        }

        if (traceLog != null) {
            traceLog.add(VoltTrace::endDuration);
        }

        final CompleteTransactionResponseMessage resp = new CompleteTransactionResponseMessage(m_completeMsg);
        resp.m_sourceHSId = m_initiator.getHSId();
        m_initiator.deliver(resp);
    }

    @Override
    public void runForRejoin(SiteProcedureConnection siteConnection, TaskLog taskLog)
    throws IOException
    {
        if (!m_txnState.isReadOnly() && !m_completeMsg.isRollback()) {
            // ENG-5276: Need to set the last committed spHandle so that the rejoining site gets the accurate
            // per-partition txnId set for the next snapshot. Normally, this is done through undo log truncation.
            // Since the task is not run here, we need to set the last committed spHandle explicitly.
            //
            // How does this work?
            // - Blocking rejoin with idle cluster: The spHandle is updated here with the spHandle of the stream
            //   snapshot that transfers the rejoin data. So the snapshot right after rejoin should have the spHandle
            //   passed here.
            // - Live rejoin with idle cluster: Same as blocking rejoin.
            // - Live rejoin with workload: Transactions will be logged and replayed afterward. The spHandle will be
            //   updated when they commit and truncate undo logs. So at the end of replay,
            //   the spHandle should have the latest value. If all replayed transactions rolled back,
            //   the spHandle is still guaranteed to be the spHandle of the stream snapshot that transfered the
            //   rejoin data, which is the correct value.
            siteConnection.setSpHandleForSnapshotDigest(m_txnState.m_spHandle);
        }

        if (!m_completeMsg.isRestart()) {
            // future: offer to siteConnection.IBS for replay.
            doCommonSPICompleteActions();
        }

        if (!m_txnState.isReadOnly()) {
            // We need to log the restarting message to the task log so we'll replay the whole
            // stream faithfully
            taskLog.logTask(m_completeMsg);
        }

        final CompleteTransactionResponseMessage resp = new CompleteTransactionResponseMessage(m_completeMsg);
        resp.setIsRecovering(true);
        resp.m_sourceHSId = m_initiator.getHSId();
        m_initiator.deliver(resp);
    }

    @Override
    public long getSpHandle()
    {
        return m_completeMsg.getSpHandle();
    }

    public long getTimestamp()
    {
        return m_completeMsg.getTimestamp();
    }

    public long getMsgTxnId()
    {
        return m_completeMsg.getTxnId();
    }

<<<<<<< HEAD
    public boolean isRestartable() {
        return m_completeMsg.isRestartable();
=======
    public boolean isAbortDuringRepair() {
        return m_completeMsg.isAbortDuringRepair();
>>>>>>> a67bc518
    }

    @Override
    public void runFromTaskLog(SiteProcedureConnection siteConnection)
    {
        if (hostLog.isDebugEnabled()) {
            hostLog.debug("START replaying txn: " + this);
        }
        if (!m_txnState.isReadOnly()) {
            // the truncation point token SHOULD be part of m_txn. However, the
            // legacy interaces don't work this way and IV2 hasn't changed this
            // ownership yet. But truncateUndoLog is written assuming the right
            // eventual encapsulation.
            siteConnection.truncateUndoLog(m_completeMsg.isRollback(),
                    m_txnState.getBeginUndoToken(),
                    m_txnState.m_spHandle,
                    m_txnState.getUndoLog());
        }
        if (!m_completeMsg.isRestart()) {
            // this call does the right thing with a null TransactionTaskQueue
            doCommonSPICompleteActions();
            logToDR(siteConnection.getDRGateway());
        }
        else {
            m_txnState.setBeginUndoToken(Site.kInvalidUndoToken);
        }
        if (hostLog.isDebugEnabled()) {
            hostLog.debug("COMPLETE replaying txn: " + this);
        }
    }

    private void logToDR(PartitionDRGateway drGateway)
    {
        // Log invocation to DR
        if (drGateway != null && !m_txnState.isForReplay() && !m_txnState.isReadOnly() &&
            !m_completeMsg.isRollback())
        {
            FragmentTaskMessage fragment = (FragmentTaskMessage) m_txnState.getNotice();
            Iv2InitiateTaskMessage initiateTask = fragment.getInitiateTask();
            assert(initiateTask != null);
            if (initiateTask == null) {
                hostLog.error("Unable to log MP transaction to DR because of missing InitiateTaskMessage, " +
                              "fragment: " + fragment.toString());
            }
            StoredProcedureInvocation invocation = initiateTask.getStoredProcedureInvocation().getShallowCopy();
            drGateway.onSuccessfulMPCall(invocation);
        }
    }

    @Override
    public String toString()
    {
        StringBuilder sb = new StringBuilder();
        sb.append("CompleteTransactionTask:");
        if (m_txnState != null) {
            sb.append("  TXN ID: ").append(TxnEgo.txnIdToString(getTxnId()));
            sb.append("  SP HANDLE: ").append(TxnEgo.txnIdToString(getSpHandle()));
            sb.append("  UNDO TOKEN: ").append(m_txnState.getBeginUndoToken());
        }
        sb.append("  MSG: ").append(m_completeMsg.toString());
        return sb.toString();
    }

    public boolean needCoordination() {
        return m_completeMsg.needsCoordination();
    }

    public CompleteTransactionMessage getCompleteMessage() {
        return m_completeMsg;
    }

    @Override
    public long getTxnId() {
        return getMsgTxnId();
    }
}<|MERGE_RESOLUTION|>--- conflicted
+++ resolved
@@ -148,13 +148,8 @@
         return m_completeMsg.getTxnId();
     }
 
-<<<<<<< HEAD
-    public boolean isRestartable() {
-        return m_completeMsg.isRestartable();
-=======
     public boolean isAbortDuringRepair() {
         return m_completeMsg.isAbortDuringRepair();
->>>>>>> a67bc518
     }
 
     @Override
