--- conflicted
+++ resolved
@@ -107,14 +107,6 @@
                 // only release completions at head of queue
                 CompleteTransactionTask completion = m_stashedMpScoreboards[ii].getCompletionTasks().pollFirst().getFirst();
                 if (missingTask) {
-<<<<<<< HEAD
-
-                    //flush the backlog to avoid no task is pushed to site queue
-                    if (!completion.isRestartable()) {
-                        if (hostLog.isDebugEnabled()) {
-                            hostLog.debug("releaseStashedComleteTxns: flush non-restartable logs at " + TxnEgo.txnIdToString(txnId));
-                        }
-=======
                     //flush the backlog to avoid no task is pushed to site queue
                     if (completion.isAbortDuringRepair()) {
                         if (hostLog.isDebugEnabled()) {
@@ -126,7 +118,6 @@
                             completion.m_txnState.setDone();
                         }
                         // Flush us out of the head of the TransactionTaskQueue.
->>>>>>> a67bc518
                         m_txnTaskQueues[ii].flush(txnId);
                     }
                     //Some sites may have processed CompleteTransactionResponseMessage, re-deliver this message to all sites and clear
@@ -183,10 +174,6 @@
     private static Object s_lock = new Object();
     private static CyclicBarrier s_barrier;
 
-<<<<<<< HEAD
-
-=======
->>>>>>> a67bc518
     TransactionTaskQueue(SiteTaskerQueue queue, boolean scoreboardEnabled)
     {
         m_taskQueue = queue;
@@ -199,16 +186,6 @@
         m_scoreboardEnabled = scoreboardEnabled;
     }
 
-<<<<<<< HEAD
-
-    // We start joining nodes with scoreboard disabled
-    // After all sites has been fully initilized and ready for snapshot, we should enable the scoreboard.
-    void enableScoreboard() {
-        if (hostLog.isDebugEnabled()) {
-            hostLog.debug("Scoreboard has been enabled.");
-        }
-        m_scoreboardEnabled = true;
-=======
     public static void initBarrier(int siteCount) {
         s_barrier = new CyclicBarrier(siteCount);
     }
@@ -231,7 +208,6 @@
             hostLog.debug("Scoreboard has been enabled.");
         }
         return true;
->>>>>>> a67bc518
     }
 
     public boolean scoreboardEnabled() {
@@ -550,15 +526,6 @@
         return pendingTasks;
     }
 
-<<<<<<< HEAD
-    public TransactionTask peekFirstBacklogTask() {
-        if (m_backlog.isEmpty()) {
-            return null;
-        }
-        return m_backlog.getFirst();
-    }
-
-=======
     //flush mp readonly transactions out of backlog
     public synchronized void removeMPReadTransactions() {
         TransactionTask  task = m_backlog.peekFirst();
@@ -568,5 +535,4 @@
             task = m_backlog.peekFirst();
         }
     }
->>>>>>> a67bc518
 }