/* This file is part of VoltDB.
 * Copyright (C) 2008-2012 VoltDB Inc.
 *
 * VoltDB is free software: you can redistribute it and/or modify
 * it under the terms of the GNU General Public License as published by
 * the Free Software Foundation, either version 3 of the License, or
 * (at your option) any later version.
 *
 * VoltDB is distributed in the hope that it will be useful,
 * but WITHOUT ANY WARRANTY; without even the implied warranty of
 * MERCHANTABILITY or FITNESS FOR A PARTICULAR PURPOSE.  See the
 * GNU General Public License for more details.
 *
 * You should have received a copy of the GNU General Public License
 * along with VoltDB.  If not, see <http://www.gnu.org/licenses/>.
 */

package org.voltdb.iv2;

import java.util.List;
import java.util.concurrent.ExecutionException;

import org.apache.zookeeper_voltpatches.KeeperException;
import org.apache.zookeeper_voltpatches.ZooKeeper;
import org.voltcore.messaging.HostMessenger;
import org.voltcore.utils.Pair;
import org.voltcore.zk.LeaderElector;
import org.voltdb.BackendTarget;
import org.voltdb.CatalogContext;
import org.voltdb.CatalogSpecificPlanner;
<<<<<<< HEAD
import org.voltdb.NodeDRGateway;
=======
import org.voltdb.CommandLog;
>>>>>>> 86794b04
import org.voltdb.Promotable;
import org.voltdb.VoltDB;
import org.voltdb.VoltZK;

/**
 * Subclass of Initiator to manage multi-partition operations.
 * This class is primarily used for object construction and configuration plumbing;
 * Try to avoid filling it with lots of other functionality.
 */
public class MpInitiator extends BaseInitiator implements Promotable
{
    public static final int MP_INIT_PID = TxnEgo.PARTITIONID_MAX_VALUE;

    public MpInitiator(HostMessenger messenger, long buddyHSId)
    {
        super(VoltZK.iv2mpi,
                messenger,
                MP_INIT_PID,
                new MpScheduler(
                    MP_INIT_PID,
                    buddyHSId,
                    new SiteTaskerQueue()),
                "MP");
    }

    @Override
    public void configure(BackendTarget backend, String serializedCatalog,
                          CatalogContext catalogContext,
                          int kfactor, CatalogSpecificPlanner csp,
                          int numberOfPartitions,
                          boolean createForRejoin,
<<<<<<< HEAD
                          NodeDRGateway nodeDRGateway)
=======
                          CommandLog cl)
>>>>>>> 86794b04
        throws KeeperException, InterruptedException, ExecutionException
    {
        super.configureCommon(backend, serializedCatalog, catalogContext,
                csp, numberOfPartitions,
<<<<<<< HEAD
                createForRejoin && isRejoinable(),
                nodeDRGateway);
=======
                createForRejoin && isRejoinable(), cl);
>>>>>>> 86794b04
        // add ourselves to the ephemeral node list which BabySitters will watch for this
        // partition
        LeaderElector.createParticipantNode(m_messenger.getZK(),
                LeaderElector.electionDirForPartition(m_partitionId),
                Long.toString(getInitiatorHSId()), null);
    }

    @Override
    public void acceptPromotion()
    {
        try {
            long startTime = System.currentTimeMillis();
            Boolean success = false;
            m_term = createTerm(m_messenger.getZK(),
                    m_partitionId, getInitiatorHSId(), m_initiatorMailbox,
                    m_whoami);
            m_term.start();
            while (!success) {
                RepairAlgo repair = null;
                repair = createPromoteAlgo(m_term.getInterestingHSIds(),
                        m_initiatorMailbox, m_whoami);

                m_initiatorMailbox.setRepairAlgo(repair);
                // term syslogs the start of leader promotion.
                Pair<Boolean, Long> result = repair.start().get();
                success = result.getFirst();
                if (success) {
                    m_initiatorMailbox.setLeaderState(result.getSecond());
                    tmLog.info(m_whoami
                            + "finished leader promotion. Took "
                            + (System.currentTimeMillis() - startTime) + " ms.");

                    // THIS IS where map cache should be updated, not
                    // in the promotion algorithm.
                    LeaderCacheWriter iv2masters = new LeaderCache(m_messenger.getZK(),
                            m_zkMailboxNode);
                    iv2masters.put(m_partitionId, m_initiatorMailbox.getHSId());
                }
                else {
                    // The only known reason to fail is a failed replica during
                    // recovery; that's a bounded event (by k-safety).
                    // CrashVoltDB here means one node failure causing another.
                    // Don't create a cascading failure - just try again.
                    tmLog.info(m_whoami
                            + "interrupted during leader promotion after "
                            + (System.currentTimeMillis() - startTime) + " ms. of "
                            + "trying. Retrying.");
                }
            }
        } catch (Exception e) {
            VoltDB.crashLocalVoltDB("Terminally failed leader promotion.", true, e);
        }
    }

    /**
     * The MPInitiator does not have user data to rejoin.
     */
    @Override
    public boolean isRejoinable()
    {
        return false;
    }

    @Override
    public Term createTerm(ZooKeeper zk, int partitionId, long initiatorHSId, InitiatorMailbox mailbox,
            String whoami)
    {
        return new MpTerm(zk, initiatorHSId, mailbox, whoami);
    }

    @Override
    public RepairAlgo createPromoteAlgo(List<Long> survivors, InitiatorMailbox mailbox,
            String whoami)
    {
        return new MpPromoteAlgo(m_term.getInterestingHSIds(), m_initiatorMailbox, m_whoami);
    }

    /**
     * Update the MPI's Site's catalog.  Unlike the SPI, this is not going to
     * run from the same Site's thread; this is actually going to run from some
     * other local SPI's Site thread.  Since the MPI's site thread is going to
     * be blocked running the EveryPartitionTask for the catalog update, this
     * is currently safe with no locking.  And yes, I'm a horrible person.
     */
    public void updateCatalog(String diffCmds, CatalogContext context, CatalogSpecificPlanner csp)
    {
        m_executionSite.updateCatalog(diffCmds, context, csp, true);
    }
}<|MERGE_RESOLUTION|>--- conflicted
+++ resolved
@@ -28,11 +28,8 @@
 import org.voltdb.BackendTarget;
 import org.voltdb.CatalogContext;
 import org.voltdb.CatalogSpecificPlanner;
-<<<<<<< HEAD
 import org.voltdb.NodeDRGateway;
-=======
 import org.voltdb.CommandLog;
->>>>>>> 86794b04
 import org.voltdb.Promotable;
 import org.voltdb.VoltDB;
 import org.voltdb.VoltZK;
@@ -64,21 +61,14 @@
                           int kfactor, CatalogSpecificPlanner csp,
                           int numberOfPartitions,
                           boolean createForRejoin,
-<<<<<<< HEAD
+                          CommandLog cl,
                           NodeDRGateway nodeDRGateway)
-=======
-                          CommandLog cl)
->>>>>>> 86794b04
         throws KeeperException, InterruptedException, ExecutionException
     {
         super.configureCommon(backend, serializedCatalog, catalogContext,
                 csp, numberOfPartitions,
-<<<<<<< HEAD
-                createForRejoin && isRejoinable(),
+                createForRejoin && isRejoinable(), cl,
                 nodeDRGateway);
-=======
-                createForRejoin && isRejoinable(), cl);
->>>>>>> 86794b04
         // add ourselves to the ephemeral node list which BabySitters will watch for this
         // partition
         LeaderElector.createParticipantNode(m_messenger.getZK(),
