--- conflicted
+++ resolved
@@ -40,17 +40,6 @@
     protected static final VoltLogger tmLog = new VoltLogger("TM");
 
     public void addCompletedTransactionTask(CompleteTransactionTask task, Boolean missingTxn) {
-<<<<<<< HEAD
-        // This happens when a non-restartable sysproc was aborted, since MPI doesn't send repair message for this transaction
-        // we must allow the rollback completion to go through scoreboard.
-        boolean isTxnRollback = (task.getCompleteMessage().isRollback() && task.getTimestamp() == CompleteTransactionMessage.INITIAL_TIMESTAMP);
-        // Dont' treat rollback transaction as missing
-        if (isTxnRollback  && !task.isRestartable()) {
-            missingTxn = false;
-        }
-
-=======
->>>>>>> a67bc518
         // This is an extremely rare case were a MPI restart completion arrives before the dead MPI's completion
         // Ignore this message because the restart completion is more recent and should step on the initial completion
         if (task.getTimestamp() == CompleteTransactionMessage.INITIAL_TIMESTAMP &&
