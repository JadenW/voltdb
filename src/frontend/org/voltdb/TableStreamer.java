--- conflicted
+++ resolved
@@ -64,11 +64,7 @@
      */
     public boolean activate(SystemProcedureExecutionContext context, byte[] predicates)
     {
-<<<<<<< HEAD
-        return activate(context, Long.MAX_VALUE, predicates);
-=======
-        activate(context, false, predicates);
->>>>>>> f3836e52
+        return activate(context, false, predicates);
     }
 
     /**
@@ -78,11 +74,7 @@
      * @param predicates    Predicates associated with the stream
      * @return true if activation succeeded.
      */
-<<<<<<< HEAD
-    public boolean activate(SystemProcedureExecutionContext context, long undoToken, byte[] predicates)
-=======
-    public void activate(SystemProcedureExecutionContext context, boolean undo, byte[] predicates)
->>>>>>> f3836e52
+    public boolean activate(SystemProcedureExecutionContext context, boolean undo, byte[] predicates)
     {
         if (!context.activateTableStream(m_tableId, m_type, undo, predicates)) {
             String tableName = CatalogUtil.getTableNameFromId(context.getDatabase(), m_tableId);
