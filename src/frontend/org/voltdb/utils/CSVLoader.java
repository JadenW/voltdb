/* This file is part of VoltDB.
 * Copyright (C) 2008-2012 VoltDB Inc.
 *
 * VoltDB is free software: you can redistribute it and/or modify
 * it under the terms of the GNU General Public License as published by
 * the Free Software Foundation, either version 3 of the License, or
 * (at your option) any later version.
 *
 * VoltDB is distributed in the hope that it will be useful,
 * but WITHOUT ANY WARRANTY; without even the implied warranty of
 * MERCHANTABILITY or FITNESS FOR A PARTICULAR PURPOSE.  See the
 * GNU General Public License for more details.
 *
 * You should have received a copy of the GNU General Public License
 * along with VoltDB.  If not, see <http://www.gnu.org/licenses/>.
 */

package org.voltdb.utils;

import java.io.BufferedReader;
import java.io.BufferedWriter;
import java.io.File;
import java.io.FileNotFoundException;
import java.io.FileReader;
import java.io.FileWriter;
import java.io.IOException;
import java.io.InputStreamReader;
import java.util.ArrayList;
import java.util.Map;
import java.util.TimeZone;
import java.util.TreeMap;
import java.util.concurrent.atomic.AtomicLong;

import org.apache.commons.lang3.ArrayUtils;
import org.voltdb.CLIConfig;
import org.voltdb.VoltTable;
import org.voltdb.VoltType;
import org.voltdb.client.Client;
import org.voltdb.client.ClientConfig;
import org.voltdb.client.ClientFactory;
import org.voltdb.client.ClientResponse;
import org.voltdb.client.NoConnectionsException;
import org.voltdb.client.ProcedureCallback;

import au.com.bytecode.opencsv_voltpatches.CSVParser;
import au.com.bytecode.opencsv_voltpatches.CSVReader;

/**
 * CSVLoader is a simple utility to load data from a CSV formatted file to a table
 * (or pass it to any stored proc, but ignoring any result other than the success code.).
 *
 * TODO:
 *   - Forces JVM into UTC. All input date TZs assumed to be GMT+0
 *   - Requires canonical JDBC SQL timestamp format
 */
public class CSVLoader {

	public synchronized static void setDefaultTimezone() {
        TimeZone.setDefault(TimeZone.getTimeZone("GMT+0"));
    }
	
	public synchronized static void setTimezone( String tz ) {
        TimeZone.setDefault(TimeZone.getTimeZone(tz));
    }

    private static final AtomicLong inCount = new AtomicLong(0);
    private static final AtomicLong outCount = new AtomicLong(0);
    private static int reportEveryNRows = 10000;
    private static int waitSeconds = 10;
    
    private static CSVConfig config = null;
    private static long latency = -1;
	private static boolean standin = false;
    
    public static String path_invalidrowfile = "csvloaderinvalidrows.csv";
    public static String path_reportfile = "csvloaderReport.log";
    public static String path_logfile = "csvloaderLog.log";
    
    private static String insertProcedure = "";
    private static Map <Long,String[]> errorInfo = new TreeMap<Long, String[]>();

    private static CSVReader csvReader;
    private static Client csvClient;
    private static String [] csvLine;
    
    private static BufferedWriter out_invaliderowfile;
    private static BufferedWriter out_logfile;
	private static BufferedWriter out_reportfile;
	
<<<<<<< HEAD
=======
	private static ArrayList<String> firstIds = new ArrayList<String>();
	
    public CSVLoader( String[] options ) {
    	CSVConfig cfg = new CSVConfig();
    	cfg.parse(CSVLoader.class.getName(), options);
    	
    	config = cfg;
    	configuration();
    	try {
    		if (CSVLoader.standin)
    			csvReader = new CSVReader(new BufferedReader(new InputStreamReader(System.in)),
    					config.separator, config.quotechar, config.escape, config.skip,
    					config.strictquotes, config.nowhitespace);
    		else 
    			csvReader = new CSVReader(new FileReader(config.file),
    					config.separator, config.quotechar, config.escape, config.skip,
    					config.strictquotes, config.nowhitespace);

    	} catch (FileNotFoundException e) {
			System.err.println("CSV file '" + config.file
					+ "' could not be found.");
		} catch (Exception e) {
            e.printStackTrace();
        }
    	// Split server list
        String[] serverlist = config.servers.split(",");
        
        // Create connection
        ClientConfig c_config = new ClientConfig(config.user,config.password);
        c_config.setProcedureCallTimeout(0);  // Set procedure all to infinite timeout, see ENG-2670
        try {
			csvClient = CSVLoader.getClient(c_config, serverlist, config.port);
		} catch (Exception e) {
			System.err.println("Error to connect to the servers:" + config.servers);
			e.printStackTrace();
		}
    }
    
>>>>>>> 4a62dd27
    private static final class MyCallback implements ProcedureCallback {
    	private final long m_lineNum;
    	private final CSVConfig m_config;
    	private final String m_rowdata;
    	MyCallback(long lineNumber, CSVConfig cfg, String rowdata)
    	{
    		m_lineNum = lineNumber;
    		m_config = cfg;
    		m_rowdata = rowdata;
    	}
    	@Override
    	public void clientCallback(ClientResponse response) throws Exception {
    		if (response.getStatus() != ClientResponse.SUCCESS) {
    			System.err.println(response.getStatusString());
    			System.err.println("<xin>Stop at line " + m_lineNum);
    			synchronized (errorInfo) {
    				if (!errorInfo.containsKey(m_lineNum)) {
    					String[] info = {m_rowdata, response.getStatusString()};
    					errorInfo.put(m_lineNum, info);
    				}
    				if (errorInfo.size() >= m_config.maxerrors) {
    					System.err.println("The number of Failure row data exceeds " + m_config.maxerrors);
    					flush();
    					System.exit(1);
    				}
    			}
    			return;
    		}

    		long currentCount = inCount.incrementAndGet();

    		if (currentCount % reportEveryNRows == 0) {
    			System.out.println("Inserted " + currentCount + " rows");
    		}
    	}
    }

    private static class CSVConfig extends CLIConfig {
    	@Option(shortOpt = "f",desc = "directory path to produce report files.")
    	String file = "";
    	
    	@Option(shortOpt = "p",desc = "procedure name to insert the data into the database.")
    	String procedure = "";
    	
    	@Option(desc = "maximum rows to be read of the csv file.")
    	int limitrows = Integer.MAX_VALUE;
    	
    	@Option(shortOpt = "r",desc = "directory path to produce report files.")
    	String reportdir ="./";
    	
    	@Option(desc = "stop the process after NUMBER confirmed failures. The actual number of failures may be much higher.")
    	int maxerrors =  100;
    	
    	@Option(desc = "the delimiter to use for separating entries.")
    	char separator = CSVParser.DEFAULT_SEPARATOR;
    	
    	@Option(desc = "the character to use for quoted elements.")
    	char quotechar = CSVParser.DEFAULT_QUOTE_CHARACTER;
    	
    	@Option(desc = "the character to use for escaping a separator or quote.")
    	char escape = CSVParser.DEFAULT_ESCAPE_CHARACTER;
    	
    	@Option(desc = "sets if characters outside the quotes are ignored.", hasArg = false)
    	boolean strictquotes = CSVParser.DEFAULT_STRICT_QUOTES;
    	
    	@Option(desc = "the line number to skip for start reading.")
    	int skip = CSVReader.DEFAULT_SKIP_LINES;
    	
    	@Option(desc = "the default leading whitespace behavior to use if none is supplied.", hasArg = false)
    	boolean nowhitespace = !CSVParser.DEFAULT_IGNORE_LEADING_WHITESPACE;
    	
    	@Option(desc = "the servers to be connected")
    	String servers = "localhost";
    	
    	@Option(shortOpt = "u",desc = "user name that is used to connect to the servers,by defalut null")
    	String user = "";
    	
    	@Option(shortOpt = "pw",desc = "password for this user to use to connect the servers,by defalut null")
    	String password = "";
    	
    	@Option(desc = "port to be used for the servers right now")
    	int port = Client.VOLTDB_SERVER_PORT;
    	

    	@Option(desc = "skip format checking when loading the csv file on the client")
    	boolean skipPreChecks = false;

    	@Leftargs(desc = "insert the data into database by TABLENAME.INSERT procedure by default.")
    	String table = "";
    	
    	@Override
    	public void validate() {
    		if (maxerrors < 0) exitWithMessageAndUsage("abortfailurecount must be >=0");
    		if (procedure.equals("") && table.equals("") )
    			exitWithMessageAndUsage("procedure name or a table name required");
    		if (!procedure.equals("") && !table.equals("") )
    			exitWithMessageAndUsage("Only a procedure name or a table name required, pass only one please");
    		if (skip < 0) exitWithMessageAndUsage("skipline must be >= 0");
    		if (limitrows > Integer.MAX_VALUE) exitWithMessageAndUsage("limitrows to read must be < " + Integer.MAX_VALUE);
    		if (port < 0) exitWithMessageAndUsage("port number must be >= 0");
    	}
    	
    	@Override
    	public void printUsage() {
    		System.out.println("Semantics: csvloader [args] tablename or csvloader [args] -p procedurename");
    		super.printUsage();
    	}
    }
    
    public static void main(String[] args) throws IOException, InterruptedException {
        long start = System.currentTimeMillis();
    	int waits = 0;
        int shortWaits = 0;
       
        CSVConfig cfg = new CSVConfig();
    	cfg.parse(CSVLoader.class.getName(), args);
    	
    	config = cfg;
    	configuration();
    	try {
    		if (CSVLoader.standin)
    			csvReader = new CSVReader(new BufferedReader(new InputStreamReader(System.in)),
    					config.separator, config.quotechar, config.escape, config.skip,
    					config.strictquotes, config.nowhitespace);
    		else 
    			csvReader = new CSVReader(new FileReader(config.file),
    					config.separator, config.quotechar, config.escape, config.skip,
    					config.strictquotes, config.nowhitespace);

    	} catch (FileNotFoundException e) {
			System.err.println("CSV file '" + config.file
					+ "' could not be found.");
			System.exit(1);
        }
    	// Split server list
        String[] serverlist = config.servers.split(",");
        
        // Create connection
        ClientConfig c_config = new ClientConfig(config.user,config.password);
        c_config.setProcedureCallTimeout(0);  // Set procedure all to infinite timeout, see ENG-2670
        try {
			csvClient = CSVLoader.getClient(c_config, serverlist, config.port);
		} catch (Exception e) {
			System.err.println("Error to connect to the servers:" + config.servers);
			System.exit(1);
		}
        
    	try {
            ProcedureCallback cb = null;

            boolean lastOK = true;
            String line[] = null;
            
            int columnCnt = 0;
            VoltTable procInfo = null;
            try {
            	procInfo = csvClient.callProcedure("@SystemCatalog",
                "PROCEDURECOLUMNS").getResults()[0];
                while( procInfo.advanceRow() ) {
                	if( insertProcedure.matches( (String) procInfo.get("PROCEDURE_NAME", VoltType.STRING) ) )
                		columnCnt++;
                }
             }
             catch (Exception e) {
                e.printStackTrace();
             }

            while ((config.limitrows-- > 0) && (line = csvReader.readNext()) != null) {
            	outCount.incrementAndGet();
                boolean queued = false;
                while (queued == false) {
                	StringBuilder linedata = new StringBuilder();
                    for(int i = 0; i < line.length; i++) {
                    	linedata.append(line[i]);
                    	if (i != line.length -1)
                    		linedata.append(",");
                    }
                	String[] correctedLine = line;
                    cb = new MyCallback(outCount.get(), config, linedata.toString());
                    String lineCheckResult;
   
                    if( !config.skipPreChecks && (lineCheckResult = checkparams_trimspace(correctedLine, columnCnt))!= null){
                    	synchronized (errorInfo) {
                    		if (!errorInfo.containsKey(outCount.get())) {
                    			String[] info = {linedata.toString(), lineCheckResult};
                    			errorInfo.put(outCount.get(), info);
                    		}
                    		if (errorInfo.size() >= config.maxerrors) {
                    			System.err.println("The number of Failure row data exceeds " + config.maxerrors);
                    			flush();
                    			System.exit(1);
                    		}
                    	}
                    	break;
                    }
                    
                    queued = csvClient.callProcedure(cb, insertProcedure, (Object[])correctedLine);
                    firstIds.add( correctedLine[0] );
                    
                    if (queued == false) {
                        ++waits;
                        if (lastOK == false) {
                            ++shortWaits;
                        }
                        Thread.sleep(waitSeconds);
                    }
                    lastOK = queued;
                }
            }
            csvClient.drain();
            
        } catch (Exception e) {
            e.printStackTrace();
        }

        System.out.println("Inserted " + outCount.get() + " and acknowledged " + inCount.get() + " rows (final)");
        if (waits > 0) {
            System.out.println("Waited " + waits + " times");
            if (shortWaits > 0) {
                System.out.println("Waited too briefly? " + shortWaits + " times");
            }
        }
    	
        latency = System.currentTimeMillis()-start;
        System.out.println("CSVLoader elaspsed: " + latency/1000F + " seconds");
    	produceFiles();
    	flush();
    }
    
<<<<<<< HEAD
=======
    public static ArrayList<String> getFirstIds() {
    	return firstIds;
    }
    
    //works with insertLine
    //return true if next line of csv file is not null, load the line into this.csvLine.
    public static boolean readNext() throws IOException {
    	if ( (config.limitrows-- > 0) && (csvLine = csvReader.readNext()) != null )
    		return true;
    	else{
    		return false;
    	}
    }
    
    //insert the current line read from csv file ( read by readNext ). 
    //So this is a break down of main(), can be used to attach additional columns to each line.
    //invoke drain() before produceFile() while you use insertLine() with readNext()
    public static String[] insertLine( String[] additionalStr, int columnCnt ) throws NoConnectionsException, IOException, InterruptedException {
    	int waits = 0;
        int shortWaits = 0;
        String[] correctedLine = null;

            boolean lastOK = true;

              	outCount.incrementAndGet();
                boolean queued = false;
                while (queued == false) {
                	StringBuilder linedata = new StringBuilder();
                	
                	csvLine = ArrayUtils.addAll(csvLine, additionalStr);
                	
                    for(String s : csvLine) 
                    	linedata.append(s);
                	
                	correctedLine = csvLine;
                    
                    MyCallback cb = new MyCallback(outCount.get(), config, linedata.toString());             
                    String lineCheckResult;

                    if( (lineCheckResult = checkparams_trimspace(correctedLine, columnCnt))!= null){
                    System.err.println("<zheng>Stop at line " + (outCount.get()) + lineCheckResult );
                    synchronized (errorInfo) {
                    	if (!errorInfo.containsKey(outCount.get())) {
                    		String[] info = {linedata.toString(), lineCheckResult};
                    		errorInfo.put(outCount.get(), info);
                    	}
                    	if (errorInfo.size() >= config.maxerrors) {
                    		System.err.println("The number of Failure row data exceeds " + config.maxerrors);
                        	System.exit(1);
                    	}
                    }
                    break;
                    }
                    queued = csvClient.callProcedure(cb, insertProcedure, (Object[])correctedLine);
                    if (queued == false) {
                        ++waits;
                        if (lastOK == false) {
                            ++shortWaits;
                        }
                        Thread.sleep(waitSeconds);
                    }
                    lastOK = queued;
            }
        if (waits > 0) {
            System.out.println("Waited " + waits + " times");
            if (shortWaits > 0) {
                System.out.println("Waited too briefly? " + shortWaits + " times");
            }
        }
        return correctedLine;
    }

>>>>>>> 4a62dd27
    private static String checkparams_trimspace(String[] linefragement, int columnCnt ) {
    	if( linefragement.length == 1 && linefragement[0].equals( "" ) ) {
    		System.err.println("<zheng>Stop at line " + (outCount.get()) );
    		return "Error: blank line";
    	}
    	if( linefragement.length != columnCnt ){
    		System.err.println("<zheng>Stop at line " + (outCount.get()) );
    		return "Error: # of attributes do not match, # of attributes needed: " + columnCnt + "# of attributes inputed: " + linefragement.length;
    	}

    	for(int i=0; i<linefragement.length;i++) {
    		//trim white space in this line.
    		linefragement[i] = linefragement[i].trim();
    		if ((linefragement[i]).equals("NULL"))
    			linefragement[i] = null;
    	}

    	return null;
    }

    private static void configuration () {
    	if (config.file.equals("")) 
			standin = true;
        if(!config.table.equals("")) {
    		insertProcedure = config.table + ".insert";
    	} else {
    		insertProcedure = config.procedure;
    	}
        if (!config.reportdir.endsWith("/")) 
        	config.reportdir += "/";
        try {
        	File dir = new File(config.reportdir);
        	if (!dir.exists()) {
        		dir.mkdirs();
        	}
        } catch (Exception x) {
        	System.err.println(x.getMessage());
        	x.printStackTrace();
        	System.exit(1);
        }
        
    }
    
    private static Client getClient(ClientConfig config, String[] servers, int port) throws Exception
    {
        final Client client = ClientFactory.createClient(config);

        for (String server : servers)
            client.createConnection(server.trim(), port);
        return client;
    }
 
	public static void produceFiles() { 
		
		String myinsert = insertProcedure;
		myinsert = myinsert.replaceAll("\\.", "_");
		path_invalidrowfile = config.reportdir + myinsert + "_" + "csvloaderinvalidrows.csv";
		path_logfile =  config.reportdir + myinsert + "_"+ "csvloaderLog.log";
    	path_reportfile = config.reportdir  + myinsert + "_"+ "csvloaderReport.log";
    	
    	try {
			out_invaliderowfile = new BufferedWriter(new FileWriter(path_invalidrowfile));
			out_logfile = new BufferedWriter(new FileWriter(path_logfile));
			out_reportfile = new BufferedWriter(new FileWriter(path_reportfile)); 
		} catch (IOException e) {
			System.err.println(e.getMessage());
			e.printStackTrace();
		}
    	
		int bulkflush = 300; // by default right now
		try {
			long linect = 0;
			for (Long irow : errorInfo.keySet()) {
				String info[] = errorInfo.get(irow);
				if (info.length != 2)
					System.out.println("internal error, infomation is not enough");
				linect++;
				out_invaliderowfile.write(info[0] + "\n");
				String message = "invalid line " + irow + ":  " + info[0] + "\n";
				System.err.print(message);
				out_logfile.write(message + info[1] + "\n"); 
				if (linect % bulkflush == 0) {
					out_invaliderowfile.flush();
					out_logfile.flush();
				}
			}
			// Get elapsed time in seconds
			float elapsedTimeSec = latency / 1000F;
			out_reportfile.write("CSVLoader elaspsed: " + elapsedTimeSec + " seconds\n");
			out_reportfile.write("Number of tuples tring to insert:" + outCount.get() + "\n");
			out_reportfile.write("Number of failed tuples:" + errorInfo.size() + "\n");
			out_reportfile.write("Number of acknowledged tuples:     " + inCount.get() + "\n");
			out_reportfile.write("CSVLoader rate: " + outCount.get() / elapsedTimeSec + " row/s\n");
			
			System.out.println("invalid row file is generated to:" + path_invalidrowfile + "\n"
					+ "log file is generated to:" + path_logfile + "\n"
					+ "report file is generated to:" + path_reportfile);
			
			out_invaliderowfile.flush();
			out_logfile.flush();
			out_reportfile.flush();
		} catch (FileNotFoundException e) {
			System.err.println("CSV report directory '" + config.reportdir
					+ "' does not exist.");
		} catch (Exception x) {
			System.err.println(x.getMessage());
		}
		
    }
	
	public static void drain() throws NoConnectionsException, InterruptedException {
		csvClient.drain();
		System.out.println("Inserted " + outCount.get() + " and acknowledged " + inCount.get() + " rows (final)");
	}
	
	public static void flush() throws IOException, InterruptedException {
		inCount.set( 0 );
		outCount.set( 0 );
		errorInfo.clear();
		
		csvReader.close();
        csvClient.close();
		out_invaliderowfile.close();
		out_logfile.close();
		out_reportfile.close();
	}
	
}<|MERGE_RESOLUTION|>--- conflicted
+++ resolved
@@ -27,11 +27,9 @@
 import java.io.InputStreamReader;
 import java.util.ArrayList;
 import java.util.Map;
-import java.util.TimeZone;
 import java.util.TreeMap;
 import java.util.concurrent.atomic.AtomicLong;
 
-import org.apache.commons.lang3.ArrayUtils;
 import org.voltdb.CLIConfig;
 import org.voltdb.VoltTable;
 import org.voltdb.VoltType;
@@ -39,7 +37,6 @@
 import org.voltdb.client.ClientConfig;
 import org.voltdb.client.ClientFactory;
 import org.voltdb.client.ClientResponse;
-import org.voltdb.client.NoConnectionsException;
 import org.voltdb.client.ProcedureCallback;
 
 import au.com.bytecode.opencsv_voltpatches.CSVParser;
@@ -55,452 +52,330 @@
  */
 public class CSVLoader {
 
-	public synchronized static void setDefaultTimezone() {
-        TimeZone.setDefault(TimeZone.getTimeZone("GMT+0"));
-    }
+	private static final AtomicLong inCount = new AtomicLong(0);
+	private static final AtomicLong outCount = new AtomicLong(0);
+	private static int reportEveryNRows = 10000;
+	private static int waitSeconds = 10;
+
+	private static CSVConfig config = null;
+	private static long latency = -1;
+	private static boolean standin = false;
+
+	public static String path_invalidrowfile = "csvloaderinvalidrows.csv";
+	public static String path_reportfile = "csvloaderReport.log";
+	public static String path_logfile = "csvloaderLog.log";
 	
-	public synchronized static void setTimezone( String tz ) {
-        TimeZone.setDefault(TimeZone.getTimeZone(tz));
-    }
-
-    private static final AtomicLong inCount = new AtomicLong(0);
-    private static final AtomicLong outCount = new AtomicLong(0);
-    private static int reportEveryNRows = 10000;
-    private static int waitSeconds = 10;
-    
-    private static CSVConfig config = null;
-    private static long latency = -1;
-	private static boolean standin = false;
-    
-    public static String path_invalidrowfile = "csvloaderinvalidrows.csv";
-    public static String path_reportfile = "csvloaderReport.log";
-    public static String path_logfile = "csvloaderLog.log";
-    
-    private static String insertProcedure = "";
-    private static Map <Long,String[]> errorInfo = new TreeMap<Long, String[]>();
-
-    private static CSVReader csvReader;
-    private static Client csvClient;
-    private static String [] csvLine;
-    
-    private static BufferedWriter out_invaliderowfile;
-    private static BufferedWriter out_logfile;
+	private static BufferedWriter out_invaliderowfile;
+	private static BufferedWriter out_logfile;
 	private static BufferedWriter out_reportfile;
-	
-<<<<<<< HEAD
-=======
+
+	private static String insertProcedure = "";
+	private static Map <Long,String[]> errorInfo = new TreeMap<Long, String[]>();
+
+	private static CSVReader csvReader;
+	private static Client csvClient;
 	private static ArrayList<String> firstIds = new ArrayList<String>();
-	
-    public CSVLoader( String[] options ) {
-    	CSVConfig cfg = new CSVConfig();
-    	cfg.parse(CSVLoader.class.getName(), options);
-    	
-    	config = cfg;
-    	configuration();
-    	try {
-    		if (CSVLoader.standin)
-    			csvReader = new CSVReader(new BufferedReader(new InputStreamReader(System.in)),
-    					config.separator, config.quotechar, config.escape, config.skip,
-    					config.strictquotes, config.nowhitespace);
-    		else 
-    			csvReader = new CSVReader(new FileReader(config.file),
-    					config.separator, config.quotechar, config.escape, config.skip,
-    					config.strictquotes, config.nowhitespace);
-
-    	} catch (FileNotFoundException e) {
-			System.err.println("CSV file '" + config.file
-					+ "' could not be found.");
-		} catch (Exception e) {
-            e.printStackTrace();
-        }
-    	// Split server list
-        String[] serverlist = config.servers.split(",");
-        
-        // Create connection
-        ClientConfig c_config = new ClientConfig(config.user,config.password);
-        c_config.setProcedureCallTimeout(0);  // Set procedure all to infinite timeout, see ENG-2670
-        try {
-			csvClient = CSVLoader.getClient(c_config, serverlist, config.port);
-		} catch (Exception e) {
-			System.err.println("Error to connect to the servers:" + config.servers);
-			e.printStackTrace();
-		}
-    }
-    
->>>>>>> 4a62dd27
-    private static final class MyCallback implements ProcedureCallback {
-    	private final long m_lineNum;
-    	private final CSVConfig m_config;
-    	private final String m_rowdata;
-    	MyCallback(long lineNumber, CSVConfig cfg, String rowdata)
-    	{
-    		m_lineNum = lineNumber;
-    		m_config = cfg;
-    		m_rowdata = rowdata;
-    	}
-    	@Override
-    	public void clientCallback(ClientResponse response) throws Exception {
-    		if (response.getStatus() != ClientResponse.SUCCESS) {
-    			System.err.println(response.getStatusString());
-    			System.err.println("<xin>Stop at line " + m_lineNum);
-    			synchronized (errorInfo) {
-    				if (!errorInfo.containsKey(m_lineNum)) {
-    					String[] info = {m_rowdata, response.getStatusString()};
-    					errorInfo.put(m_lineNum, info);
-    				}
-    				if (errorInfo.size() >= m_config.maxerrors) {
-    					System.err.println("The number of Failure row data exceeds " + m_config.maxerrors);
-    					flush();
-    					System.exit(1);
-    				}
-    			}
-    			return;
-    		}
-
-    		long currentCount = inCount.incrementAndGet();
-
-    		if (currentCount % reportEveryNRows == 0) {
-    			System.out.println("Inserted " + currentCount + " rows");
-    		}
-    	}
-    }
-
-    private static class CSVConfig extends CLIConfig {
-    	@Option(shortOpt = "f",desc = "directory path to produce report files.")
-    	String file = "";
-    	
-    	@Option(shortOpt = "p",desc = "procedure name to insert the data into the database.")
-    	String procedure = "";
-    	
-    	@Option(desc = "maximum rows to be read of the csv file.")
-    	int limitrows = Integer.MAX_VALUE;
-    	
-    	@Option(shortOpt = "r",desc = "directory path to produce report files.")
-    	String reportdir ="./";
-    	
-    	@Option(desc = "stop the process after NUMBER confirmed failures. The actual number of failures may be much higher.")
-    	int maxerrors =  100;
-    	
-    	@Option(desc = "the delimiter to use for separating entries.")
-    	char separator = CSVParser.DEFAULT_SEPARATOR;
-    	
-    	@Option(desc = "the character to use for quoted elements.")
-    	char quotechar = CSVParser.DEFAULT_QUOTE_CHARACTER;
-    	
-    	@Option(desc = "the character to use for escaping a separator or quote.")
-    	char escape = CSVParser.DEFAULT_ESCAPE_CHARACTER;
-    	
-    	@Option(desc = "sets if characters outside the quotes are ignored.", hasArg = false)
-    	boolean strictquotes = CSVParser.DEFAULT_STRICT_QUOTES;
-    	
-    	@Option(desc = "the line number to skip for start reading.")
-    	int skip = CSVReader.DEFAULT_SKIP_LINES;
-    	
-    	@Option(desc = "the default leading whitespace behavior to use if none is supplied.", hasArg = false)
-    	boolean nowhitespace = !CSVParser.DEFAULT_IGNORE_LEADING_WHITESPACE;
-    	
-    	@Option(desc = "the servers to be connected")
-    	String servers = "localhost";
-    	
-    	@Option(shortOpt = "u",desc = "user name that is used to connect to the servers,by defalut null")
-    	String user = "";
-    	
-    	@Option(shortOpt = "pw",desc = "password for this user to use to connect the servers,by defalut null")
-    	String password = "";
-    	
-    	@Option(desc = "port to be used for the servers right now")
-    	int port = Client.VOLTDB_SERVER_PORT;
-    	
-
-    	@Option(desc = "skip format checking when loading the csv file on the client")
-    	boolean skipPreChecks = false;
-
-    	@Leftargs(desc = "insert the data into database by TABLENAME.INSERT procedure by default.")
-    	String table = "";
-    	
-    	@Override
-    	public void validate() {
-    		if (maxerrors < 0) exitWithMessageAndUsage("abortfailurecount must be >=0");
-    		if (procedure.equals("") && table.equals("") )
-    			exitWithMessageAndUsage("procedure name or a table name required");
-    		if (!procedure.equals("") && !table.equals("") )
-    			exitWithMessageAndUsage("Only a procedure name or a table name required, pass only one please");
-    		if (skip < 0) exitWithMessageAndUsage("skipline must be >= 0");
-    		if (limitrows > Integer.MAX_VALUE) exitWithMessageAndUsage("limitrows to read must be < " + Integer.MAX_VALUE);
-    		if (port < 0) exitWithMessageAndUsage("port number must be >= 0");
-    	}
-    	
-    	@Override
-    	public void printUsage() {
-    		System.out.println("Semantics: csvloader [args] tablename or csvloader [args] -p procedurename");
-    		super.printUsage();
-    	}
-    }
-    
-    public static void main(String[] args) throws IOException, InterruptedException {
-        long start = System.currentTimeMillis();
-    	int waits = 0;
-        int shortWaits = 0;
-       
-        CSVConfig cfg = new CSVConfig();
-    	cfg.parse(CSVLoader.class.getName(), args);
-    	
-    	config = cfg;
-    	configuration();
-    	try {
-    		if (CSVLoader.standin)
-    			csvReader = new CSVReader(new BufferedReader(new InputStreamReader(System.in)),
-    					config.separator, config.quotechar, config.escape, config.skip,
-    					config.strictquotes, config.nowhitespace);
-    		else 
-    			csvReader = new CSVReader(new FileReader(config.file),
-    					config.separator, config.quotechar, config.escape, config.skip,
-    					config.strictquotes, config.nowhitespace);
-
-    	} catch (FileNotFoundException e) {
+
+	private static final class MyCallback implements ProcedureCallback {
+		private final long m_lineNum;
+		private final CSVConfig m_config;
+		private final String m_rowdata;
+		MyCallback(long lineNumber, CSVConfig cfg, String rowdata)
+		{
+			m_lineNum = lineNumber;
+			m_config = cfg;
+			m_rowdata = rowdata;
+		}
+		@Override
+		public void clientCallback(ClientResponse response) throws Exception {
+			if (response.getStatus() != ClientResponse.SUCCESS) {
+				System.err.println(response.getStatusString());
+				System.err.println("<xin>Stop at line " + m_lineNum);
+				synchronized (errorInfo) {
+					if (!errorInfo.containsKey(m_lineNum)) {
+						String[] info = {m_rowdata, response.getStatusString()};
+						errorInfo.put(m_lineNum, info);
+					}
+					if (errorInfo.size() >= m_config.maxerrors) {
+						System.err.println("The number of Failure row data exceeds " + m_config.maxerrors);
+						close_cleanup();
+						System.exit(1);
+					}
+				}
+				return;
+			}
+
+			long currentCount = inCount.incrementAndGet();
+
+			if (currentCount % reportEveryNRows == 0) {
+				System.out.println("Inserted " + currentCount + " rows");
+			}
+		}
+	}
+
+	private static class CSVConfig extends CLIConfig {
+		@Option(shortOpt = "f",desc = "directory path to produce report files.")
+		String file = "";
+
+		@Option(shortOpt = "p",desc = "procedure name to insert the data into the database.")
+		String procedure = "";
+
+		@Option(desc = "maximum rows to be read of the csv file.")
+		int limitrows = Integer.MAX_VALUE;
+
+		@Option(shortOpt = "r",desc = "directory path to produce report files.")
+		String reportdir ="./";
+
+		@Option(desc = "stop the process after NUMBER confirmed failures. The actual number of failures may be much higher.")
+		int maxerrors =  100;
+
+		@Option(desc = "the delimiter to use for separating entries.")
+		char separator = CSVParser.DEFAULT_SEPARATOR;
+
+		@Option(desc = "the character to use for quoted elements.")
+		char quotechar = CSVParser.DEFAULT_QUOTE_CHARACTER;
+
+		@Option(desc = "the character to use for escaping a separator or quote.")
+		char escape = CSVParser.DEFAULT_ESCAPE_CHARACTER;
+
+		@Option(desc = "sets if characters outside the quotes are ignored.", hasArg = false)
+		boolean strictquotes = CSVParser.DEFAULT_STRICT_QUOTES;
+
+		@Option(desc = "the line number to skip for start reading.")
+		int skip = CSVReader.DEFAULT_SKIP_LINES;
+
+		@Option(desc = "the default leading whitespace behavior to use if none is supplied.", hasArg = false)
+		boolean nowhitespace = !CSVParser.DEFAULT_IGNORE_LEADING_WHITESPACE;
+
+		@Option(desc = "the servers to be connected")
+		String servers = "localhost";
+
+		@Option(shortOpt = "u",desc = "user name that is used to connect to the servers,by defalut null")
+		String user = "";
+
+		@Option(shortOpt = "pw",desc = "password for this user to use to connect the servers,by defalut null")
+		String password = "";
+
+		@Option(desc = "port to be used for the servers right now")
+		int port = Client.VOLTDB_SERVER_PORT;
+
+
+		@Option(desc = "skip format checking when loading the csv file on the client")
+		boolean skipPreChecks = false;
+
+		@Leftargs(desc = "insert the data into database by TABLENAME.INSERT procedure by default.")
+		String table = "";
+
+		@Override
+		public void validate() {
+			if (maxerrors < 0) exitWithMessageAndUsage("abortfailurecount must be >=0");
+			if (procedure.equals("") && table.equals("") )
+				exitWithMessageAndUsage("procedure name or a table name required");
+			if (!procedure.equals("") && !table.equals("") )
+				exitWithMessageAndUsage("Only a procedure name or a table name required, pass only one please");
+			if (skip < 0) exitWithMessageAndUsage("skipline must be >= 0");
+			if (limitrows > Integer.MAX_VALUE) exitWithMessageAndUsage("limitrows to read must be < " + Integer.MAX_VALUE);
+			if (port < 0) exitWithMessageAndUsage("port number must be >= 0");
+		}
+
+		@Override
+		public void printUsage() {
+			System.out.println("Semantics: csvloader [args] tablename or csvloader [args] -p procedurename");
+			super.printUsage();
+		}
+	}
+
+	public static void main(String[] args) throws IOException, InterruptedException {
+		long start = System.currentTimeMillis();
+		int waits = 0;
+		int shortWaits = 0;
+
+		CSVConfig cfg = new CSVConfig();
+		cfg.parse(CSVLoader.class.getName(), args);
+
+		config = cfg;
+		configuration();
+		try {
+			if (CSVLoader.standin)
+				csvReader = new CSVReader(new BufferedReader(new InputStreamReader(System.in)),
+						config.separator, config.quotechar, config.escape, config.skip,
+						config.strictquotes, config.nowhitespace);
+			else 
+				csvReader = new CSVReader(new FileReader(config.file),
+						config.separator, config.quotechar, config.escape, config.skip,
+						config.strictquotes, config.nowhitespace);
+
+		} catch (FileNotFoundException e) {
 			System.err.println("CSV file '" + config.file
 					+ "' could not be found.");
 			System.exit(1);
-        }
-    	// Split server list
-        String[] serverlist = config.servers.split(",");
-        
-        // Create connection
-        ClientConfig c_config = new ClientConfig(config.user,config.password);
-        c_config.setProcedureCallTimeout(0);  // Set procedure all to infinite timeout, see ENG-2670
-        try {
+		}
+		// Split server list
+		String[] serverlist = config.servers.split(",");
+
+		// Create connection
+		ClientConfig c_config = new ClientConfig(config.user,config.password);
+		c_config.setProcedureCallTimeout(0);  // Set procedure all to infinite timeout, see ENG-2670
+		try {
 			csvClient = CSVLoader.getClient(c_config, serverlist, config.port);
 		} catch (Exception e) {
 			System.err.println("Error to connect to the servers:" + config.servers);
 			System.exit(1);
 		}
-        
-    	try {
-            ProcedureCallback cb = null;
-
-            boolean lastOK = true;
-            String line[] = null;
-            
-            int columnCnt = 0;
-            VoltTable procInfo = null;
-            try {
-            	procInfo = csvClient.callProcedure("@SystemCatalog",
-                "PROCEDURECOLUMNS").getResults()[0];
-                while( procInfo.advanceRow() ) {
-                	if( insertProcedure.matches( (String) procInfo.get("PROCEDURE_NAME", VoltType.STRING) ) )
-                		columnCnt++;
-                }
-             }
-             catch (Exception e) {
-                e.printStackTrace();
-             }
-
-            while ((config.limitrows-- > 0) && (line = csvReader.readNext()) != null) {
-            	outCount.incrementAndGet();
-                boolean queued = false;
-                while (queued == false) {
-                	StringBuilder linedata = new StringBuilder();
-                    for(int i = 0; i < line.length; i++) {
-                    	linedata.append(line[i]);
-                    	if (i != line.length -1)
-                    		linedata.append(",");
-                    }
-                	String[] correctedLine = line;
-                    cb = new MyCallback(outCount.get(), config, linedata.toString());
-                    String lineCheckResult;
-   
-                    if( !config.skipPreChecks && (lineCheckResult = checkparams_trimspace(correctedLine, columnCnt))!= null){
-                    	synchronized (errorInfo) {
-                    		if (!errorInfo.containsKey(outCount.get())) {
-                    			String[] info = {linedata.toString(), lineCheckResult};
-                    			errorInfo.put(outCount.get(), info);
-                    		}
-                    		if (errorInfo.size() >= config.maxerrors) {
-                    			System.err.println("The number of Failure row data exceeds " + config.maxerrors);
-                    			flush();
-                    			System.exit(1);
-                    		}
-                    	}
-                    	break;
-                    }
-                    
-                    queued = csvClient.callProcedure(cb, insertProcedure, (Object[])correctedLine);
-                    firstIds.add( correctedLine[0] );
-                    
-                    if (queued == false) {
-                        ++waits;
-                        if (lastOK == false) {
-                            ++shortWaits;
-                        }
-                        Thread.sleep(waitSeconds);
-                    }
-                    lastOK = queued;
-                }
-            }
-            csvClient.drain();
-            
-        } catch (Exception e) {
-            e.printStackTrace();
-        }
-
-        System.out.println("Inserted " + outCount.get() + " and acknowledged " + inCount.get() + " rows (final)");
-        if (waits > 0) {
-            System.out.println("Waited " + waits + " times");
-            if (shortWaits > 0) {
-                System.out.println("Waited too briefly? " + shortWaits + " times");
-            }
-        }
-    	
-        latency = System.currentTimeMillis()-start;
-        System.out.println("CSVLoader elaspsed: " + latency/1000F + " seconds");
-    	produceFiles();
-    	flush();
-    }
-    
-<<<<<<< HEAD
-=======
-    public static ArrayList<String> getFirstIds() {
-    	return firstIds;
-    }
-    
-    //works with insertLine
-    //return true if next line of csv file is not null, load the line into this.csvLine.
-    public static boolean readNext() throws IOException {
-    	if ( (config.limitrows-- > 0) && (csvLine = csvReader.readNext()) != null )
-    		return true;
-    	else{
-    		return false;
-    	}
-    }
-    
-    //insert the current line read from csv file ( read by readNext ). 
-    //So this is a break down of main(), can be used to attach additional columns to each line.
-    //invoke drain() before produceFile() while you use insertLine() with readNext()
-    public static String[] insertLine( String[] additionalStr, int columnCnt ) throws NoConnectionsException, IOException, InterruptedException {
-    	int waits = 0;
-        int shortWaits = 0;
-        String[] correctedLine = null;
-
-            boolean lastOK = true;
-
-              	outCount.incrementAndGet();
-                boolean queued = false;
-                while (queued == false) {
-                	StringBuilder linedata = new StringBuilder();
-                	
-                	csvLine = ArrayUtils.addAll(csvLine, additionalStr);
-                	
-                    for(String s : csvLine) 
-                    	linedata.append(s);
-                	
-                	correctedLine = csvLine;
-                    
-                    MyCallback cb = new MyCallback(outCount.get(), config, linedata.toString());             
-                    String lineCheckResult;
-
-                    if( (lineCheckResult = checkparams_trimspace(correctedLine, columnCnt))!= null){
-                    System.err.println("<zheng>Stop at line " + (outCount.get()) + lineCheckResult );
-                    synchronized (errorInfo) {
-                    	if (!errorInfo.containsKey(outCount.get())) {
-                    		String[] info = {linedata.toString(), lineCheckResult};
-                    		errorInfo.put(outCount.get(), info);
-                    	}
-                    	if (errorInfo.size() >= config.maxerrors) {
-                    		System.err.println("The number of Failure row data exceeds " + config.maxerrors);
-                        	System.exit(1);
-                    	}
-                    }
-                    break;
-                    }
-                    queued = csvClient.callProcedure(cb, insertProcedure, (Object[])correctedLine);
-                    if (queued == false) {
-                        ++waits;
-                        if (lastOK == false) {
-                            ++shortWaits;
-                        }
-                        Thread.sleep(waitSeconds);
-                    }
-                    lastOK = queued;
-            }
-        if (waits > 0) {
-            System.out.println("Waited " + waits + " times");
-            if (shortWaits > 0) {
-                System.out.println("Waited too briefly? " + shortWaits + " times");
-            }
-        }
-        return correctedLine;
-    }
-
->>>>>>> 4a62dd27
-    private static String checkparams_trimspace(String[] linefragement, int columnCnt ) {
-    	if( linefragement.length == 1 && linefragement[0].equals( "" ) ) {
-    		System.err.println("<zheng>Stop at line " + (outCount.get()) );
-    		return "Error: blank line";
-    	}
-    	if( linefragement.length != columnCnt ){
-    		System.err.println("<zheng>Stop at line " + (outCount.get()) );
-    		return "Error: # of attributes do not match, # of attributes needed: " + columnCnt + "# of attributes inputed: " + linefragement.length;
-    	}
-
-    	for(int i=0; i<linefragement.length;i++) {
-    		//trim white space in this line.
-    		linefragement[i] = linefragement[i].trim();
-    		if ((linefragement[i]).equals("NULL"))
-    			linefragement[i] = null;
-    	}
-
-    	return null;
-    }
-
-    private static void configuration () {
-    	if (config.file.equals("")) 
+
+		try {
+			ProcedureCallback cb = null;
+
+			boolean lastOK = true;
+			String line[] = null;
+
+			int columnCnt = 0;
+			VoltTable procInfo = null;
+			try {
+				procInfo = csvClient.callProcedure("@SystemCatalog",
+						"PROCEDURECOLUMNS").getResults()[0];
+				while( procInfo.advanceRow() ) {
+					if( insertProcedure.matches( (String) procInfo.get("PROCEDURE_NAME", VoltType.STRING) ) )
+						columnCnt++;
+				}
+			}
+			catch (Exception e) {
+				e.printStackTrace();
+			}
+
+			while ((config.limitrows-- > 0) && (line = csvReader.readNext()) != null) {
+				outCount.incrementAndGet();
+				boolean queued = false;
+				while (queued == false) {
+					StringBuilder linedata = new StringBuilder();
+					for(int i = 0; i < line.length; i++) {
+						linedata.append(line[i]);
+						if (i != line.length -1)
+							linedata.append(",");
+					}
+					String[] correctedLine = line;
+					cb = new MyCallback(outCount.get(), config, linedata.toString());
+					String lineCheckResult;
+
+					if( !config.skipPreChecks && (lineCheckResult = checkparams_trimspace(correctedLine, columnCnt))!= null){
+						synchronized (errorInfo) {
+							if (!errorInfo.containsKey(outCount.get())) {
+								String[] info = {linedata.toString(), lineCheckResult};
+								errorInfo.put(outCount.get(), info);
+							}
+							if (errorInfo.size() >= config.maxerrors) {
+								System.err.println("The number of Failure row data exceeds " + config.maxerrors);
+								close_cleanup();
+								System.exit(1);
+							}
+						}
+						break;
+					}
+
+					queued = csvClient.callProcedure(cb, insertProcedure, (Object[])correctedLine);
+					firstIds.add( correctedLine[0] );
+
+					if (queued == false) {
+						++waits;
+						if (lastOK == false) {
+							++shortWaits;
+						}
+						Thread.sleep(waitSeconds);
+					}
+					lastOK = queued;
+				}
+			}
+			csvClient.drain();
+
+		} catch (Exception e) {
+			e.printStackTrace();
+		}
+
+		System.out.println("Inserted " + outCount.get() + " and acknowledged " + inCount.get() + " rows (final)");
+		if (waits > 0) {
+			System.out.println("Waited " + waits + " times");
+			if (shortWaits > 0) {
+				System.out.println("Waited too briefly? " + shortWaits + " times");
+			}
+		}
+
+		latency = System.currentTimeMillis()-start;
+		System.out.println("CSVLoader elaspsed: " + latency/1000F + " seconds");
+		produceFiles();
+		close_cleanup();
+	}
+
+	public static ArrayList<String> getFirstIds() {
+		return firstIds;
+	}
+
+	private static String checkparams_trimspace(String[] linefragement, int columnCnt ) {
+		if( linefragement.length == 1 && linefragement[0].equals( "" ) ) {
+			System.err.println("<zheng>Stop at line " + (outCount.get()) );
+			return "Error: blank line";
+		}
+		if( linefragement.length != columnCnt ){
+			System.err.println("<zheng>Stop at line " + (outCount.get()) );
+			return "Error: # of attributes do not match, # of attributes needed: " + columnCnt + "# of attributes inputed: " + linefragement.length;
+		}
+
+		for(int i=0; i<linefragement.length;i++) {
+			//trim white space in this line.
+			linefragement[i] = linefragement[i].trim();
+			if ((linefragement[i]).equals("NULL"))
+				linefragement[i] = null;
+		}
+
+		return null;
+	}
+
+	private static void configuration () {
+		if (config.file.equals("")) 
 			standin = true;
-        if(!config.table.equals("")) {
-    		insertProcedure = config.table + ".insert";
-    	} else {
-    		insertProcedure = config.procedure;
-    	}
-        if (!config.reportdir.endsWith("/")) 
-        	config.reportdir += "/";
-        try {
-        	File dir = new File(config.reportdir);
-        	if (!dir.exists()) {
-        		dir.mkdirs();
-        	}
-        } catch (Exception x) {
-        	System.err.println(x.getMessage());
-        	x.printStackTrace();
-        	System.exit(1);
-        }
-        
-    }
-    
-    private static Client getClient(ClientConfig config, String[] servers, int port) throws Exception
-    {
-        final Client client = ClientFactory.createClient(config);
-
-        for (String server : servers)
-            client.createConnection(server.trim(), port);
-        return client;
-    }
- 
-	public static void produceFiles() { 
-		
+		if(!config.table.equals("")) {
+			insertProcedure = config.table + ".insert";
+		} else {
+			insertProcedure = config.procedure;
+		}
+		if (!config.reportdir.endsWith("/")) 
+			config.reportdir += "/";
+		try {
+			File dir = new File(config.reportdir);
+			if (!dir.exists()) {
+				dir.mkdirs();
+			}
+		} catch (Exception x) {
+			System.err.println(x.getMessage());
+			x.printStackTrace();
+			System.exit(1);
+		}
+
 		String myinsert = insertProcedure;
 		myinsert = myinsert.replaceAll("\\.", "_");
 		path_invalidrowfile = config.reportdir + myinsert + "_" + "csvloaderinvalidrows.csv";
 		path_logfile =  config.reportdir + myinsert + "_"+ "csvloaderLog.log";
-    	path_reportfile = config.reportdir  + myinsert + "_"+ "csvloaderReport.log";
-    	
-    	try {
+		path_reportfile = config.reportdir  + myinsert + "_"+ "csvloaderReport.log";
+
+		try {
 			out_invaliderowfile = new BufferedWriter(new FileWriter(path_invalidrowfile));
 			out_logfile = new BufferedWriter(new FileWriter(path_logfile));
 			out_reportfile = new BufferedWriter(new FileWriter(path_reportfile)); 
 		} catch (IOException e) {
 			System.err.println(e.getMessage());
-			e.printStackTrace();
-		}
-    	
+			System.exit(1);
+		}
+	}
+
+	private static Client getClient(ClientConfig config, String[] servers, int port) throws Exception {
+		final Client client = ClientFactory.createClient(config);
+
+		for (String server : servers)
+			client.createConnection(server.trim(), port);
+		return client;
+	}
+
+	private static void produceFiles() { 
+
 		int bulkflush = 300; // by default right now
 		try {
 			long linect = 0;
@@ -525,11 +400,11 @@
 			out_reportfile.write("Number of failed tuples:" + errorInfo.size() + "\n");
 			out_reportfile.write("Number of acknowledged tuples:     " + inCount.get() + "\n");
 			out_reportfile.write("CSVLoader rate: " + outCount.get() / elapsedTimeSec + " row/s\n");
-			
+
 			System.out.println("invalid row file is generated to:" + path_invalidrowfile + "\n"
 					+ "log file is generated to:" + path_logfile + "\n"
 					+ "report file is generated to:" + path_reportfile);
-			
+
 			out_invaliderowfile.flush();
 			out_logfile.flush();
 			out_reportfile.flush();
@@ -539,24 +414,20 @@
 		} catch (Exception x) {
 			System.err.println(x.getMessage());
 		}
-		
-    }
-	
-	public static void drain() throws NoConnectionsException, InterruptedException {
-		csvClient.drain();
-		System.out.println("Inserted " + outCount.get() + " and acknowledged " + inCount.get() + " rows (final)");
-	}
-	
-	public static void flush() throws IOException, InterruptedException {
+
+	}
+
+	private static void close_cleanup() throws IOException, InterruptedException {
 		inCount.set( 0 );
 		outCount.set( 0 );
 		errorInfo.clear();
-		
+
 		csvReader.close();
-        csvClient.close();
+		csvClient.close();
+
 		out_invaliderowfile.close();
 		out_logfile.close();
 		out_reportfile.close();
 	}
-	
+
 }