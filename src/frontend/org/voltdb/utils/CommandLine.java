/* This file is part of VoltDB.
 * Copyright (C) 2008-2016 VoltDB Inc.
 *
 * This program is free software: you can redistribute it and/or modify
 * it under the terms of the GNU Affero General Public License as
 * published by the Free Software Foundation, either version 3 of the
 * License, or (at your option) any later version.
 *
 * This program is distributed in the hope that it will be useful,
 * but WITHOUT ANY WARRANTY; without even the implied warranty of
 * MERCHANTABILITY or FITNESS FOR A PARTICULAR PURPOSE.  See the
 * GNU Affero General Public License for more details.
 *
 * You should have received a copy of the GNU Affero General Public License
 * along with VoltDB.  If not, see <http://www.gnu.org/licenses/>.
 */
package org.voltdb.utils;

import java.io.File;
import java.io.FileWriter;
import java.util.ArrayList;
import java.util.Arrays;
import java.util.HashSet;
import java.util.List;
import java.util.Map;
import java.util.Map.Entry;
import java.util.NavigableSet;
import java.util.Set;
import java.util.TreeMap;

import org.voltdb.BackendTarget;
import org.voltdb.ReplicationRole;
import org.voltdb.StartAction;
import org.voltdb.VoltDB;
import org.voltdb.common.Constants;
import org.voltdb.probe.MeshProber;

import com.google_voltpatches.common.base.Joiner;
import com.google_voltpatches.common.collect.ImmutableSortedSet;


// VoltDB.Configuration represents all of the VoltDB command line parameters.
// Extend that to include test-only parameters, the JVM parameters
// and a serialization function that produces a legitimate command line.
public class CommandLine extends VoltDB.Configuration
{
    // Values for garbage collection roll-over configuration.  For now statically defined, but
    // in the future we could configure them from the UI or VEM command line.
    public static final String VEM_GC_ROLLOVER_FILE_SIZE = "256K";
    public static final String VEM_GC_ROLLOVER_FILE_COUNT = "16";
    public static final String VEM_GC_ROLLOVER_FILE_NAME = "volt_gc.log";

    /*
     * A tag value generated by VEM that is set as a Java property.
     * It allows VEM to know that it is connecting to the correct process
     * with JMX
     */
    private String m_vemTag = null;

    public String m_modeOverrideForTest = null;

    public static final String VEM_TAG_PROPERTY = "org.voltdb.vemtag";

    public CommandLine(StartAction start_action)
    {
        m_startAction = start_action;
    }

    // Copy ctor.
    public CommandLine makeCopy() {
        CommandLine cl = new CommandLine(m_startAction);
        // first copy the base class fields
        cl.m_ipcPort = m_ipcPort;
        cl.m_backend = m_backend;
        cl.m_leader = m_leader;
        cl.m_pathToCatalog = m_pathToCatalog;
        cl.m_pathToDeployment = m_pathToDeployment;
        cl.m_pathToLicense = m_pathToLicense;
        cl.m_noLoadLibVOLTDB = m_noLoadLibVOLTDB;
        cl.m_zkInterface = m_zkInterface;
        cl.m_port = m_port;
        cl.m_adminPort = m_adminPort;
        cl.m_internalPort = m_internalPort;
        cl.m_externalInterface = m_externalInterface;
        cl.m_internalInterface = m_internalInterface;
        cl.m_drAgentPortStart = m_drAgentPortStart;
        cl.m_httpPort = m_httpPort;
        // final in baseclass: cl.m_isEnterprise = m_isEnterprise;
        cl.m_deadHostTimeoutMS = m_deadHostTimeoutMS;
        cl.m_startMode = m_startMode;
        cl.m_replicationRole = m_replicationRole;
        cl.m_selectedRejoinInterface = m_selectedRejoinInterface;
        cl.m_quietAdhoc = m_quietAdhoc;
        // final in baseclass: cl.m_commitLogDir = new File("/tmp");
        cl.m_timestampTestingSalt = m_timestampTestingSalt;
        cl.m_isRejoinTest = m_isRejoinTest;
        cl.m_tag = m_tag;
        cl.m_vemTag = m_vemTag;
        cl.m_versionStringOverrideForTest = m_versionStringOverrideForTest;
        cl.m_versionCompatibilityRegexOverrideForTest = m_versionCompatibilityRegexOverrideForTest;
        cl.m_buildStringOverrideForTest = m_buildStringOverrideForTest;
        cl.m_forceVoltdbCreate = m_forceVoltdbCreate;

        // second, copy the derived class fields
        cl.includeTestOpts = includeTestOpts;
        cl.debugPort = debugPort;
        cl.zkport = zkport;
        cl.buildDir = buildDir;
        cl.volt_root = volt_root;
        cl.java_library_path = java_library_path;
        cl.rmi_host_name = rmi_host_name;
        cl.log4j = log4j;
        cl.gcRollover = gcRollover;
        cl.voltFilePrefix = voltFilePrefix;
        cl.initialHeap = initialHeap;
        cl.maxHeap = maxHeap;
        cl.classPath = classPath;
        cl.javaExecutable = javaExecutable;
        cl.jmxPort = jmxPort;
        cl.jmxHost = jmxHost;
        cl.customCmdLn = customCmdLn;
        cl.m_isPaused = m_isPaused;
        cl.m_meshBrokers = m_meshBrokers;
        cl.m_coordinators = ImmutableSortedSet.copyOf(m_coordinators);
        cl.m_hostCount = m_hostCount;
        cl.m_enableAdd = m_enableAdd;
        cl.m_voltdbRoot = m_voltdbRoot;
        cl.m_newCli = m_newCli;
<<<<<<< HEAD
        cl.m_sslEnable = m_sslEnable;
        cl.m_sslExternal = m_sslExternal;
=======
        cl.m_placementGroup = m_placementGroup;
>>>>>>> 62e7a08d
        // deep copy the property map if it exists
        if (javaProperties != null) {
            cl.javaProperties = new TreeMap<>();
            for (Entry<String, String> e : javaProperties.entrySet()) {
                cl.javaProperties.put(e.getKey(), e.getValue());
            }
        }

        return cl;
    }

    // PLEASE NOTE The field naming convention: VoltDB.Configuration
    // fields start with "m_". CommandLine fields do not have a
    // prefix. This helps avoid collisions given the raw number
    // of fields at work. In some cases, the VoltDB.Configuration
    // setting is set (for the m_hasLocalServer case) and a CommandLine
    // field is set as well (for the process builder case).

    boolean includeTestOpts = false;
    public CommandLine addTestOptions(boolean addEm)
    {
        includeTestOpts = addEm;
        return this;
    }

    public CommandLine port(int port) {
        m_port = port;
        return this;
    }
    public int port() {
        return m_port;
    }

    public int internalPort() {
        return m_internalPort;
    }

    public int adminPort() {
        return m_adminPort;
    }

    public CommandLine internalPort(int internalPort) {
        m_internalPort = internalPort;
        return this;
    }

    public CommandLine adminPort(int adminPort) {
        m_adminPort = adminPort;
        return this;
    }

    public CommandLine httpPort(int httpPort) {
        m_httpPort = httpPort;
        return this;
    }

    public CommandLine startCommand(String command)
    {
        StartAction action = StartAction.monickerFor(command);
        if (action == null) {
            // command wasn't a valid enum type, throw an exception.
            String msg = "Unknown action: " + command + ". ";
            hostLog.warn(msg);
            throw new IllegalArgumentException(msg);
        }
        m_startAction = action;
        return this;
    }

    public CommandLine startCommand(StartAction action) {
        m_startAction = action;
        return this;
    }

    public CommandLine rejoinTest(boolean rejoinTest) {
        m_isRejoinTest = rejoinTest;
        return this;
    }

    public CommandLine isReplica(boolean isReplica)
    {
        if (isReplica)
        {
            m_replicationRole = ReplicationRole.REPLICA;
        }
        else
        {
            m_replicationRole = ReplicationRole.NONE;
        }
        return this;
    }

    public CommandLine replicaMode(ReplicationRole replicaMode) {
        m_replicationRole = replicaMode;
        return this;
    }

    public void startPaused() {
        m_isPaused = true;
    }

    public CommandLine enableAdd(boolean enableAdd) {
        m_enableAdd = enableAdd;
        return this;
    }

    public CommandLine safeMode(boolean safeMode) {
        m_safeMode = safeMode;
        return this;
    }

    public boolean safeMode() {
        return m_safeMode;
    }

    public boolean enableAdd() {
        return m_enableAdd;
    }

    public CommandLine leader(String leader)
    {
        m_leader = leader;
        return this;
    }

    public CommandLine leaderPort(int port)
    {
        String hostname = MiscUtils.getHostnameFromHostnameColonPort(m_leader);
        m_leader = MiscUtils.getHostnameColonPortString(hostname, port);
        return this;
    }

    public CommandLine coordinators(String coordinators) {
        m_coordinators = MeshProber.hosts(coordinators);
        return this;
    }

    public CommandLine coordinators(NavigableSet<String> coordinators) {
        m_coordinators = coordinators;
        return this;
    }

    public NavigableSet<String> coordinators() {
        return m_coordinators;
    }

    public CommandLine timestampSalt(int timestampSalt) {
        m_timestampTestingSalt = timestampSalt;
        return this;
    }

    int debugPort = -1;
    public CommandLine debugPort(int debugPort) {
        this.debugPort = debugPort;
        return this;
    }

    public CommandLine ipcPort(int port) {
        m_ipcPort = port;
        return this;
    }

    int zkport = -1;
    public CommandLine zkport(int zkport) {
        this.zkport = zkport;
        m_zkInterface = "127.0.0.1:" + zkport;
        return this;
    }
    public String zkinterface() {
        return m_zkInterface;
    }

    String buildDir = "";
    public CommandLine buildDir(String buildDir) {
        this.buildDir = buildDir;
        return this;
    }
    public String buildDir() {
        return buildDir;
    }

    String java_library_path = "";
    public CommandLine javaLibraryPath(String javaLibraryPath) {
        java_library_path = javaLibraryPath;
        return this;
    }

    String volt_root = "";
    public CommandLine voltRoot(String path) {
        volt_root = path;
        return this;
    }

    String rmi_host_name = "";
    public CommandLine rmiHostName(String rmiHostName) {
        rmi_host_name = rmiHostName;
        return this;
    }

    String log4j = "";
    public CommandLine log4j(String log4j) {
        this.log4j = log4j;
        return this;
    }

    boolean gcRollover = false;
    public CommandLine gcRollover(boolean gcRollover) {
        this.gcRollover = gcRollover;
        return this;
    }

    boolean conditionalCardMark = false;
    public CommandLine conditionalCardMark(boolean conditionalCardMark) {
        this.conditionalCardMark = conditionalCardMark;
        return this;
    }

    String voltFilePrefix = "";
    public CommandLine voltFilePrefix(String voltFilePrefix) {
        if (m_newCli) return this;

        this.voltFilePrefix = voltFilePrefix;
        return this;
    }

    String initialHeap = "";
    public CommandLine setInitialHeap(int megabytes) {
        initialHeap = "-Xms" + megabytes + "m";
        return this;
    }

    String maxHeap = "-Xmx2048m";
    public CommandLine setMaxHeap(int megabytes) {
        maxHeap = "-Xmx" + megabytes + "m";
        return this;
    }

    String classPath = "";
    public CommandLine classPath(String classPath) {
        this.classPath = classPath;
        return this;
    }

    public CommandLine jarFileName(String jarFileName) {
        m_pathToCatalog = jarFileName;
        return this;
    }
    public String jarFileName() {
        return m_pathToCatalog;
    }

    public CommandLine target(BackendTarget target) {
        m_backend = target;
        m_noLoadLibVOLTDB = (target == BackendTarget.HSQLDB_BACKEND ||
                             target == BackendTarget.POSTGRESQL_BACKEND);
        return this;
    }
    public BackendTarget target() {
        return m_backend;
    }

    public CommandLine pathToDeployment(String pathToDeployment) {
        m_pathToDeployment = pathToDeployment;
        return this;
    }
    public String pathToDeployment() {
        return m_pathToDeployment;
    }

    public CommandLine pathToLicense(String pathToLicense) {
        m_pathToLicense = pathToLicense;
        return this;
    }
    public String pathToLicense() {
        return m_pathToLicense;
    }

    public CommandLine drAgentStartPort(int portStart) {
        m_drAgentPortStart = portStart;
        return this;
    }
    public int drAgentStartPort() {
        return m_drAgentPortStart;
    }

    public CommandLine hostCount(int hostCount) {
        m_hostCount = hostCount <= 0 ? VoltDB.UNDEFINED : hostCount;
        return this;
    }

    public int hostCount() {
        return m_hostCount;
    }

    public CommandLine voltdbRoot(String voltdbRoot) {
        m_voltdbRoot = new VoltFile(voltdbRoot);
        return this;
    }

    public CommandLine voltdbRoot(File voltdbRoot) {
        m_voltdbRoot = voltdbRoot;
        return this;
    }

    public File voltdbRoot() {
        return m_voltdbRoot;
    }

    String javaExecutable = "java";
    public CommandLine javaExecutable(String javaExecutable)
    {
        this.javaExecutable = javaExecutable;
        return this;
    }

    int jmxPort = 9090;
    public CommandLine jmxPort(int jmxPort)
    {
        this.jmxPort = jmxPort;
        return this;
    }

    String jmxHost = "127.0.0.1";
    public CommandLine jmxHost(String jmxHost)
    {
        this.jmxHost = jmxHost;
        return this;
    }

    public CommandLine internalInterface(String internalInterface)
    {
        m_internalInterface = internalInterface;
        return this;
    }

    public CommandLine externalInterface(String externalInterface)
    {
        m_externalInterface = externalInterface;
        return this;
    }

    public CommandLine setForceVoltdbCreate(boolean forceVoltdbCreate)
    {
        m_forceVoltdbCreate = forceVoltdbCreate;
        return this;
    }

    // user-customizable string appeneded to commandline.
    // useful to allow customization of VEM/REST cmdlns.
    // Please don't abuse this by shoving lots of long-term
    // things here that really deserve top-level fields.
    String customCmdLn;
    public CommandLine customCmdLn(String customCmdLn)
    {
        this.customCmdLn = customCmdLn;
        return this;
    }

    public Map<String, String> javaProperties = null;
    public CommandLine setJavaProperty(String property, String value)
    {
        if (javaProperties == null) {
            javaProperties = new TreeMap<>();
        }
        javaProperties.put(property, value);
        return this;
    }

    public String getJavaProperty(String property)
    {
        if (javaProperties == null) {
            return null;
        }
        return javaProperties.get(property);
    }

    public void dumpToFile(String filename) {
        try {
            FileWriter out = new FileWriter(filename);
            List<String> lns = createCommandLine();
            for (String l : lns) {
                assert(l != null);
                out.write(l.toCharArray());
                out.write('\n');
            }
            out.flush();
            out.close();
        } catch (Exception e) {
            throw new RuntimeException(e);
        }
    }

    @Override
    public String toString()
    {
        StringBuilder sb = new StringBuilder();
        List<String> lns = createCommandLine();
        for (String l : lns)
        {
            sb.append(l).append(" ");
        }
        return sb.toString();
    }

    public void vemTag(String tag) {
        m_vemTag = tag;
    }


    // Return a command line list compatible with ProcessBuilder.command()
    public List<String> createCommandLine() {
        List<String> cmdline = new ArrayList<>(50);
        cmdline.add(javaExecutable);
        cmdline.add("-XX:+HeapDumpOnOutOfMemoryError");
        cmdline.add("-Dsun.net.inetaddr.ttl=300");
        cmdline.add("-Dsun.net.inetaddr.negative.ttl=3600");
        cmdline.add("-Djava.library.path=" + java_library_path);
        /*
         * Facilitate SPNEGO (Kerberos HTTP) authentication
         */
        cmdline.add("-Djavax.security.auth.useSubjectCredsOnly=false");

        if (rmi_host_name != null)
            cmdline.add("-Djava.rmi.server.hostname=" + rmi_host_name);
        cmdline.add("-Dlog4j.configuration=" + log4j);
        if (m_vemTag != null) {
            cmdline.add("-D" + VEM_TAG_PROPERTY + "=" + m_vemTag);
        }
        if (gcRollover) {
            cmdline.add("-Xloggc:"+ volt_root + "/" + VEM_GC_ROLLOVER_FILE_NAME+" -verbose:gc -XX:+PrintGCDetails -XX:+PrintGCDateStamps -XX:+PrintGCTimeStamps -XX:+UseGCLogFileRotation -XX:NumberOfGCLogFiles="+VEM_GC_ROLLOVER_FILE_COUNT+" -XX:GCLogFileSize="+VEM_GC_ROLLOVER_FILE_SIZE);
        }
        cmdline.add(maxHeap);
        cmdline.add("-XX:+UseParNewGC");
        cmdline.add("-XX:+UseConcMarkSweepGC");
        cmdline.add("-XX:+CMSParallelRemarkEnabled");
        cmdline.add("-XX:+UseTLAB");
        cmdline.add("-XX:CMSInitiatingOccupancyFraction=75");
        cmdline.add("-XX:+UseCMSInitiatingOccupancyOnly");
        cmdline.add("-XX:+CMSClassUnloadingEnabled");

        /*
         * Have RMI not invoke System.gc constantly
         */
        cmdline.add("-Dsun.rmi.dgc.server.gcInterval=" + Long.MAX_VALUE);
        cmdline.add("-Dsun.rmi.dgc.client.gcInterval=" + Long.MAX_VALUE);
        /*
         * To ensure that CMS is low pause on a consistent basis, have it wait a looong time
         * for young gen GCs to occur when load is low. Scavenge before remark
         * so when remarks occur they are a consistent duration.
         */
        cmdline.add("-XX:CMSWaitDuration=120000");
        cmdline.add("-XX:CMSMaxAbortablePrecleanTime=120000");
        cmdline.add("-XX:+ExplicitGCInvokesConcurrent");
        cmdline.add("-XX:+CMSScavengeBeforeRemark");
        //If a Volt root is provided such as local cluster or VEM, put the error file in it
        if ( !volt_root.isEmpty() ) {
            cmdline.add("-XX:ErrorFile=" + volt_root + "/hs_err_pid%p.log");
        }
        if (conditionalCardMark) {
            cmdline.add("-XX:+UseCondCardMark");
        }
        cmdline.add("-classpath"); cmdline.add(classPath);

        if (includeTestOpts)
        {
            cmdline.add("-DLOG_SEGMENT_SIZE=8");
            if (!m_newCli) {
                cmdline.add("-DVoltFilePrefix=" + voltFilePrefix);
            }
            cmdline.add("-ea");
            cmdline.add("-XX:MaxDirectMemorySize=2g");
        }
        else
        {
            cmdline.add("-server");
            cmdline.add("-XX:HeapDumpPath=/tmp");
            if (!initialHeap.isEmpty()) {
                cmdline.add(initialHeap);
                cmdline.add("-XX:+AlwaysPreTouch");
            }
        }

        if (m_isEnterprise)
        {
            cmdline.add("-Dvolt.rmi.agent.port=" + jmxPort);
            cmdline.add("-Dvolt.rmi.server.hostname=" + jmxHost);
        }

        // add default keystore, truststore
        if (m_sslEnable) {
            cmdline.add("-Djavax.net.ssl.keyStore=keystore");
            cmdline.add("-Djavax.net.ssl.keyStorePassword=password");
            cmdline.add("-Djavax.net.ssl.trustStore=keystore");
            cmdline.add("-Djavax.net.ssl.trustStorePassword=password");
        }


        if (javaProperties != null) {
            for (Entry<String, String> e : javaProperties.entrySet()) {
                if (e.getValue() != null) {
                    cmdline.add("-D" + e.getKey() + "=" + e.getValue());
                }
                else {
                    cmdline.add("-D" + e.getKey());
                }
            }
        }

        if (debugPort > -1) {
            cmdline.add("-Xdebug");
            cmdline.add("-agentlib:jdwp=transport=dt_socket,address=" + debugPort + ",server=y,suspend=n");
        }


        //
        // Process JVM options passed through the VOLTDB_OPTS environment variable
        //
        List<String> additionalJvmOptions = new ArrayList<>();
        String nonJvmOptions = AdditionalJvmOptionsProcessor
                .getJvmOptionsFromVoltDbOptsEnvironmentVariable(additionalJvmOptions);
        cmdline.addAll(additionalJvmOptions);


        //
        // VOLTDB main() parameters
        //
        cmdline.add("org.voltdb.VoltDB");
        cmdline.add(m_startAction.verb());

        if (m_startAction == StartAction.PROBE && m_safeMode) {
            cmdline.add("safemode");
        }

        if (m_startAction == StartAction.PROBE && m_enableAdd) {
            cmdline.add("enableadd");
        }

        if (m_sslEnable) {
            cmdline.add("enableSSL");
        }

        if (m_sslExternal) {
            cmdline.add("externalSSL");
        }

        cmdline.add("host");
        if (!m_coordinators.isEmpty()) {
            cmdline.add(Joiner.on(',').skipNulls().join(m_coordinators));
        } else {
            cmdline.add(m_leader);
        }
        if (jarFileName() != null) {
            cmdline.add("catalog"); cmdline.add(jarFileName());
        }
        //Add deployment if its not probe
        if (pathToDeployment() != null && m_startAction != StartAction.PROBE) {
            cmdline.add("deployment"); cmdline.add(pathToDeployment());
        }

        // rejoin has no replication role
        if (!m_startAction.doesRejoin()) {
            if (m_replicationRole == ReplicationRole.REPLICA) {
                cmdline.add("replica");
            }
        }

        if (includeTestOpts)
        {
            cmdline.add("timestampsalt"); cmdline.add(Long.toString(m_timestampTestingSalt));
        }

        cmdline.add("port"); cmdline.add(Integer.toString(m_port));
        cmdline.add("internalport"); cmdline.add(Integer.toString(m_internalPort));
        if (m_adminPort != -1)
        {
            cmdline.add("adminport"); cmdline.add(Integer.toString(m_adminPort));
        }
        if (zkport != -1)
        {
            cmdline.add("zkport"); cmdline.add(Integer.toString(zkport));
        }
        if (m_drAgentPortStart != -1)
        {
            cmdline.add("replicationport"); cmdline.add(Integer.toString(m_drAgentPortStart));
        }

        if (target() == BackendTarget.NATIVE_EE_VALGRIND_IPC) {
            cmdline.add("valgrind");
        }

        if (m_internalInterface != null && !m_internalInterface.isEmpty())
        {
            cmdline.add("internalinterface"); cmdline.add(m_internalInterface);
        }

        if (m_internalInterface != null && (m_externalInterface != null && !m_externalInterface.isEmpty()))
        {
            cmdline.add("externalinterface"); cmdline.add(m_externalInterface);
        }
        if (m_httpPort != Constants.HTTP_PORT_DISABLED) {
            cmdline.add("httpport"); cmdline.add(Integer.toString(m_httpPort));
        }

        if (m_forceVoltdbCreate)
        {
            cmdline.add("force");
        }

        if (m_isEnterprise) {
            cmdline.add("license"); cmdline.add(m_pathToLicense);
        }

        if (customCmdLn != null && !customCmdLn.trim().isEmpty())
        {
            cmdline.add(customCmdLn);
        }
        //
        // append non JVM options from the value of the VOLTDB_OPTIONS
        // environment variable to customCmdLn
        //
        if( nonJvmOptions != null && !nonJvmOptions.trim().isEmpty())
        {
            cmdline.add(nonJvmOptions);
        }

        if (m_backend.isIPC) {
            cmdline.add("ipcport");
            cmdline.add(String.valueOf(m_ipcPort));
        }

        if (target() == BackendTarget.NATIVE_EE_IPC) {
            cmdline.add("ipc");
        }

        if (m_tag != null) {
            cmdline.add("tag"); cmdline.add(m_tag);
        }

        // handle overrides for testing hotfix version compatibility
        if (m_versionStringOverrideForTest != null) {
            assert(m_versionCompatibilityRegexOverrideForTest != null);
            cmdline.add("versionoverride");
            cmdline.add(m_versionStringOverrideForTest);
            cmdline.add(m_versionCompatibilityRegexOverrideForTest);
            if (m_buildStringOverrideForTest != null) {
                cmdline.add("buildstringoverride");
                cmdline.add(m_buildStringOverrideForTest);
            }
        }
        if (m_isPaused || (m_modeOverrideForTest != null && m_modeOverrideForTest.equalsIgnoreCase("paused")) ) {
            cmdline.add("paused");
        }

        if (m_sitesperhost != VoltDB.UNDEFINED) {
            cmdline.add("sitesperhost");
            cmdline.add(Integer.toString(m_sitesperhost));
        }

        //Add mesh and hostcount for probe only.
        if (m_startAction == StartAction.PROBE) {
            cmdline.add("mesh"); cmdline.add(Joiner.on(',').skipNulls().join(m_coordinators));
            cmdline.add("hostcount"); cmdline.add(Integer.toString(m_hostCount));
        }

        if (!m_startAction.isLegacy()) {
            cmdline.add("voltdbroot"); cmdline.add(m_voltdbRoot.getPath());
        }
        if (m_placementGroup != null) {
            cmdline.add("placementgroup"); cmdline.add(m_placementGroup);
        }
        return cmdline;
    }

    /**
     * <p>A utility class to parse a command line contained in a single String into
     * an array of argument tokens, much as the JVM (or more accurately, your
     * operating system) does before calling your programs' <code>public static
     * void main(String[] args)</code>
     * methods.</p>
     *
     * <p>This class has been developed to parse the command line in the same way
     * that MS Windows 2000 does.  Arguments containing spaces should be enclosed
     * in quotes. Quotes that should be in the argument string should be escaped
     * with a preceding backslash ('\') character.  Backslash characters that
     * should be in the argument string should also be escaped with a preceding
     * backslash character.</p>
     *
     * NB Adapted from J S A P implementation
     *
     */
    public static class CommandLineTokenizer {

        /**
         * Hide the constructor.
         */
        private CommandLineTokenizer() {
        }

        /**
         * If the specified StringBuilder is not empty, its contents are appended
         * to the resulting array (temporarily stored in the specified ArrayList).
         * The StringBuilder is then emptied in order to begin storing the next argument.
         *
         * @param resultBuffer the List temporarily storing the resulting
         * argument array.
         * @param buf the StringBuilder storing the current argument.
         */
        private static void moveToBuffer(
            List<String> resultBuffer,
            StringBuilder buf) {
            if (buf.length() > 0) {
                resultBuffer.add(buf.toString());
                buf.delete(0, buf.length());
            }
        }

        /**
         * Parses the specified command line into an array of individual arguments.
         * Arguments containing spaces should be enclosed in quotes.
         * Quotes that should be in the argument string should be escaped with a
         * preceding backslash ('\') character.  Backslash characters that should
         * be in the argument string should also be escaped with a preceding
         * backslash character.
         * @param commandLine the command line to parse
         * @return an argument array representing the specified command line.
         */
        public static String[] tokenize(String commandLine) {
            List<String> resultBuffer = new java.util.ArrayList<>();

            if (commandLine != null) {
                int z = commandLine.length();
                Character openingQuote = null;
                StringBuilder buf = new StringBuilder();

                for (int i = 0; i < z; ++i) {
                    char c = commandLine.charAt(i);
                    if (c == '"' || c == '\'') {
                        buf.append(c);
                        if (openingQuote == null) {
                            openingQuote = c;
                        }
                        else if (openingQuote == c ) {
                            openingQuote = null;
                        }
                    }
                    else if (c == '\\') {
                        if ((z > i + 1)
                            && ((commandLine.charAt(i + 1) == '"')
                                || (commandLine.charAt(i + 1) == '\\'))) {
                            buf.append(commandLine.charAt(i + 1));
                            ++i;
                        } else {
                            buf.append("\\");
                        }
                    } else {
                        if (openingQuote != null) {
                            buf.append(c);
                        } else {
                            if (Character.isWhitespace(c)) {
                                moveToBuffer(resultBuffer, buf);
                            } else {
                                buf.append(c);
                            }
                        }
                    }
                }
                moveToBuffer(resultBuffer, buf);
            }

            String[] result = new String[resultBuffer.size()];
            return resultBuffer.toArray(result);
        }
    }

    /**
     * Processes JVM options specified in the VOLTDB_OPTIONS environment variable
     *
     * @author ssantoro
     *
     */
    static class AdditionalJvmOptionsProcessor {

        static final String HEAP_SIZE_PREFIX = "-Xm";
        static final String VOLTDB_OPTS_ENV = "VOLTDB_OPTS";
        static final String VOLTDB_OPTION = "-voltdb:";
        static final String DASH = "-";

        /**
         * Options which may not be specified in VOLTDB_OPTS
         */
        static final Set<String> mayNotSpecify = new HashSet<>(
                Arrays.<String>asList(
                        "-cp",
                        "-classpath",
                        "-server",
                        "-client",
                        "-d32",
                        "-jar",
                        "-D" + VEM_TAG_PROPERTY,
                        "-Djava.library.path"
                        )
                );

        /**
         * Options that may be otherwise specified though documented
         * VoltDB options
         */
        static final Set<String> mayOtherwiseSpecify = new HashSet<>(
                Arrays.<String>asList(
                        "-Dlog4j.configuration",
                        "-Xm",
                        "-Dvolt.rmi.agent.port",
                        "-Dvolt.rmi.server.hostname"
                        )
                );

        /**
         * Options that have a follow up that needs to be also ignored
         */
        static final Set<String> requiresSkipNext = new HashSet<>(
                Arrays.<String>asList(
                        "-cp",
                        "-classpath"
                        )
                );

        /**
         * Truncate the option so that it may be looked up in
         * {@link $mayOtherwiseSpecify} and {@link $mayNotSpecify}
         *
         * @param option an option token
         * @return an optionally truncated option
         */
        static final String truncateUptoDelimiter( String option) {
            if( option == null || option.trim().isEmpty())  {
                return null;
            }
            int delimIndex = -1;
            if( option.startsWith(HEAP_SIZE_PREFIX)) {
                delimIndex = HEAP_SIZE_PREFIX.length();
            }
            if( delimIndex < 0)  {
                int columnIndex = option.indexOf(":");
                int equalIndex = option.indexOf("=");

                delimIndex = Math.min(columnIndex, equalIndex);
                if( delimIndex < 0) {
                    delimIndex = Math.max(columnIndex, equalIndex);
                }
            }
            if( delimIndex < 0) {
                return option;
            }
            return option.substring(0, delimIndex);
        }

        /**
         * Look for jvm options and voltdb options prefixed with -V:, ignore
         * the ones that do conflict with VoltDB options, or the ones that
         * may be other wise specified through other voltDB options.
         *
         * @param jvmOptions a {@code List<String>} that is augmented with
         *        any jvm options defined in the environment variable
         * @return a string containing non jvm options defined in the
         *        environment variable
         */
        static String getJvmOptionsFromVoltDbOptsEnvironmentVariable(
                final List<String> jvmOptions) {

            String voltDbOpts = System.getenv(VOLTDB_OPTS_ENV);
            if( voltDbOpts == null || voltDbOpts.trim().isEmpty()) {
                return null;
            }

            boolean skipNext = false;
            List<String> nonJvmOptions = new ArrayList<>();

            for( String option: CommandLineTokenizer.tokenize(voltDbOpts)) {
                if( skipNext) {
                    skipNext = false;
                    continue;
                }

                if( option.startsWith(VOLTDB_OPTION)) {
                    option = option.substring(VOLTDB_OPTION.length());
                    nonJvmOptions.add(option);
                    continue;
                }

                if( ! option.startsWith(DASH)) {
                    nonJvmOptions.add(option);
                    continue;
                }

                String truncated = truncateUptoDelimiter(option);

                skipNext = requiresSkipNext.contains(truncated);

                if( mayNotSpecify.contains(truncated)) {
                    CommandLine.hostLog.warn(
                            "Ignoring option \"" + option +
                            "\" as it conflicts with VoltDB JVM options"
                            );
                    continue;
                }
                if( mayOtherwiseSpecify.contains(truncated)) {
                    CommandLine.hostLog.warn(
                            "Ignoring option \"" + option +
                            "\" as it may be otherwise specified through VoltDB options");
                    continue;
                }
                jvmOptions.add(option);
            }

            boolean separate = false;
            StringBuilder sb = new StringBuilder(256);

            for( String option: nonJvmOptions) {
                if( separate) {
                    sb.append( " ");
                }
                sb.append(option);
                separate = true;
            }

            return sb.toString();
        }
    }

    boolean m_newCli = false;
    //Return true if we are going to run init and start.
    boolean isNewCli() {
        return m_newCli;
    }
    public void setNewCli(boolean flag) { m_newCli = flag; };
<<<<<<< HEAD
=======

    String m_placementGroup = "";
    public void setPlacementGroup(String placementGroup) {
        m_placementGroup = placementGroup;
    }
>>>>>>> 62e7a08d
}<|MERGE_RESOLUTION|>--- conflicted
+++ resolved
@@ -126,12 +126,9 @@
         cl.m_enableAdd = m_enableAdd;
         cl.m_voltdbRoot = m_voltdbRoot;
         cl.m_newCli = m_newCli;
-<<<<<<< HEAD
         cl.m_sslEnable = m_sslEnable;
         cl.m_sslExternal = m_sslExternal;
-=======
         cl.m_placementGroup = m_placementGroup;
->>>>>>> 62e7a08d
         // deep copy the property map if it exists
         if (javaProperties != null) {
             cl.javaProperties = new TreeMap<>();
@@ -1067,12 +1064,9 @@
         return m_newCli;
     }
     public void setNewCli(boolean flag) { m_newCli = flag; };
-<<<<<<< HEAD
-=======
 
     String m_placementGroup = "";
     public void setPlacementGroup(String placementGroup) {
         m_placementGroup = placementGroup;
     }
->>>>>>> 62e7a08d
 }