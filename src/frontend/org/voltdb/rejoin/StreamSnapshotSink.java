--- conflicted
+++ resolved
@@ -18,12 +18,9 @@
 package org.voltdb.rejoin;
 
 import java.nio.ByteBuffer;
-<<<<<<< HEAD
 import java.util.HashMap;
 import java.util.Map;
 import java.util.concurrent.atomic.AtomicInteger;
-=======
->>>>>>> c2e83ef2
 
 import org.voltcore.logging.VoltLogger;
 import org.voltcore.messaging.Mailbox;
@@ -51,15 +48,8 @@
     private Thread m_ackThread = null;
     private final AtomicInteger m_expectedEOFs = new AtomicInteger();
     private boolean m_EOF = false;
-<<<<<<< HEAD
     // Schemas of the tables
     private final Map<Integer, byte[]> m_schemas = new HashMap<Integer, byte[]>();
-    // buffer for a single block
-    private ByteBuffer m_buffer = null;
-=======
-    // Schema of the table currently streaming
-    private byte[] m_schema = null;
->>>>>>> c2e83ef2
     private long m_bytesReceived = 0;
 
     public long initialize(int sourceCount, FixedDBBPool bufferPool) {
@@ -116,23 +106,14 @@
      * @param buf
      * @return
      */
-<<<<<<< HEAD
-    private ByteBuffer getNextChunk(int tableId, ByteBuffer buf) {
+    private ByteBuffer getNextChunk(int tableId, ByteBuffer buf,
+                                    CachedByteBufferAllocator resultBufferAllocator) {
         byte[] schemaBytes = m_schemas.get(tableId);
-
-=======
-    private ByteBuffer getNextChunk(ByteBuffer buf, CachedByteBufferAllocator resultBufferAllocator) {
->>>>>>> c2e83ef2
         buf.position(buf.position() + 4);//skip partition id
         int length = schemaBytes.length + buf.remaining();
 
-<<<<<<< HEAD
-        ByteBuffer outputBuffer = getOutputBuffer(length);
+        ByteBuffer outputBuffer = resultBufferAllocator.allocate(length);
         outputBuffer.put(schemaBytes);
-=======
-        ByteBuffer outputBuffer = resultBufferAllocator.allocate(length);
-        outputBuffer.put(m_schema);
->>>>>>> c2e83ef2
         outputBuffer.put(buf);
         outputBuffer.flip();
 
@@ -148,13 +129,8 @@
 
         Pair<Integer, ByteBuffer> result = null;
         while (!m_EOF) {
-<<<<<<< HEAD
             Pair<Long, Pair<Long, BBContainer>> msg = m_in.take();
-            result = processMessage(msg);
-=======
-            Pair<Long, BBContainer> msg = m_in.take();
             result = processMessage(msg, resultBufferAllocator);
->>>>>>> c2e83ef2
             if (result != null) {
                 break;
             }
@@ -169,13 +145,8 @@
             return null;
         }
 
-<<<<<<< HEAD
         Pair<Long, Pair<Long, BBContainer>> msg = m_in.poll();
-        return processMessage(msg);
-=======
-        Pair<Long, BBContainer> msg = m_in.poll();
         return processMessage(msg, resultBufferAllocator);
->>>>>>> c2e83ef2
     }
 
     /**
@@ -186,12 +157,8 @@
      * @return The processed message, or null if there's no data block to return
      *         to the site.
      */
-<<<<<<< HEAD
-    private Pair<Integer, ByteBuffer> processMessage(Pair<Long, Pair<Long, BBContainer>> msg) {
-=======
-    private Pair<Integer, ByteBuffer> processMessage(Pair<Long, BBContainer> msg,
+    private Pair<Integer, ByteBuffer> processMessage(Pair<Long, Pair<Long, BBContainer>> msg,
                                                      CachedByteBufferAllocator resultBufferAllocator) {
->>>>>>> c2e83ef2
         if (msg == null) {
             return null;
         }
@@ -244,11 +211,7 @@
 
             // Get the byte buffer ready to be consumed
             block.position(StreamSnapshotDataTarget.contentOffset);
-<<<<<<< HEAD
-            ByteBuffer nextChunk = getNextChunk(tableId, block);
-=======
-            ByteBuffer nextChunk = getNextChunk(block, resultBufferAllocator);
->>>>>>> c2e83ef2
+            ByteBuffer nextChunk = getNextChunk(tableId, block, resultBufferAllocator);
             m_bytesReceived += nextChunk.remaining();
 
             // Queue ack to this block
