/* This file is part of VoltDB.
 * Copyright (C) 2008-2012 VoltDB Inc.
 *
 * VoltDB is free software: you can redistribute it and/or modify
 * it under the terms of the GNU General Public License as published by
 * the Free Software Foundation, either version 3 of the License, or
 * (at your option) any later version.
 *
 * VoltDB is distributed in the hope that it will be useful,
 * but WITHOUT ANY WARRANTY; without even the implied warranty of
 * MERCHANTABILITY or FITNESS FOR A PARTICULAR PURPOSE.  See the
 * GNU General Public License for more details.
 *
 * You should have received a copy of the GNU General Public License
 * along with VoltDB.  If not, see <http://www.gnu.org/licenses/>.
 */

package org.voltdb;

import java.io.IOException;
import java.io.PrintWriter;
import java.io.StringWriter;
import java.net.InetSocketAddress;
import java.nio.ByteBuffer;
import java.nio.channels.SelectionKey;
import java.nio.channels.ServerSocketChannel;
import java.nio.channels.SocketChannel;
import java.util.ArrayList;
import java.util.HashMap;
import java.util.List;
import java.util.Map;
import java.util.Map.Entry;
import java.util.concurrent.Callable;
import java.util.concurrent.CopyOnWriteArrayList;
import java.util.concurrent.ExecutionException;
import java.util.concurrent.ExecutorService;
import java.util.concurrent.Executors;
import java.util.concurrent.Future;
import java.util.concurrent.FutureTask;
import java.util.concurrent.LinkedBlockingQueue;
import java.util.concurrent.ScheduledFuture;
import java.util.concurrent.ThreadFactory;
import java.util.concurrent.TimeUnit;
import java.util.concurrent.atomic.AtomicBoolean;
import java.util.concurrent.atomic.AtomicInteger;
import java.util.concurrent.atomic.AtomicLong;
import java.util.concurrent.atomic.AtomicReference;
import java.util.concurrent.locks.ReentrantLock;

import org.apache.zookeeper_voltpatches.ZooKeeper;
<<<<<<< HEAD
import org.json_voltpatches.JSONArray;
import org.json_voltpatches.JSONException;
import org.json_voltpatches.JSONObject;
=======
>>>>>>> ca877e0a
import org.voltcore.logging.Level;
import org.voltcore.logging.VoltLogger;
import org.voltcore.messaging.HostMessenger;
import org.voltcore.messaging.LocalObjectMessage;
import org.voltcore.messaging.Mailbox;
import org.voltcore.messaging.VoltMessage;
import org.voltcore.network.Connection;
import org.voltcore.network.InputHandler;
import org.voltcore.network.NIOReadStream;
import org.voltcore.network.QueueMonitor;
import org.voltcore.network.VoltNetworkPool;
import org.voltcore.network.VoltProtocolHandler;
import org.voltcore.network.WriteStream;
import org.voltcore.utils.COWMap;
import org.voltcore.utils.DeferredSerialization;
import org.voltcore.utils.EstTime;
import org.voltcore.utils.Pair;

import org.voltdb.iv2.LeaderCache;
import org.voltdb.iv2.LeaderCacheReader;
import org.voltdb.SystemProcedureCatalog.Config;
import org.voltdb.VoltZK.MailboxType;
import org.voltdb.catalog.CatalogMap;
import org.voltdb.catalog.Database;
import org.voltdb.catalog.Procedure;
import org.voltdb.catalog.SnapshotSchedule;
import org.voltdb.catalog.Statement;
import org.voltdb.catalog.Table;
import org.voltdb.client.ClientResponse;
import org.voltdb.compiler.AdHocCompilerCache;
import org.voltdb.compiler.AdHocPlannedStatement;
import org.voltdb.compiler.AdHocPlannedStmtBatch;
import org.voltdb.compiler.AdHocPlannerWork;
import org.voltdb.compiler.AsyncCompilerResult;
import org.voltdb.compiler.AsyncCompilerWork.AsyncCompilerWorkCompletionHandler;
import org.voltdb.compiler.CatalogChangeResult;
import org.voltdb.compiler.CatalogChangeWork;
import org.voltdb.compiler.ExplainPlannedStmtBatch;
import org.voltdb.compiler.ExplainPlannerWork;
import org.voltdb.dtxn.SimpleDtxnInitiator;
import org.voltdb.dtxn.TransactionInitiator;
import org.voltdb.export.ExportManager;
import org.voltdb.iv2.Cartographer;
import org.voltdb.iv2.Iv2Trace;
import org.voltdb.messaging.FastDeserializer;
import org.voltdb.messaging.FastSerializer;
import org.voltdb.messaging.InitiateResponseMessage;
import org.voltdb.messaging.Iv2InitiateTaskMessage;
import org.voltdb.messaging.LocalMailbox;
import org.voltdb.plannodes.PlanNodeTree;
import org.voltdb.sysprocs.LoadSinglepartitionTable;
import org.voltdb.utils.Encoder;
import org.voltdb.utils.LogKeys;
import org.voltdb.utils.MiscUtils;

import com.google.common.util.concurrent.ListenableFutureTask;
import com.google.common.util.concurrent.MoreExecutors;

/**
 * Represents VoltDB's connection to client libraries outside the cluster.
 * This class accepts new connections and manages existing connections through
 * <code>ClientConnection</code> instances.
 *
 */
public class ClientInterface implements SnapshotDaemon.DaemonInitiator {

    // reasons a connection can fail
    public static final byte AUTHENTICATION_FAILURE = -1;
    public static final byte MAX_CONNECTIONS_LIMIT_ERROR = 1;
    public static final byte WIRE_PROTOCOL_TIMEOUT_ERROR = 2;
    public static final byte WIRE_PROTOCOL_FORMAT_ERROR = 3;
    public static final byte AUTHENTICATION_FAILURE_DUE_TO_REJOIN = 4;
    public static final byte EXPORT_DISABLED_REJECTION = 5;

    private static final VoltLogger log = new VoltLogger(ClientInterface.class.getName());
    private static final VoltLogger authLog = new VoltLogger("AUTH");
    private static final VoltLogger hostLog = new VoltLogger("HOST");
    private static final VoltLogger networkLog = new VoltLogger("NETWORK");
    private final ClientAcceptor m_acceptor;
    private ClientAcceptor m_adminAcceptor;
    private final TransactionInitiator m_initiator;

    /*
     * This lock must be held while checking and signaling a backpressure condition
     * in order to avoid ensure that nothing misses the end of backpressure notification
     */
    private final ReentrantLock m_backpressureLock = new ReentrantLock();
    private final CopyOnWriteArrayList<Connection> m_connections = new CopyOnWriteArrayList<Connection>();
    private final SnapshotDaemon m_snapshotDaemon = new SnapshotDaemon();
    private final SnapshotDaemonAdapter m_snapshotDaemonAdapter = new SnapshotDaemonAdapter();

    // cache of adhoc plans
    AdHocCompilerCache m_adhocCache = new AdHocCompilerCache();

    // Atomically allows the catalog reference to change between access
    private final AtomicReference<CatalogContext> m_catalogContext = new AtomicReference<CatalogContext>(null);

    /** If this is true, update the catalog */
    private final AtomicBoolean m_shouldUpdateCatalog = new AtomicBoolean(false);

    /**
     * Counter of the number of client connections. Used to enforce a limit on the maximum number of connections
     */
    private final AtomicInteger m_numConnections = new AtomicInteger(0);

    /**
     * IV2 stuff
     */
    private final LeaderCacheReader m_iv2Masters;

    /**
     * The CIHM is unique to the connection and the ACG is shared by all connections
     * serviced by the associated network thread. They are paired so as to only do a single
     * lookup.
     *
     * The ? extends ugliness is due to the SnapshotDaemon having an ACG that is a noop
     */
    private final COWMap<Long, ClientInterfaceHandleManager>
            m_cihm = new COWMap<Long, ClientInterfaceHandleManager>();
    private final Cartographer m_cartographer;

    /**
     * Policies used to determine if we can accept an invocation.
     */
    private final Map<String, List<InvocationAcceptancePolicy>> m_policies =
            new HashMap<String, List<InvocationAcceptancePolicy>>();

    /*
     * Allow the async compiler thread to immediately process completed planning tasks
     * without waiting for the periodic work thread to poll the mailbox.
     */
    private final  AsyncCompilerWorkCompletionHandler m_adhocCompletionHandler = new AsyncCompilerWorkCompletionHandler() {
        @Override
        public void onCompletion(AsyncCompilerResult result) {
            processFinishedCompilerWork(result);
        }
    };

    /*
     * A thread local is a convenient way to keep the ACG out of volt core. The lookup is paired
     * with the CIHM in m_connectionSpecificStuff in fast path code.
     *
     * With these initial values if you have 16 hardware threads you will end up with 4  ACGs
     * and 32 megs/4k transactions and double that with 32 threads.
     */
    private final ThreadLocal<AdmissionControlGroup> m_acg = new ThreadLocal<AdmissionControlGroup>() {
        @Override
        public AdmissionControlGroup initialValue() {
            return new AdmissionControlGroup( 1024 * 1024 * 8, 1000);
        }
    };

    // clock time of last call to the initiator's tick()
    static final int POKE_INTERVAL = 1000;

    private final int m_allPartitions[];
    final long m_siteId;
    final long m_plannerSiteId;

    final Mailbox m_mailbox;

    private final QueueMonitor m_clientQueueMonitor = new QueueMonitor() {
        private final int MAX_QUEABLE = 33554432;

        private int m_queued = 0;

        @Override
        public boolean queue(int queued) {
            m_backpressureLock.lock();
            try {
                m_queued += queued;
                if (m_queued > MAX_QUEABLE) {
                    if (m_hasGlobalClientBackPressure || m_hasDTXNBackPressure) {
                        m_hasGlobalClientBackPressure = true;
                        //Guaranteed to already have reads disabled
                        return false;
                    }

                    m_hasGlobalClientBackPressure = true;
                    for (final Connection c : m_connections) {
                        c.disableReadSelection();
                    }
                } else {
                    if (!m_hasGlobalClientBackPressure) {
                        return false;
                    }

                    if (m_hasGlobalClientBackPressure && !m_hasDTXNBackPressure) {
                        for (final Connection c : m_connections) {
                            if (!c.writeStream().hadBackPressure()) {
                                /*
                                 * Also synchronize on the individual connection
                                 * so that enabling of read selection happens atomically
                                 * with the checking of client backpressure (client not reading responses)
                                 * in the write stream
                                 * so that this doesn't interleave incorrectly with
                                 * SimpleDTXNInitiator disabling read selection.
                                 */
                                synchronized (c) {
                                    if (!c.writeStream().hadBackPressure()) {
                                        c.enableReadSelection();
                                    }
                                }
                            }
                        }
                    }
                    m_hasGlobalClientBackPressure = false;
                }
            } finally {
                m_backpressureLock.unlock();
            }
            return false;
        }
    };

    /**
     * This boolean allows the DTXN to communicate to the
     * ClientInputHandler the presence of DTXN backpressure.
     * The m_connections ArrayList is used as the synchronization
     * point to ensure that modifications to read interest ops
     * that are based on the status of this information are atomic.
     * Additionally each connection must be synchronized on before modification
     * because the disabling of read selection for an individual connection
     * due to backpressure (not DTXN backpressure, client backpressure due to a client
     * that refuses to read responses) occurs inside the SimpleDTXNInitiator which
     * doesn't have access to m_connections
     */
    private boolean m_hasDTXNBackPressure = false;

    // MAX_CONNECTIONS is updated to be (FD LIMIT - 300) after startup
    private final AtomicInteger MAX_CONNECTIONS = new AtomicInteger(800);
    private ScheduledFuture<?> m_maxConnectionUpdater;

    /**
     * Way too much data tied up sending responses to clients.
     * Wait until they receive data or have been booted.
     */
    private boolean m_hasGlobalClientBackPressure = false;
    private final boolean m_isConfiguredForHSQL;

    /** A port that accepts client connections */
    public class ClientAcceptor implements Runnable {
        private final int m_port;
        private final ServerSocketChannel m_serverSocket;
        private final VoltNetworkPool m_network;
        private volatile boolean m_running = true;
        private Thread m_thread = null;
        private final boolean m_isAdmin;

        /**
         * Used a cached thread pool to accept new connections.
         */
        private final ExecutorService m_executor = Executors.newCachedThreadPool(new ThreadFactory() {
            private final AtomicLong m_createdThreadCount = new AtomicLong(0);
            private final ThreadGroup m_group =
                new ThreadGroup(Thread.currentThread().getThreadGroup(), "Client authentication threads");

            @Override
            public Thread newThread(Runnable r) {
                return new Thread(m_group, r, "Client authenticator " + m_createdThreadCount.getAndIncrement(), 131072);
            }
        });

        ClientAcceptor(int port, VoltNetworkPool network, boolean isAdmin)
        {
            m_network = network;
            m_port = port;
            m_isAdmin = isAdmin;
            ServerSocketChannel socket;
            try {
                socket = ServerSocketChannel.open();
            } catch (IOException e) {
                if (m_isAdmin) {
                    hostLog.fatal("Failed to open admin wire protocol listener on port "
                            + m_port + "(" + e.getMessage() + ")");
                }
                else {
                    hostLog.fatal("Failed to open native wire protocol listener on port "
                            + m_port + "(" + e.getMessage() + ")");
                }
                throw new RuntimeException(e);
            }
            m_serverSocket = socket;
        }

        public void start() throws IOException {
            if (m_thread != null) {
                throw new IllegalStateException("A thread for this ClientAcceptor is already running");
            }
            if (!m_serverSocket.socket().isBound()) {
                try {
                    m_serverSocket.socket().bind(new InetSocketAddress(m_port));
                }
                catch (IOException e) {
                    hostLog.fatal("Client interface failed to bind to port " + m_port);
                    hostLog.fatal("IOException message: \"" + e.getMessage() + "\"");
                    MiscUtils.printPortsInUse(hostLog);
                    VoltDB.crashLocalVoltDB("Client interface failed to bind to port " + m_port, false, e);
                }
            }
            m_running = true;
            String threadName = m_isAdmin ? "AdminPort connection acceptor" : "ClientPort connection acceptor";
            m_thread = new Thread( null, this, threadName, 262144);
            m_thread.setDaemon(true);
            m_thread.start();
        }

        public void shutdown() throws InterruptedException {
            //sync prevents interruption while shuttown down executor
            synchronized (this) {
                m_running = false;
                m_thread.interrupt();
            }
            m_thread.join();
        }

        @Override
        public void run() {
            try {
                do {
                    final SocketChannel socket;
                    try
                    {
                        socket = m_serverSocket.accept();
                    }
                    catch (IOException ioe)
                    {
                        if (ioe.getMessage() != null &&
                            ioe.getMessage().contains("Too many open files"))
                        {
                            networkLog.warn("Rejected accepting new connection due to too many open files");
                            continue;
                        }
                        else
                        {
                            throw ioe;
                        }
                    }

                    /*
                     * Enforce a limit on the maximum number of connections
                     */
                    if (m_numConnections.get() == MAX_CONNECTIONS.get()) {
                        networkLog.warn("Rejected connection from " +
                                socket.socket().getRemoteSocketAddress() +
                                " because the connection limit of " + MAX_CONNECTIONS + " has been reached");
                        /*
                         * Send rejection message with reason code
                         */
                        final ByteBuffer b = ByteBuffer.allocate(1);
                        b.put(MAX_CONNECTIONS_LIMIT_ERROR);
                        b.flip();
                        socket.configureBlocking(true);
                        for (int ii = 0; ii < 4 && b.hasRemaining(); ii++) {
                            socket.write(b);
                        }
                        socket.close();
                        continue;
                    }

                    /*
                     * Increment the number of connections even though this one hasn't been authenticated
                     * so that a flood of connection attempts (with many doomed) will not result in
                     * successful authentication of connections that would put us over the limit.
                     */
                    m_numConnections.incrementAndGet();

                    m_executor.execute(new Runnable() {
                        @Override
                        public void run() {
                            if (socket != null) {
                                boolean success = false;
                                try {
                                    final InputHandler handler = authenticate(socket);
                                    if (handler != null) {
                                        socket.configureBlocking(false);
                                        if (handler instanceof ClientInputHandler) {
                                            socket.socket().setTcpNoDelay(false);
                                        }
                                        socket.socket().setKeepAlive(true);

                                        if (handler instanceof ClientInputHandler) {
                                            final Connection c = m_network.registerChannel(socket, handler, 0);
                                            /*
                                             * If IV2 is enabled the logic initially enabling read is
                                             * in the started method of the InputHandler
                                             */
                                            if (!VoltDB.instance().isIV2Enabled()) {
                                                m_backpressureLock.lock();
                                                try {
                                                    if (!m_hasDTXNBackPressure) {
                                                        c.enableReadSelection();
                                                    }
                                                    m_connections.add(c);
                                                } finally {
                                                    m_backpressureLock.unlock();
                                                }
                                            }
                                        } else {
                                            m_network.registerChannel(socket, handler, SelectionKey.OP_READ);
                                        }
                                        success = true;
                                    }
                                } catch (IOException e) {
                                    try {
                                        socket.close();
                                    } catch (IOException e1) {
                                        //Don't care connection is already lost anyways
                                    }
                                    if (m_running) {
                                        hostLog.warn("Exception authenticating and registering user in ClientAcceptor", e);
                                    }
                                } finally {
                                    if (!success) {
                                        m_numConnections.decrementAndGet();
                                    }
                                }
                            }
                        }
                    });
                } while (m_running);
            }  catch (IOException e) {
                if (m_running) {
                    hostLog.fatal("Exception in ClientAcceptor. The acceptor has died", e);
                }
            } finally {
                try {
                    m_serverSocket.close();
                } catch (IOException e) {
                    hostLog.fatal(null, e);
                }
                //Prevent interruption
                synchronized (this) {
                    Thread.interrupted();
                    m_executor.shutdownNow();
                    try {
                        m_executor.awaitTermination( 1, TimeUnit.DAYS);
                    } catch (InterruptedException e) {
                        throw new RuntimeException(e);
                    }
                }
            }
        }

        /**
         * Attempt to authenticate the user associated with this socket connection
         * @param socket
         * @return AuthUser a set of user permissions or null if authentication fails
         * @throws IOException
         */
        private InputHandler
        authenticate(final SocketChannel socket) throws IOException
        {
            ByteBuffer responseBuffer = ByteBuffer.allocate(6);
            byte version = (byte)0;
            responseBuffer.putInt(2);//message length
            responseBuffer.put(version);//version

            /*
             * The login message is a length preceded name string followed by a length preceded
             * SHA-1 single hash of the password.
             */
            socket.configureBlocking(false);//Doing NIO allows timeouts via Thread.sleep()
            socket.socket().setTcpNoDelay(true);//Greatly speeds up requests hitting the wire
            final ByteBuffer lengthBuffer = ByteBuffer.allocate(4);

            //Do non-blocking I/O to retrieve the length preceding value
            for (int ii = 0; ii < 4; ii++) {
                socket.read(lengthBuffer);
                if (!lengthBuffer.hasRemaining()) {
                    break;
                }
                try {
                    Thread.sleep(400);
                } catch (InterruptedException e) {
                    throw new IOException(e);
                }
            }

            //Didn't get the value. Client isn't going to get anymore time.
            if (lengthBuffer.hasRemaining()) {
                authLog.debug("Failure to authenticate connection(" + socket.socket().getRemoteSocketAddress() +
                              "): wire protocol violation (timeout reading message length).");
                //Send negative response
                responseBuffer.put(WIRE_PROTOCOL_TIMEOUT_ERROR).flip();
                socket.write(responseBuffer);
                socket.close();
                return null;
            }
            lengthBuffer.flip();

            final int messageLength = lengthBuffer.getInt();
            if (messageLength < 0) {
                authLog.warn("Failure to authenticate connection(" + socket.socket().getRemoteSocketAddress() +
                             "): wire protocol violation (message length " + messageLength + " is negative).");
                //Send negative response
                responseBuffer.put(WIRE_PROTOCOL_FORMAT_ERROR).flip();
                socket.write(responseBuffer);
                socket.close();
                return null;
            }
            if (messageLength > ((1024 * 1024) * 2)) {
                  authLog.warn("Failure to authenticate connection(" + socket.socket().getRemoteSocketAddress() +
                               "): wire protocol violation (message length " + messageLength + " is too large).");
                  //Send negative response
                  responseBuffer.put(WIRE_PROTOCOL_FORMAT_ERROR).flip();
                  socket.write(responseBuffer);
                  socket.close();
                  return null;
              }

            final ByteBuffer message = ByteBuffer.allocate(messageLength);
            //Do non-blocking I/O to retrieve the login message
            for (int ii = 0; ii < 4; ii++) {
                socket.read(message);
                if (!message.hasRemaining()) {
                    break;
                }
                try {
                    Thread.sleep(20);
                } catch (InterruptedException e) {
                    throw new IOException(e);
                }
            }

            //Didn't get the whole message. Client isn't going to get anymore time.
            if (lengthBuffer.hasRemaining()) {
                authLog.warn("Failure to authenticate connection(" + socket.socket().getRemoteSocketAddress() +
                             "): wire protocol violation (timeout reading authentication strings).");
                //Send negative response
                responseBuffer.put(WIRE_PROTOCOL_TIMEOUT_ERROR).flip();
                socket.write(responseBuffer);
                socket.close();
                return null;
            }
            message.flip().position(1);//skip version
            FastDeserializer fds = new FastDeserializer(message);
            final String service = fds.readString();
            final String username = fds.readString();
            final byte password[] = new byte[20];
            message.get(password);

            CatalogContext context = m_catalogContext.get();

            /*
             * Don't use the auth system during recovery. Not safe to use
             * the node to initiate multi-partition txns during recovery
             */
            if (!VoltDB.instance().rejoining()) {
                /*
                 * Authenticate the user.
                 */
                boolean authenticated = context.authSystem.authenticate(username, password);

                if (!authenticated) {
                    authLog.warn("Failure to authenticate connection(" + socket.socket().getRemoteSocketAddress() +
                                 "): user " + username + " failed authentication.");
                    //Send negative response
                    responseBuffer.put(AUTHENTICATION_FAILURE).flip();
                    socket.write(responseBuffer);
                    socket.close();
                    return null;
                }
            } else {
                authLog.warn("Failure to authenticate connection(" + socket.socket().getRemoteSocketAddress() +
                        "): user " + username + " because this node is rejoining.");
                //Send negative response
                responseBuffer.put(AUTHENTICATION_FAILURE_DUE_TO_REJOIN).flip();
                socket.write(responseBuffer);
                socket.close();
                return null;
            }

            AuthSystem.AuthUser user = context.authSystem.getUser(username);

            /*
             * Create an input handler.
             */
            InputHandler handler = null;
            if (service.equalsIgnoreCase("database")) {
                handler =
                    new ClientInputHandler(
                            username,
                            socket.socket().getInetAddress().getHostName(),
                            m_isAdmin);
            }
            else {
                String strUser = "ANONYMOUS";
                if ((username != null) && (username.length() > 0)) strUser = username;

                // If no processor can handle this service, null is returned.
                String connectorClassName = ExportManager.instance().getConnectorForService(service);
                if (connectorClassName == null) {
                    //Send negative response
                    responseBuffer.put(EXPORT_DISABLED_REJECTION).flip();
                    socket.write(responseBuffer);
                    socket.close();
                    authLog.warn("Rejected user " + strUser +
                                 " attempting to use disabled or unconfigured service " +
                                 service + ".");
                    return null;
                }
                if (!user.authorizeConnector(connectorClassName)) {
                    //Send negative response
                    responseBuffer.put(AUTHENTICATION_FAILURE).flip();
                    socket.write(responseBuffer);
                    socket.close();
                    authLog.warn("Failure to authorize user " + strUser + " for service " + service + ".");
                    return null;
                }

                handler = ExportManager.instance().createInputHandler(service, m_isAdmin);
            }

            if (handler != null) {
                byte buildString[] = VoltDB.instance().getBuildString().getBytes("UTF-8");
                responseBuffer = ByteBuffer.allocate(34 + buildString.length);
                responseBuffer.putInt(30 + buildString.length);//message length
                responseBuffer.put((byte)0);//version

                //Send positive response
                responseBuffer.put((byte)0);
                responseBuffer.putInt(VoltDB.instance().getHostMessenger().getHostId());
                responseBuffer.putLong(handler.connectionId());
                responseBuffer.putLong(VoltDB.instance().getHostMessenger().getInstanceId().getTimestamp());
                responseBuffer.putInt(VoltDB.instance().getHostMessenger().getInstanceId().getCoord());
                responseBuffer.putInt(buildString.length);
                responseBuffer.put(buildString).flip();
                socket.write(responseBuffer);

            }
            else {
                authLog.warn("Failure to authenticate connection(" + socket.socket().getRemoteSocketAddress() +
                             "): user " + username + " failed authentication.");
                // Send negative response
                responseBuffer.put(AUTHENTICATION_FAILURE).flip();
                socket.write(responseBuffer);
                socket.close();
                return null;

            }
            return handler;
        }
    }

    /** A port that reads client procedure invocations and writes responses */
    public class ClientInputHandler extends VoltProtocolHandler implements AdmissionControlGroup.ACGMember {
        public static final int MAX_READ = 8192 * 4;

        private Connection m_connection;
        private final String m_hostname;
        private final boolean m_isAdmin;

        /**
         * Must use username to do a lookup via the auth system
         * rather then caching the AuthUser because the AuthUser
         * can be invalidated on catalog updates
         */
        private final String m_username;

        public ClientInputHandler(String username, String hostname,
                                  boolean isAdmin)
        {
            m_username = username.intern();
            m_hostname = hostname;
            m_isAdmin = isAdmin;
        }

        public boolean isAdmin()
        {
            return m_isAdmin;
        }

        @Override
        public int getMaxRead() {
            if (m_hasDTXNBackPressure) {
                return 0;
            } else {
                return Math.max( MAX_READ, getNextMessageLength());
            }
        }

        @Override
        public void handleMessage(ByteBuffer message, Connection c) {
            try {
                final ClientResponseImpl error = handleRead(message, this, c);
                if (error != null) {
                    ByteBuffer buf = ByteBuffer.allocate(error.getSerializedSize() + 4);
                    buf.putInt(buf.capacity() - 4);
                    error.flattenToBuffer(buf).flip();
                    c.writeStream().enqueue(buf);
                }
            } catch (Exception e) {
                throw new RuntimeException(e);
            }
        }

        @Override
        public void started(final Connection c) {
            m_connection = c;
            if (VoltDB.instance().isIV2Enabled()) {
                m_cihm.put(c.connectionId(),
                           new ClientInterfaceHandleManager( m_isAdmin, c, m_acg.get()));
                m_acg.get().addMember(this);
                if (!m_acg.get().hasBackPressure()) {
                    c.enableReadSelection();
                }
            }
        }

        @Override
        public void stopping(Connection c) {
            m_connections.remove(c);
        }

        @Override
        public void stopped(Connection c) {
            m_numConnections.decrementAndGet();
            m_initiator.removeConnectionStats(connectionId());
            /*
             * It's necessary to free all the resources held by the IV2 ACG tracking.
             * Outstanding requests may actually still be at large
             */
            if (VoltDB.instance().isIV2Enabled()) {
                ClientInterfaceHandleManager cihm = m_cihm.remove(connectionId());
                cihm.freeOutstandingTxns();
                cihm.m_acg.removeMember(this);
            }
        }

        /*
         * Runnables from returned by offBackPressure and onBackPressure are used
         * by the network when a specific connection signals backpressure
         * as opposed to the more global backpressure signaled by an ACG. The runnables
         * are only intended to enable/disable backpressure for the specific connection
         */
        @Override
        public Runnable offBackPressure() {
            if (VoltDB.instance().isIV2Enabled()) {
                return new Runnable() {
                    @Override
                    public void run() {
                        if (!m_acg.get().hasBackPressure()) {
                            m_connection.enableReadSelection();
                        }
                    }
                };
            }
            return new Runnable() {
                @Override
                public void run() {
                    /**
                     * Must synchronize to prevent a race between the DTXN backpressure starting
                     * and this attempt to reenable read selection (which should not occur
                     * if there is DTXN backpressure)
                     */
                    m_backpressureLock.lock();
                    try {
                        if (!m_hasDTXNBackPressure) {
                            m_connection.enableReadSelection();
                        }
                    } finally {
                        m_backpressureLock.unlock();
                    }
                }
            };
        }

        @Override
        public Runnable onBackPressure() {
            if (VoltDB.instance().isIV2Enabled()) {
                new Runnable() {
                    @Override
                    public void run() {
                        m_connection.disableReadSelection();
                    }
                };
            }
            return new Runnable() {
                @Override
                public void run() {
                    synchronized (m_connection) {
                        m_connection.disableReadSelection();
                    }
                }
            };
        }

        /*
         * Return a monitor for the number of outstanding bytes pending write to this network
         * connection
         */
        @Override
        public QueueMonitor writestreamMonitor() {
            if (VoltDB.instance().isIV2Enabled()) {
                return new QueueMonitor() {

                    @Override
                    public boolean queue(int bytes) {
                        return m_acg.get().queue(bytes);
                    }

                };
            }
            return m_clientQueueMonitor;
        }

        /*
         * IV2 versions of backpressure management invoked by AdmissionControlGroup while
         * globally enabling/disabling backpressure.
         */
        @Override
        public void onBackpressure() {
            m_connection.disableReadSelection();
        }

        @Override
        public void offBackpressure() {
            m_connection.enableReadSelection();
        }
    }

    /**
     * Invoked when DTXN backpressure starts
     *
     */
    public void onBackPressure() {
        log.trace("Had back pressure disabling read selection");
        m_backpressureLock.lock();
        try {
            m_hasDTXNBackPressure = true;
            for (final Connection c : m_connections) {
                c.disableReadSelection();
            }
        } finally {
            m_backpressureLock.unlock();
        }
    }

    /**
     * Invoked when DTXN backpressure stops
     *
     */
    public void offBackPressure() {
        log.trace("No more back pressure attempting to enable read selection");
        m_backpressureLock.lock();
        try {
            m_hasDTXNBackPressure = false;
            if (m_hasGlobalClientBackPressure) {
                return;
            }
            for (final Connection c : m_connections) {
                if (!c.writeStream().hadBackPressure()) {
                    /*
                     * Also synchronize on the individual connection
                     * so that enabling of read selection happens atomically
                     * with the checking of client backpressure (client not reading responses)
                     * in the write stream
                     * so that this doesn't interleave incorrectly with
                     * SimpleDTXNInitiator disabling read selection.
                     */
                    synchronized (c) {
                        if (!c.writeStream().hadBackPressure()) {
                            c.enableReadSelection();
                        }
                    }
                }
            }
        } finally {
            m_backpressureLock.unlock();
        }
    }

    // Wrap API to SimpleDtxnInitiator - mostly for the future
    public  boolean createTransaction(
            final long connectionId,
            final String connectionHostname,
            final boolean adminConnection,
            final StoredProcedureInvocation invocation,
            final boolean isReadOnly,
            final boolean isSinglePartition,
            final boolean isEveryPartition,
            final int partitions[],
            final int numPartitions,
            final Object clientData,
            final int messageSize,
            final long now,
            final boolean allowMismatchedResults)
    {
        if (VoltDB.instance().isIV2Enabled()) {
            final ClientInterfaceHandleManager cihm = m_cihm.get(connectionId);

            long handle = cihm.getHandle(isSinglePartition, partitions[0], invocation.getClientHandle(),
                    messageSize, now);
            Long initiatorHSId;
            if (isSinglePartition) {
                initiatorHSId = m_iv2Masters.get(partitions[0]);
                if (initiatorHSId == null) {
                    hostLog.error("Failed to find master initiator for partition: "
                            + Integer.toString(partitions[0]) + ". Transaction not initiated.");
                    cihm.removeHandle(handle);
                    return false;
                }
            }
            else {
                initiatorHSId = m_cartographer.getHSIdForMultiPartitionInitiator();
            }
            Iv2InitiateTaskMessage workRequest =
                new Iv2InitiateTaskMessage(m_siteId,
                        initiatorHSId,
                        Iv2InitiateTaskMessage.UNUSED_TRUNC_HANDLE,
                        Iv2InitiateTaskMessage.UNUSED_MP_TXNID,
                        isReadOnly,
                        isSinglePartition,
                        invocation,
                        handle,
                        connectionId);

            Iv2Trace.logCreateTransaction(workRequest);
            m_mailbox.send(initiatorHSId, workRequest);
            return true;
        } else {
            return m_initiator.createTransaction(connectionId,
                                                 connectionHostname,
                                                 adminConnection,
                                                 invocation,
                                                 isReadOnly,
                                                 isSinglePartition,
                                                 isEveryPartition,
                                                 partitions,
                                                 numPartitions,
                                                 clientData,
                                                 messageSize,
                                                 now,
                                                 allowMismatchedResults);
        }
    }



    /**
     * Static factory method to easily create a ClientInterface with the default
     * settings.
     * @throws Exception
     */
    public static ClientInterface create(
            HostMessenger messenger,
            CatalogContext context,
            ReplicationRole replicationRole,
            SimpleDtxnInitiator initiator,
            Cartographer cartographer,
            int partitionCount,
            int port,
            int adminPort,
            long timestampTestingSalt) throws Exception {

        // create a list of all partitions
        int[] allPartitions = new int[partitionCount];
        int index = 0;
        for (Integer partition : VoltDB.instance().getSiteTracker().m_partitionsToSitesImmutable.keySet()) {
            allPartitions[index++] = partition;
        }

        /*
         * Construct the runnables so they have access to the list of connections
         */
        final ClientInterface ci = new ClientInterface(
           port, adminPort, context, messenger, replicationRole, initiator, cartographer, allPartitions);

        initiator.setClientInterface(ci);
        return ci;
    }

    ClientInterface(int port, int adminPort, CatalogContext context, HostMessenger messenger,
                    ReplicationRole replicationRole, TransactionInitiator initiator,
                    Cartographer cartographer, int[] allPartitions) throws Exception
    {
        m_catalogContext.set(context);
        m_initiator = initiator;
        m_cartographer = cartographer;

        // pre-allocate single partition array
        m_allPartitions = allPartitions;
        m_acceptor = new ClientAcceptor(port, messenger.getNetwork(), false);
        m_adminAcceptor = null;
        m_adminAcceptor = new ClientAcceptor(adminPort, messenger.getNetwork(), true);
        registerPolicies(replicationRole);

        m_mailbox = new LocalMailbox(VoltDB.instance().getHostMessenger()) {
            LinkedBlockingQueue<VoltMessage> m_d = new LinkedBlockingQueue<VoltMessage>();
            @Override
            public void deliver(final VoltMessage message) {
                if (VoltDB.instance().isIV2Enabled()) {
                    if (message instanceof InitiateResponseMessage) {
                        // forward response; copy is annoying. want slice of response.
                        final InitiateResponseMessage response = (InitiateResponseMessage)message;
                        Iv2Trace.logFinishTransaction(response, m_mailbox.getHSId());
                        final ClientInterfaceHandleManager cihm = m_cihm.get(response.getClientConnectionId());
                        //Can be null on hangup
                        if (cihm != null) {
                            //Pass it to the network thread like a ninja
                            //Only the network can use the CIHM
                            cihm.connection.writeStream().enqueue(
                                    new DeferredSerialization() {

                                        @Override
                                        public ByteBuffer[] serialize()
                                                throws IOException {
                                            ClientInterfaceHandleManager.Iv2InFlight clientData =
                                                    cihm.findHandle(response.getClientInterfaceHandle());
                                            response.getClientResponseData().setClientHandle(clientData.m_clientHandle);
                                            final long now = System.currentTimeMillis();
                                            final int delta = (int)(now - clientData.m_creationTime);
                                            response.getClientResponseData().setClusterRoundtrip(delta);

                                            ByteBuffer results =
                                                    ByteBuffer.allocate(
                                                            response.getClientResponseData().getSerializedSize() + 4);
                                            results.putInt(results.capacity() - 4);
                                            response.getClientResponseData().flattenToBuffer(results);
                                            return new ByteBuffer[] { results };
                                        }

                                        @Override
                                        public void cancel() {
                                        }

                            });
                        }
                    } else {
                        m_d.offer(message);
                    }
                } else {
                    m_d.offer(message);
                }
            }
            @Override
            public VoltMessage recv() {
                return m_d.poll();
            }
        };
        messenger.createMailbox(null, m_mailbox);
        m_plannerSiteId = messenger.getHSIdForLocalSite(HostMessenger.ASYNC_COMPILER_SITE_ID);
        registerMailbox(messenger.getZK());
        m_siteId = m_mailbox.getHSId();
        m_iv2Masters = new LeaderCache(messenger.getZK(), VoltZK.iv2masters);
        m_iv2Masters.start(true);
        m_isConfiguredForHSQL = (VoltDB.instance().getBackendTargetType() == BackendTarget.HSQLDB_BACKEND);
    }

    /**
     * Publishes the HSId of this execution site to ZK
     * @param zk
     * @param partitionId
     * @throws Exception
     */
    private void registerMailbox(ZooKeeper zk) throws Exception {
        MailboxNodeContent mnc = new MailboxNodeContent(m_mailbox.getHSId(), null);
        VoltDB.instance().getMailboxPublisher().registerMailbox(MailboxType.ClientInterface, mnc);
        VoltDB.instance().getMailboxPublisher().publish(zk);
    }

    private void registerPolicies(ReplicationRole replicationRole) {
        registerPolicy(new InvocationPermissionPolicy(true));
        registerPolicy(new ParameterDeserializationPolicy(true));
        registerPolicy(new ReplicaInvocationAcceptancePolicy(replicationRole == ReplicationRole.REPLICA));

        registerPolicy("@AdHoc", new AdHocAcceptancePolicy(true));
        registerPolicy("@UpdateApplicationCatalog", new UpdateCatalogAcceptancePolicy(true));
    }

    private void registerPolicy(InvocationAcceptancePolicy policy) {
        List<InvocationAcceptancePolicy> policies = m_policies.get(null);
        if (policies == null) {
            policies = new ArrayList<InvocationAcceptancePolicy>();
            m_policies.put(null, policies);
        }
        policies.add(policy);
    }

    private void registerPolicy(String procName, InvocationAcceptancePolicy policy) {
        List<InvocationAcceptancePolicy> policies = m_policies.get(procName);
        if (policies == null) {
            policies = new ArrayList<InvocationAcceptancePolicy>();
            m_policies.put(procName, policies);
        }
        policies.add(policy);
    }

    /**
     * Check the procedure invocation against a set of policies to see if it
     * should be rejected.
     *
     * @param name The procedure name, null for generic policies.
     * @return ClientResponseImpl on error or null if okay.
     */
    private ClientResponseImpl checkPolicies(String name, AuthSystem.AuthUser user,
                                  final StoredProcedureInvocation task,
                                  final Procedure catProc, Config sysProc) {
        List<InvocationAcceptancePolicy> policies = m_policies.get(name);
        ClientResponseImpl error = null;
        if (policies != null) {
            for (InvocationAcceptancePolicy policy : policies) {
                if (catProc != null) {
                    if ((error = policy.shouldAccept(user, task, catProc)) != null) {
                        return error;
                    }
                } else {
                    if ((error = policy.shouldAccept(user, task, sysProc)) != null) {
                        return error;
                    }
                }
            }
        }
        return null;
    }

    /**
     * Called when the replication role of the cluster changes.
     * @param role
     */
    public void setReplicationRole(ReplicationRole role) {
        List<InvocationAcceptancePolicy> policies = m_policies.get(null);
        if (policies != null) {
            for (InvocationAcceptancePolicy policy : policies) {
                if (policy instanceof ReplicaInvocationAcceptancePolicy) {
                    policy.setMode(role == ReplicationRole.REPLICA);
                }
            }
        }
    }

    /**
     * Initializes the snapshot daemon so that it's ready to take snapshots
     */
    public void initializeSnapshotDaemon(ZooKeeper zk) {
        m_snapshotDaemon.init(this, zk, new Runnable() {
            @Override
            public void run() {
                /*
                 * For the snapshot daemon create a noop ACG because it is privileged
                 */
                m_cihm.put(
                        m_snapshotDaemonAdapter.connectionId(),
                        new ClientInterfaceHandleManager(true, m_snapshotDaemonAdapter,
                                AdmissionControlGroup.getDummy()));
            }
        });
    }

    // if this ClientInterface's site ID is the lowest non-execution site ID
    // in the cluster, make our SnapshotDaemon responsible for snapshots
    public void mayActivateSnapshotDaemon() {
        SnapshotSchedule schedule = m_catalogContext.get().database.getSnapshotschedule().get("default");
        if (VoltDB.instance().getSiteTracker().isFirstHost() &&
            schedule != null && schedule.getEnabled())
        {
            Future<Void> future = m_snapshotDaemon.makeActive(schedule);
            try {
                future.get();
            } catch (InterruptedException e) {
                throw new RuntimeException(e);
            } catch (ExecutionException e) {
                throw new RuntimeException(e.getCause());
            }
        } else {
            m_snapshotDaemon.makeInactive();
        }
    }

    /**
     * Set the flag that tells this client interface to update its
     * catalog when it's threadsafe.
     */
    public void notifyOfCatalogUpdate() {
        m_shouldUpdateCatalog.set(true);
    }

    private ClientResponseImpl errorResponse(Connection c, long handle, byte status, String reason, Exception e, boolean log) {
        String realReason = reason;
        if (e != null) {
            StringWriter sw = new StringWriter();
            PrintWriter pw = new PrintWriter(sw);
            e.printStackTrace(pw);
            realReason = sw.toString();
        }
        if (log) {
            hostLog.warn(realReason);
        }
        return new ClientResponseImpl(status,
                new VoltTable[0], realReason, handle);
    }

    ClientResponseImpl dispatchExplainProcedure(StoredProcedureInvocation task, ClientInputHandler handler, Connection ccxn) {
        ParameterSet params = task.getParams();
        //String procs = (String) params.toArray()[0];
        int size = params.toArray().length;
        VoltTable[] vt = new VoltTable[ size ];
        for( int i=0; i<size; i++ ) {
            String procName = (String)( params.toArray() )[i];

            Procedure proc = m_catalogContext.get().procedures.get(procName);
            if(proc == null) {
                ClientResponseImpl errorResponse =
                        new ClientResponseImpl(
                                ClientResponseImpl.UNEXPECTED_FAILURE,
                                new VoltTable[0], "Procedure "+procName+" not in catalog",
                                task.clientHandle);
                return errorResponse;
            }

            vt[i] = new VoltTable(new VoltTable.ColumnInfo( "SQL Statement", VoltType.STRING),
                                  new VoltTable.ColumnInfo( "Explained Plan", VoltType.STRING));

            for( Statement stmt : proc.getStatements() ) {
                vt[i].addRow( stmt.getSqltext(), Encoder.hexDecodeToString( stmt.getExplainplan() ) );
            }
        }

        ClientResponseImpl response =
                new ClientResponseImpl(
                        ClientResponseImpl.SUCCESS,
                        ClientResponse.SUCCESS,
                        null,
                        vt,
                        null);
        response.setClientHandle( task.clientHandle );
        ByteBuffer buf = ByteBuffer.allocate(response.getSerializedSize() + 4);
        buf.putInt(buf.capacity() - 4);
        response.flattenToBuffer(buf);
        buf.flip();
        ccxn.writeStream().enqueue(buf);
        return null;
    }


    ClientResponseImpl dispatchExplainAdHoc(StoredProcedureInvocation task, ClientInputHandler handler, Connection ccxn) {
        ParameterSet params = task.getParams();
        String sql = (String) params.toArray()[0];

        // get the partition param if it exists
        // null means MP-txn
        Object partitionParam = null;
        if (params.toArray().length > 1) {
            if (params.toArray()[1] == null) {
                // nulls map to zero
                partitionParam = new Long(0);
                // skip actual null value because it means MP txn
            }
            else {
                partitionParam = params.toArray()[1];
            }
        }

        // try the cache
        // For now it's all or nothing on a batch of statements, i.e. all statements must match or
        // none.
        // TODO: Handle a mix of cached and uncached statements.
        List<String> sqlStatements = MiscUtils.splitSQLStatements(sql);
        ExplainPlannedStmtBatch planBatch =
                new ExplainPlannedStmtBatch(sql,
                        partitionParam,
                        task.clientHandle,
                        handler.connectionId(),
                        handler.m_hostname,
                        handler.isAdmin(),
                        ccxn);
        for (String sqlStatement : sqlStatements) {
            AdHocPlannedStatement plannedStatement = m_adhocCache.get(sqlStatement, partitionParam != null);
            // check the catalog version if there is a cached plan
            if (plannedStatement == null || plannedStatement.catalogVersion != m_catalogContext.get().catalogVersion) {
                break;
            }
            planBatch.addStatement(plannedStatement);
        }
        // All statements retrieved from cache?
        if (planBatch.getPlannedStatementCount() == sqlStatements.size()) {
            processExplainPlannedStmtBatch( planBatch );
            return null;
        }

        LocalObjectMessage work = new LocalObjectMessage(
                new ExplainPlannerWork(
                        m_siteId,
                        false, task.clientHandle, handler.connectionId(),
                        handler.m_hostname, handler.isAdmin(), ccxn,
                        sql, sqlStatements, partitionParam, null, false, true, m_adhocCompletionHandler));

        m_mailbox.send(m_plannerSiteId, work);
        return null;
    }

    private void processExplainPlannedStmtBatch(  ExplainPlannedStmtBatch planBatch ) {
        final Connection c = (Connection)planBatch.clientData;
        Database db = m_catalogContext.get().database;
        int size = planBatch.getPlannedStatementCount();

        List<byte[]> aggByteArray = new ArrayList<byte[]>( size );
        for (AdHocPlannedStatement plannedStatement : planBatch.plannedStatements ) {
            aggByteArray.add(plannedStatement.aggregatorFragment);
        }

        List<byte[]> collByteArray = new ArrayList<byte[]>( size );
        for (AdHocPlannedStatement plannedStatement : planBatch.plannedStatements ) {
            collByteArray.add(plannedStatement.collectorFragment );
        }

        VoltTable[] vt = new VoltTable[ size ];

        for( int i = 0; i<size; i++ ) {
            byte[] aggByte = aggByteArray.get(i);
            byte[] collByte = collByteArray.get(i);
            if( collByte == null ) {
                //signle partition query plan
                String plan = new String( aggByte, VoltDB.UTF8ENCODING);
                PlanNodeTree pnt = new PlanNodeTree();
                try {
                    JSONObject jobj = new JSONObject( plan );
                    JSONArray jarray =  jobj.getJSONArray("PLAN_NODES");
                    pnt.loadFromJSONArray(jarray, db);
                    String str = pnt.getRootPlanNode().toExplainPlanString();
                    vt[i] = new VoltTable(new VoltTable.ColumnInfo( "Explained Plan-SP", VoltType.STRING));
                    vt[i].addRow(str);
                } catch (JSONException e) {
                    System.out.println(e.getMessage());
                }
            }
            else {
                //multi-partition query plan
                String aggplan = new String( aggByte, VoltDB.UTF8ENCODING);
                String collplan = new String( collByte, VoltDB.UTF8ENCODING);
                PlanNodeTree pnt = new PlanNodeTree();
                PlanNodeTree collpnt = new PlanNodeTree();
                try {
                    JSONObject jobj = new JSONObject( aggplan );
                    JSONArray jarray =  jobj.getJSONArray("PLAN_NODES");
                    //TODO  db is null, may need to be set up in some cases.
                    pnt.loadFromJSONArray(jarray, db);
                    //combine plan fragments
                    jobj = new JSONObject( collplan );
                    jarray =  jobj.getJSONArray("PLAN_NODES");
                    collpnt.loadFromJSONArray(jarray, db);
                    pnt.concatenate( collpnt.getRootPlanNode() );

                    String str = pnt.getRootPlanNode().toExplainPlanString();
                    vt[i] = new VoltTable(new VoltTable.ColumnInfo( "Explained Plan-MP", VoltType.STRING));
                    vt[i].addRow(str);
                } catch (JSONException e) {
                    System.out.println(e.getMessage());
                }
            }
        }

        ClientResponseImpl response =
                new ClientResponseImpl(
                        ClientResponseImpl.SUCCESS,
                        ClientResponse.SUCCESS,
                        null,
                        vt,
                        null);
        response.setClientHandle( planBatch.clientHandle );
        ByteBuffer buf = ByteBuffer.allocate(response.getSerializedSize() + 4);
        buf.putInt(buf.capacity() - 4);
        response.flattenToBuffer(buf);
        buf.flip();
        c.writeStream().enqueue(buf);

     //TODO do not cache the plans for explainAdhoc
//        planBatch.clientData = null;
//        for (int index = 0; index < planBatch.getPlannedStatementCount(); index++) {
//            m_adhocCache.put(planBatch.getPlannedStatement(index));
//        }
    }

    ClientResponseImpl dispatchAdHoc(StoredProcedureInvocation task, ClientInputHandler handler, Connection ccxn) {
        ParameterSet params = task.getParams();
        String sql = (String) params.toArray()[0];

        // get the partition param if it exists
        // null means MP-txn
        Object partitionParam = null;
        if (params.toArray().length > 1) {
            if (params.toArray()[1] == null) {
                // nulls map to zero
                partitionParam = new Long(0);
                // skip actual null value because it means MP txn
            }
            else {
                partitionParam = params.toArray()[1];
            }
        }

        // try the cache
        // For now it's all or nothing on a batch of statements, i.e. all statements must match or
        // none.
        // TODO: Handle a mix of cached and uncached statements.
        List<String> sqlStatements = MiscUtils.splitSQLStatements(sql);
        AdHocPlannedStmtBatch planBatch =
                new AdHocPlannedStmtBatch(sql,
                                          partitionParam,
                                          task.clientHandle,
                                          handler.connectionId(),
                                          handler.m_hostname,
                                          handler.isAdmin(),
                                          ccxn);
        for (String sqlStatement : sqlStatements) {
            AdHocPlannedStatement plannedStatement = m_adhocCache.get(sqlStatement, partitionParam != null);
            // check the catalog version if there is a cached plan
            if (plannedStatement == null || plannedStatement.catalogVersion != m_catalogContext.get().catalogVersion) {
                break;
            }
            planBatch.addStatement(plannedStatement);
        }
        // All statements retrieved from cache?
        if (planBatch.getPlannedStatementCount() == sqlStatements.size()) {
            createAdHocTransaction(planBatch);
            return null;
        }

        LocalObjectMessage work = new LocalObjectMessage(
                new AdHocPlannerWork(
                    m_siteId,
                    false, task.clientHandle, handler.connectionId(),
                    handler.m_hostname, handler.isAdmin(), ccxn,
                    sql, sqlStatements, partitionParam, null, false, true, m_adhocCompletionHandler));

        m_mailbox.send(m_plannerSiteId, work);
        return null;
    }

    ClientResponseImpl dispatchUpdateApplicationCatalog(StoredProcedureInvocation task,
            ClientInputHandler handler, Connection ccxn)
    {
        ParameterSet params = task.getParams();
        byte[] catalogBytes = null;
        if (params.toArray()[0] instanceof String) {
            catalogBytes = Encoder.hexDecode((String) params.toArray()[0]);
        } else if (params.toArray()[0] instanceof byte[]) {
            catalogBytes = (byte[]) params.toArray()[0];
        } else {
            // findbugs triggers a NPE alert here... and the
            // policy check is pretty far away from here.
            // assert and satisfy findbugs, and the casual reader.
            assert false : "Expected to catch invalid parameters in UpdateCatalogAcceptancePolicy.";
            return new ClientResponseImpl(ClientResponseImpl.GRACEFUL_FAILURE,
                    new VoltTable[0], "Failed to process UpdateApplicationCatalog request." +
                    " Catalog content must be passed as string or byte[].",
                    task.clientHandle);
        }
        String deploymentString = (String) params.toArray()[1];
        LocalObjectMessage work = new LocalObjectMessage(
                new CatalogChangeWork(
                    m_siteId,
                    task.clientHandle, handler.connectionId(), handler.m_hostname,
                    handler.isAdmin(), ccxn, catalogBytes, deploymentString,
                    m_adhocCompletionHandler));

        m_mailbox.send(m_plannerSiteId, work);
        return null;
    }

    ClientResponseImpl dispatchLoadSinglepartitionTable(ByteBuffer buf,
            StoredProcedureInvocation task, ClientInputHandler handler, Connection ccxn)
    {
        int[] involvedPartitions = null;
        // break out the Hashinator and calculate the appropriate partition
        try {
            CatalogMap<Table> tables = m_catalogContext.get().database.getTables();
            Object valueToHash =
                LoadSinglepartitionTable.
                    partitionValueFromInvocation(tables, task);
            involvedPartitions =
                new int[] { TheHashinator.hashToPartition(valueToHash) };
        }
        catch (Exception e) {
            authLog.warn(e.getMessage());
            return new ClientResponseImpl(ClientResponseImpl.UNEXPECTED_FAILURE,
                    new VoltTable[0], e.getMessage(), task.clientHandle);
        }
        assert(involvedPartitions != null);
        // XXX-ZOMG This really should pass in the SystemProcedureCatalog.Config object
        // and read these settings out of it rather than hardwiring them here.
        createTransaction(handler.connectionId(), handler.m_hostname,
                handler.isAdmin(),
                task,
                false,      // read only
                true,       // single partition
                false,      // every site
                involvedPartitions, involvedPartitions.length,
                ccxn, buf.capacity(),
                System.currentTimeMillis(),
                false);     // allow mismatched results
        return null;
    }

    ClientResponseImpl dispatchStatistics(Config sysProc, ByteBuffer buf, StoredProcedureInvocation task,
            ClientInputHandler handler, Connection ccxn) {
        ParameterSet params = task.getParams();
        // dispatch selectors that do not us the @Statistics system procedure
        if ((params.toArray().length != 0)) {
            String selector = (String)params.toArray()[0];
            if (selector.equals("DR") || selector.equals("TOPO")) {
               try {
                   VoltDB.instance().getStatsAgent().collectStats(ccxn, task.clientHandle, selector);
                   return null;
               } catch (Exception e) {
                   return errorResponse( ccxn, task.clientHandle, ClientResponse.UNEXPECTED_FAILURE, null, e, true);
               }
           }
        }
        int[] involvedPartitions = m_allPartitions;
        createTransaction(handler.connectionId(), handler.m_hostname,
                handler.isAdmin(),
                task,
                sysProc.getReadonly(),
                sysProc.getSinglepartition(),
                sysProc.getEverysite(),
                involvedPartitions, involvedPartitions.length,
                ccxn, buf.capacity(),
                System.currentTimeMillis(),
                false);
        return null;
    }

    ClientResponseImpl dispatchPromote(Config sysProc,
                                       ByteBuffer buf,
                                       StoredProcedureInvocation task,
                                       ClientInputHandler handler,
                                       Connection ccxn)
    {
        if (VoltDB.instance().getReplicationRole() == ReplicationRole.NONE)
        {
            return new ClientResponseImpl(ClientResponseImpl.GRACEFUL_FAILURE,
                    new VoltTable[0], "@Promote issued on master cluster." +
                    " No action taken.",
                    task.clientHandle);
        }

        // the shared dispatch for sysprocs
        int[] involvedPartitions = m_allPartitions;
        createTransaction(handler.connectionId(), handler.m_hostname,
                          handler.isAdmin(),
                          task,
                          sysProc.getReadonly(),
                          sysProc.getSinglepartition(),
                          sysProc.getEverysite(),
                          involvedPartitions, involvedPartitions.length,
                          ccxn, buf.capacity(),
                          System.currentTimeMillis(),
                          false);
        return null;
    }

    /**
     *
     * @param port
     * * return True if an error was generated and needs to be returned to the client
     */
    final ClientResponseImpl handleRead(ByteBuffer buf, ClientInputHandler handler, Connection ccxn) throws IOException {
        final long now = System.currentTimeMillis();
        final FastDeserializer fds = new FastDeserializer(buf);
        final StoredProcedureInvocation task = fds.readObject(StoredProcedureInvocation.class);
        ClientResponseImpl error = null;

        // Check for admin mode restrictions before proceeding any further
        VoltDBInterface instance = VoltDB.instance();
        if (instance.getMode() == OperationMode.PAUSED && !handler.isAdmin())
        {
            return new ClientResponseImpl(ClientResponseImpl.SERVER_UNAVAILABLE,
                    new VoltTable[0], "Server is currently unavailable; try again later",
                    task.clientHandle);
        }

        // ping just responds as fast as possible to show the connection is alive
        // nb: ping is not a real procedure, so this is checked before other "sysprocs"
        if (task.procName.equals("@Ping")) {
            return new ClientResponseImpl(ClientResponseImpl.SUCCESS, new VoltTable[0], "", task.clientHandle);
        }

        // Deserialize the client's request and map to a catalog stored procedure
        final CatalogContext catalogContext = m_catalogContext.get();
        AuthSystem.AuthUser user = catalogContext.authSystem.getUser(handler.m_username);
        final Procedure catProc = catalogContext.procedures.get(task.procName);
        Config sysProc = SystemProcedureCatalog.listing.get(task.procName);

        // Map @AdHoc... to @AdHoc_RW_MP for validation. In the future if security is
        // configured differently for @AdHoc... variants this code will have to
        // change in order to use the proper variant based on whether the work
        // is single or multi partition and read-only or read-write.
        if (sysProc == null && task.procName.equals("@AdHoc")) {
            sysProc = SystemProcedureCatalog.listing.get("@AdHoc_RW_MP");
            assert(sysProc != null);
        }

        else if ( sysProc == null && task.procName.equals("@Explain") ) {
            return dispatchExplainAdHoc(task, handler, ccxn);
        }

        else if ( sysProc == null && task.procName.equals("@ExplainProc") ) {
            return dispatchExplainProcedure(task, handler, ccxn);
        }


        if (user == null) {
            authLog.info("User " + handler.m_username + " has been removed from the system via a catalog update");
            return new ClientResponseImpl(ClientResponseImpl.UNEXPECTED_FAILURE,
                    new VoltTable[0], "User " + handler.m_username +
                    " has been removed from the system via a catalog update",
                    task.clientHandle);
        }

        if (catProc == null && sysProc == null) {
            String errorMessage = "Procedure " + task.procName + " was not found";
            authLog.l7dlog( Level.WARN, LogKeys.auth_ClientInterface_ProcedureNotFound.name(), new Object[] { task.procName }, null);
            return new ClientResponseImpl(
                    ClientResponseImpl.UNEXPECTED_FAILURE,
                    new VoltTable[0], errorMessage, task.clientHandle);
        }

        // Check procedure policies
        error = checkPolicies(null, user, task, catProc, sysProc);
        if (error != null) {
            return error;
        }

        error = checkPolicies(task.procName, user, task, catProc, sysProc);
        if (error != null) {
            return error;
        }

        if (sysProc != null) {
            // these have helpers that do all the work...
            if (task.procName.equals("@AdHoc")) {
                return dispatchAdHoc(task, handler, ccxn);
            } else if (task.procName.equals("@UpdateApplicationCatalog")) {
                return dispatchUpdateApplicationCatalog(task, handler, ccxn);
            } else if (task.procName.equals("@LoadSinglepartitionTable")) {
                return dispatchLoadSinglepartitionTable(buf, task, handler, ccxn);
            } else if (task.procName.equals("@SnapshotSave")) {
                m_snapshotDaemon.requestUserSnapshot(task, ccxn);
                return null;
            } else if (task.procName.equals("@Statistics")) {
                return dispatchStatistics(sysProc, buf, task, handler, ccxn);
            } else if (task.procName.equals("@Promote")) {
                return dispatchPromote(sysProc, buf, task, handler, ccxn);
            }

            // If you're going to copy and paste something, CnP the pattern
            // up above.  -rtb.

            // Verify that admin mode sysprocs are called from a client on the
            // admin port, otherwise return a failure
            if (task.procName.equals("@Pause") || task.procName.equals("@Resume")) {
                if (!handler.isAdmin()) {
                    return new ClientResponseImpl(ClientResponseImpl.UNEXPECTED_FAILURE,
                            new VoltTable[0],
                            "" + task.procName + " is not available to this client",
                            task.clientHandle);
                }
            }
            else if (task.procName.equals("@SystemInformation")) {
                ParameterSet params = task.getParams();
                // hacky: support old @SystemInformation behavior by
                // filling in a missing selector to get the overview key/value info
                if (params.toArray().length == 0) {
                    task.setParams("OVERVIEW");
                }
            }

            // the shared dispatch for sysprocs
            int[] involvedPartitions = m_allPartitions;
            createTransaction(handler.connectionId(), handler.m_hostname,
                    handler.isAdmin(),
                    task,
                    sysProc.getReadonly(),
                    sysProc.getSinglepartition(),
                    sysProc.getEverysite(),
                    involvedPartitions, involvedPartitions.length,
                    ccxn, buf.capacity(),
                    now,
                    false);

        }

        // dispatch a user procedure
        if (catProc != null) {
            int[] involvedPartitions = null;
            if (catProc.getSinglepartition() == false) {
                involvedPartitions = m_allPartitions;
            }
            else {
                // break out the Hashinator and calculate the appropriate partition
                try {
                    involvedPartitions = new int[] {
                                getPartitionForProcedure(
                                        catProc.getPartitionparameter(),
                                        catProc.getPartitioncolumn().getType(),
                                        task)
                            };
                }
                catch (RuntimeException e) {
                    // unable to hash to a site, return an error
                    String errorMessage = "Error sending procedure "
                        + task.procName + " to the correct partition. Make sure parameter values are correct.";
                    authLog.l7dlog( Level.WARN,
                            LogKeys.host_ClientInterface_unableToRouteSinglePartitionInvocation.name(),
                            new Object[] { task.procName }, null);
                    return new ClientResponseImpl(ClientResponseImpl.UNEXPECTED_FAILURE,
                            new VoltTable[0], errorMessage, task.clientHandle);
                }
                catch (Exception e) {
                    authLog.l7dlog( Level.WARN,
                            LogKeys.host_ClientInterface_unableToRouteSinglePartitionInvocation.name(),
                            new Object[] { task.procName }, null);
                    return new ClientResponseImpl(ClientResponseImpl.UNEXPECTED_FAILURE,
                            new VoltTable[0], e.getMessage(), task.clientHandle);
                }
            }
            boolean allowMismatchedResults = catProc.getReadonly() && isProcedureNonDeterministic(catProc);
            boolean success =
                createTransaction(handler.connectionId(), handler.m_hostname,
                        handler.isAdmin(),
                        task,
                        catProc.getReadonly(),
                        catProc.getSinglepartition(),
                        catProc.getEverysite(),
                        involvedPartitions, involvedPartitions.length,
                        ccxn, buf.capacity(),
                        now,
                        allowMismatchedResults);
            if (!success) {
                // HACK: this return is for the DR agent so that it
                // will move along on duplicate replicated transactions
                // reported by the slave cluster.  We report "SUCCESS"
                // to keep the agent from choking.  ENG-2334
                return new ClientResponseImpl(ClientResponseImpl.UNEXPECTED_FAILURE,
                        new VoltTable[0],
                        ClientResponseImpl.DUPE_TRANSACTION,
                        task.clientHandle);
            }
        }
        return null;
    }

    /**
     * Determine if a procedure is non-deterministic by examining all its statements.
     *
     * @param proc  catalog procedure
     * @return  true if it has any non-deterministic statements
     */
    static boolean isProcedureNonDeterministic(Procedure proc) {
        boolean isNonDeterministic = false;
        CatalogMap<Statement> stmts = proc.getStatements();
        if (stmts != null) {
            for (Statement stmt : stmts) {
                if (!stmt.getIscontentdeterministic() || !stmt.getIsorderdeterministic()) {
                    isNonDeterministic = true;
                    break;
                }
            }
        }
        return isNonDeterministic;
    }

    void createAdHocTransaction(final AdHocPlannedStmtBatch plannedStmtBatch) {
        // create the execution site task
        StoredProcedureInvocation task = new StoredProcedureInvocation();
        // pick the sysproc based on the presence of partition info
        // HSQL does not specifically implement AdHoc SP -- instead, use its always-SP implementation of AdHoc
        boolean isSinglePartition = plannedStmtBatch.isSinglePartitionCompatible() || m_isConfiguredForHSQL;
        int partitions[] = null;

        if (isSinglePartition) {
            if (plannedStmtBatch.isReadOnly()) {
                task.procName = "@AdHoc_RO_SP";
            }
            else {
                task.procName = "@AdHoc_RW_SP";
            }
            partitions = new int[] { TheHashinator.hashToPartition(plannedStmtBatch.partitionParam) };
        }
        else {
            if (plannedStmtBatch.isReadOnly()) {
                task.procName = "@AdHoc_RO_MP";
            }
            else {
                task.procName = "@AdHoc_RW_MP";
            }
            partitions = m_allPartitions;
        }

        // Set up the parameters.
        ByteBuffer buf = ByteBuffer.allocate(plannedStmtBatch.getPlanArraySerializedSize());
        try {
            plannedStmtBatch.flattenPlanArrayToBuffer(buf);
        }
        catch (Exception e) {
            VoltDB.crashLocalVoltDB(e.getMessage(), true, e);
        }
        assert(buf.hasArray());
        task.setParams(buf.array());
        task.clientHandle = plannedStmtBatch.clientHandle;

        /*
         * Round trip the invocation to initialize it for command logging
         */
        FastSerializer fs = new FastSerializer();
        int serializedSize = 0;
        try {
            fs.writeObject(task);
            ByteBuffer source = fs.getBuffer();
            ByteBuffer copy = ByteBuffer.allocate(source.remaining());
            serializedSize = copy.capacity();
            copy.put(source);
            copy.flip();
            FastDeserializer fds = new FastDeserializer(copy);
            task = new StoredProcedureInvocation();
            task.readExternal(fds);
        } catch (Exception e) {
            VoltDB.crashLocalVoltDB(e.getMessage(), true, e);
        }

        // ENG-3288 - Non-deterministic read-only queries tolerate mismatched results.
        boolean allowMismatchedResults = false;
        if (plannedStmtBatch.isReadOnly()) {
            for (AdHocPlannedStatement stmt : plannedStmtBatch.plannedStatements) {
                if (stmt.isNonDeterministic) {
                    allowMismatchedResults = true;
                    break;
                }
            }
        }
        // initiate the transaction
        createTransaction(plannedStmtBatch.connectionId, plannedStmtBatch.hostname,
                plannedStmtBatch.adminConnection, task,
                plannedStmtBatch.isReadOnly(), isSinglePartition, false,
                partitions, partitions.length, plannedStmtBatch.clientData,
                serializedSize, EstTime.currentTimeMillis(), allowMismatchedResults);

        // cache the plans, but don't hold onto the connection object
        plannedStmtBatch.clientData = null;
        for (int index = 0; index < plannedStmtBatch.getPlannedStatementCount(); index++) {
            m_adhocCache.put(plannedStmtBatch.getPlannedStatement(index));
        }
    }

    /*
     * Invoked from the AsyncCompilerWorkCompletionHandler from the AsyncCompilerAgent thread.
     * Has the effect of immediately handing the completed work to the network thread of the
     * client instance that created the work and then dispatching it.
     */
    public ListenableFutureTask<?> processFinishedCompilerWork(final AsyncCompilerResult result) {
        /*
         * Do the task in the network thread associated with the connection
         * so that access to the CIHM can be lock free for fast path work.
         * Can't access the CIHM from this thread without adding locking.
         */
        final Connection c = (Connection)result.clientData;
        final ListenableFutureTask<?> ft = ListenableFutureTask.create(new Runnable() {
            @Override
            public void run() {
                if (result.errorMsg == null) {
                    if (result instanceof AdHocPlannedStmtBatch) {
                        final AdHocPlannedStmtBatch plannedStmtBatch = (AdHocPlannedStmtBatch) result;
                        // assume all stmts have the same catalog version
                        if ((plannedStmtBatch.getPlannedStatementCount() > 0) &&
                            (plannedStmtBatch.getPlannedStatement(0).catalogVersion != m_catalogContext.get().catalogVersion)) {

                            /* The adhoc planner learns of catalog updates after the EE and the
                               rest of the system. If the adhoc sql was planned against an
                               obsolete catalog, re-plan. */
                            LocalObjectMessage work = new LocalObjectMessage(
                                    new AdHocPlannerWork(m_siteId,
                                                         false,
                                                         plannedStmtBatch.clientHandle,
                                                         plannedStmtBatch.connectionId,
                                                         plannedStmtBatch.hostname,
                                                         plannedStmtBatch.adminConnection,
                                                         plannedStmtBatch.clientData,
                                                         plannedStmtBatch.sqlBatchText,
                                                         plannedStmtBatch.getSQLStatements(),
                                                         plannedStmtBatch.partitionParam,
                                                         null,
                                                         false,
                                                         true,
                                                         m_adhocCompletionHandler));

                            m_mailbox.send(m_plannerSiteId, work);
                        }
                        else {
                            createAdHocTransaction(plannedStmtBatch);
                        }
                    }
                    else if (result instanceof CatalogChangeResult) {
                        final CatalogChangeResult changeResult = (CatalogChangeResult) result;
                        // create the execution site task
                        StoredProcedureInvocation task = new StoredProcedureInvocation();
                        task.procName = "@UpdateApplicationCatalog";
                        task.setParams(changeResult.encodedDiffCommands, changeResult.catalogBytes,
                                       changeResult.expectedCatalogVersion, changeResult.deploymentString,
                                       changeResult.deploymentCRC);
                        task.clientHandle = changeResult.clientHandle;

                        /*
                         * Round trip the invocation to initialize it for command logging
                         */
                        FastSerializer fs = new FastSerializer();
                        try {
                            fs.writeObject(task);
                            ByteBuffer source = fs.getBuffer();
                            ByteBuffer copy = ByteBuffer.allocate(source.remaining());
                            copy.put(source);
                            copy.flip();
                            FastDeserializer fds = new FastDeserializer(copy);
                            task = new StoredProcedureInvocation();
                            task.readExternal(fds);
                        } catch (Exception e) {
                            hostLog.fatal(e);
                            VoltDB.crashLocalVoltDB(e.getMessage(), true, e);
                        }

                        // initiate the transaction. These hard-coded values from catalog
                        // procedure are horrible, horrible, horrible.
                        createTransaction(changeResult.connectionId, changeResult.hostname,
                                changeResult.adminConnection,
                                task, false, true, true, m_allPartitions,
                                m_allPartitions.length, changeResult.clientData, 0,
                                EstTime.currentTimeMillis(), false);
                    }
                    else if (result instanceof ExplainPlannedStmtBatch ) {
                        final ExplainPlannedStmtBatch plannedStmtBatch = (ExplainPlannedStmtBatch) result;
                        if ((plannedStmtBatch.getPlannedStatementCount() > 0) &&
                                (plannedStmtBatch.getPlannedStatement(0).catalogVersion != m_catalogContext.get().catalogVersion)) {

                            /* The adhoc planner learns of catalog updates after the EE and the
                               rest of the system. If the adhoc sql was planned against an
                               obsolete catalog, re-plan. */
                            LocalObjectMessage work = new LocalObjectMessage(
                                    new AdHocPlannerWork(m_siteId,
                                            false,
                                            plannedStmtBatch.clientHandle,
                                            plannedStmtBatch.connectionId,
                                            plannedStmtBatch.hostname,
                                            plannedStmtBatch.adminConnection,
                                            plannedStmtBatch.clientData,
                                            plannedStmtBatch.sqlBatchText,
                                            plannedStmtBatch.getSQLStatements(),
                                            plannedStmtBatch.partitionParam,
                                            null,
                                            false,
                                            true,
                                            m_adhocCompletionHandler));

                            // XXX: Need to know the async mailbox id.
                            m_mailbox.send(Long.MIN_VALUE, work);
                        }
                        else {
                            processExplainPlannedStmtBatch( plannedStmtBatch );
                        }
                    }
                    else {
                        throw new RuntimeException(
                                "Should not be able to get here (ClientInterface.checkForFinishedCompilerWork())");
                    }
                }
                else {
                    ClientResponseImpl errorResponse =
                        new ClientResponseImpl(
                                ClientResponseImpl.UNEXPECTED_FAILURE,
                                new VoltTable[0], result.errorMsg,
                                result.clientHandle);
                    ByteBuffer buf = ByteBuffer.allocate(errorResponse.getSerializedSize() + 4);
                    buf.putInt(buf.capacity() - 4);
                    errorResponse.flattenToBuffer(buf);
                    buf.flip();
                    c.writeStream().enqueue(buf);
                }
            }
        }, null);
        if (c != null) {
            c.queueTask(ft);
        }

        /*
         * Add error handling in case of an unexpected exception
         */
        ft.addListener(new Runnable() {
            @Override
            public void run() {
                try {
                     ft.get();
                } catch (Exception e) {
                    StringWriter sw = new StringWriter();
                    PrintWriter pw = new PrintWriter(sw);
                    e.printStackTrace(pw);
                    pw.flush();
                    ClientResponseImpl errorResponse =
                            new ClientResponseImpl(
                                    ClientResponseImpl.UNEXPECTED_FAILURE,
                                    new VoltTable[0], result.errorMsg,
                                    result.clientHandle);
                    ByteBuffer buf = ByteBuffer.allocate(errorResponse.getSerializedSize() + 4);
                    buf.putInt(buf.capacity() - 4);
                    errorResponse.flattenToBuffer(buf);
                    buf.flip();
                    c.writeStream().enqueue(buf);
                }
            }
        }, MoreExecutors.sameThreadExecutor());

        //Return the future task for test code
        return ft;
    }

    /**
     * Tick counter used to perform dead client detection every N ticks
     */
    private long m_tickCounter = 0;

    public final void processPeriodicWork() {
        long time;
        if (VoltDB.instance().isIV2Enabled()) {
            time = System.currentTimeMillis();
        }
        else {
            time = m_initiator.tick();
        }
        m_tickCounter++;
        if (m_tickCounter % 20 == 0) {
            checkForDeadConnections(time);
        }

        // check for catalog updates
        if (m_shouldUpdateCatalog.compareAndSet(true, false)) {
            m_catalogContext.set(VoltDB.instance().getCatalogContext());
            /*
             * Update snapshot daemon settings.
             *
             * Don't do it if the system is still initializing (CL replay),
             * because snapshot daemon may call @SnapshotScan on activation and
             * it will mess replaying txns up.
             */
            if (VoltDB.instance().getMode() != OperationMode.INITIALIZING) {
                mayActivateSnapshotDaemon();
            }
        }

        return;
    }

    /**
     * Check for dead connections by providing each connection with the current
     * time so it can calculate the delta between now and the time the oldest message was
     * queued for sending.
     * @param now Current time in milliseconds
     */
    private final void checkForDeadConnections(final long now) {
        final ArrayList<Connection> connectionsToRemove = new ArrayList<Connection>();
        for (final Connection c : m_connections) {
            final int delta = c.writeStream().calculatePendingWriteDelta(now);
            if (delta > 4000) {
                connectionsToRemove.add(c);
            }
        }

        for (final Connection c : connectionsToRemove) {
            networkLog.warn("Closing connection to " + c + " at " + new java.util.Date() + " because it refuses to read responses");
            c.unregister();
        }
    }

    // BUG: this needs some more serious thinking
    // probably should be able to schedule a shutdown event
    // to the dispatcher..  Or write a "stop reading and flush
    // all your read buffers" events .. or something ..
    protected void shutdown() throws InterruptedException {
        if (m_maxConnectionUpdater != null) {
            m_maxConnectionUpdater.cancel(false);
        }
        if (m_acceptor != null) {
            m_acceptor.shutdown();
        }
        if (m_adminAcceptor != null)
        {
            m_adminAcceptor.shutdown();
        }
        if (m_snapshotDaemon != null) {
            m_snapshotDaemon.shutdown();
        }
        if (m_iv2Masters != null) {
            m_iv2Masters.shutdown();
        }
    }

    public void startAcceptingConnections() throws IOException {
        /*
         * Periodically check the limit on the number of open files
         */
        m_maxConnectionUpdater = VoltDB.instance().scheduleWork(new Runnable() {
            @Override
            public void run() {
                Integer limit = org.voltdb.utils.CLibrary.getOpenFileLimit();
                if (limit != null) {
                    //Leave 300 files open for "stuff"
                    MAX_CONNECTIONS.set(limit - 300);
                }
            }
        }, 0, 10, TimeUnit.MINUTES);
        m_acceptor.start();
        if (m_adminAcceptor != null)
        {
            m_adminAcceptor.start();
        }
        mayActivateSnapshotDaemon();
    }

    /**
     * Identify the partition for an execution site task.
     * @return The partition best set up to execute the procedure.
     * @throws Exception
     */
    int getPartitionForProcedure(int partitionIndex, int partitionType,
            StoredProcedureInvocation task)
    throws Exception
    {
        Object invocationParameter = task.getParameterAtIndex(partitionIndex);
        final VoltType partitionParamType = VoltType.get((byte)partitionType);

        // Special case: if the user supplied a string for a number column,
        // try to do the conversion. This makes it substantially easier to
        // load CSV data or other untyped inputs that match DDL without
        // requiring the loader to know precise the schema.
        if ((invocationParameter != null) &&
            (invocationParameter.getClass() == String.class) &&
            (partitionParamType.isNumber()))
        {
            invocationParameter = ParameterConverter.stringToLong(
                    invocationParameter,
                    partitionParamType.classFromType());
        }

        return TheHashinator.hashToPartition(invocationParameter);
    }

    @Override
    public void initiateSnapshotDaemonWork(final String procedureName, long clientData, final Object params[]) {
        final Config sysProc = SystemProcedureCatalog.listing.get(procedureName);
        if (sysProc == null) {
            throw new RuntimeException("SnapshotDaemon attempted to invoke " + procedureName +
            " which is not a known procedure");
        }
        Procedure catProc = sysProc.asCatalogProcedure();
        StoredProcedureInvocation spi = new StoredProcedureInvocation();
        spi.procName = procedureName;
        spi.params = new FutureTask<ParameterSet>(new Callable<ParameterSet>() {
            @Override
            public ParameterSet call() {
                ParameterSet paramSet = new ParameterSet();
                paramSet.setParameters(params);
                return paramSet;
            }
        });
        spi.clientHandle = clientData;
        // initiate the transaction
        boolean allowMismatchedResults = catProc.getReadonly() && isProcedureNonDeterministic(catProc);
        createTransaction(m_snapshotDaemonAdapter.connectionId(),
                "SnapshotDaemon",
                true, // treat the snapshot daemon like it's on an admin port
                spi, catProc.getReadonly(),
                catProc.getSinglepartition(), catProc.getEverysite(),
                m_allPartitions, m_allPartitions.length,
                m_snapshotDaemonAdapter,
                0, EstTime.currentTimeMillis(),
                allowMismatchedResults);
    }

    /**
     * A dummy connection to provide to the DTXN. It routes
     * ClientResponses back to the daemon
     *
     */
    private class SnapshotDaemonAdapter implements Connection, WriteStream {

        @Override
        public void disableReadSelection() {
            throw new UnsupportedOperationException();
        }

        @Override
        public void enableReadSelection() {
            throw new UnsupportedOperationException();
        }

        @Override
        public NIOReadStream readStream() {
            throw new UnsupportedOperationException();
        }

        @Override
        public WriteStream writeStream() {
            return this;
        }

        @Override
        public int calculatePendingWriteDelta(long now) {
            throw new UnsupportedOperationException();
        }

        @Override
        public boolean hadBackPressure() {
            throw new UnsupportedOperationException();
        }

        @Override
        public boolean isEmpty() {
            throw new UnsupportedOperationException();
        }

        @Override
        public String getHostnameOrIP() {
            return "";
        }

        @Override
        public Future<?> unregister() {
            return null;
        }

        @Override
        public long connectionId()
        {
            return Long.MIN_VALUE;
        }

        @Override
        public int getOutstandingMessageCount()
        {
            throw new UnsupportedOperationException();
        }

        @Override
        public void enqueue(final org.voltcore.utils.DeferredSerialization ds)
        {

            m_snapshotDaemon.processClientResponse(new Callable<ClientResponseImpl>() {
                @Override
                public ClientResponseImpl call() throws Exception {
                    ClientResponseImpl resp = new ClientResponseImpl();
                    ByteBuffer b = ds.serialize()[0];
                    b.position(4);
                    resp.initFromBuffer(b);
                    return resp;
                }
            });
        }

        @Override
        public void enqueue(final ByteBuffer b)
        {
            m_snapshotDaemon.processClientResponse(new Callable<ClientResponseImpl>() {
                @Override
                public ClientResponseImpl call() throws Exception {
                    ClientResponseImpl resp = new ClientResponseImpl();
                    b.position(4);
                    resp.initFromBuffer(b);
                    return resp;
                }
            });
        }

        @Override
        public void enqueue(ByteBuffer[] b)
        {
            if (b.length == 1)
            {
                // Buffer chains are currently not used, just hand the first
                // buffer to the single buffer handler
                enqueue(b[0]);
            }
            else
            {
                log.error("Something is using buffer chains with enqueue");
            }
        }

        @Override
        public void queueTask(Runnable r) {
            throw new UnsupportedOperationException();
        }
    }

    public Map<Long, Pair<String, long[]>> getLiveClientStats()
    {
        final Map<Long, Pair<String, long[]>> client_stats =
            new HashMap<Long, Pair<String, long[]>>();

        if (VoltDB.instance().isIV2Enabled()) {
            // m_cihm hashes connectionId to a ClientInterfaceHandleManager
            // ClientInterfaceHandleManager has the connection object.
            for (Map.Entry<Long, ClientInterfaceHandleManager> e : m_cihm.entrySet()) {
                // The internal CI adapters report negative connection ids and
                // aren't included in public stats.
                if (e.getKey() > 0) {
                    long adminMode = e.getValue().isAdmin ? 1 : 0;
                    long readWait = e.getValue().connection.readStream().dataAvailable();
                    long writeWait = e.getValue().connection.writeStream().getOutstandingMessageCount();
                    long outstandingTxns = e.getValue().getOutstandingTxns();
                    client_stats.put(
                            e.getKey(), new Pair<String, long[]>(
                                e.getValue().connection.getHostnameOrIP(),
                                new long[] {adminMode, readWait, writeWait, outstandingTxns}));
                }
            }
        }
        else {
            Map<Long, long[]> inflight_txn_stats = m_initiator.getOutstandingTxnStats();

            // put all the live connections in the stats map, then fill in admin and
            // outstanding txn info from the inflight stats
            for (Connection c : m_connections) {
                if (!client_stats.containsKey(c.connectionId())) {
                    client_stats.put(
                            c.connectionId(),
                            new Pair<String, long[]>(c.getHostnameOrIP(),
                                new long[]{0,
                                    c.readStream().dataAvailable(),
                                    c.writeStream().getOutstandingMessageCount(),
                                    0})
                            );
                }
            }

            for (Entry<Long, long[]> stat : inflight_txn_stats.entrySet()) {
                if (client_stats.containsKey(stat.getKey())) {
                    client_stats.get(stat.getKey()).getSecond()[0] = stat.getValue()[0];
                    client_stats.get(stat.getKey()).getSecond()[3] = stat.getValue()[1];
                }
            }
        }
        return client_stats;
    }

    public SnapshotDaemon getSnapshotDaemon() {
        return m_snapshotDaemon;
    }
}<|MERGE_RESOLUTION|>--- conflicted
+++ resolved
@@ -48,12 +48,9 @@
 import java.util.concurrent.locks.ReentrantLock;
 
 import org.apache.zookeeper_voltpatches.ZooKeeper;
-<<<<<<< HEAD
 import org.json_voltpatches.JSONArray;
 import org.json_voltpatches.JSONException;
 import org.json_voltpatches.JSONObject;
-=======
->>>>>>> ca877e0a
 import org.voltcore.logging.Level;
 import org.voltcore.logging.VoltLogger;
 import org.voltcore.messaging.HostMessenger;
@@ -71,9 +68,6 @@
 import org.voltcore.utils.DeferredSerialization;
 import org.voltcore.utils.EstTime;
 import org.voltcore.utils.Pair;
-
-import org.voltdb.iv2.LeaderCache;
-import org.voltdb.iv2.LeaderCacheReader;
 import org.voltdb.SystemProcedureCatalog.Config;
 import org.voltdb.VoltZK.MailboxType;
 import org.voltdb.catalog.CatalogMap;
@@ -98,12 +92,15 @@
 import org.voltdb.export.ExportManager;
 import org.voltdb.iv2.Cartographer;
 import org.voltdb.iv2.Iv2Trace;
+import org.voltdb.iv2.LeaderCache;
+import org.voltdb.iv2.LeaderCacheReader;
 import org.voltdb.messaging.FastDeserializer;
 import org.voltdb.messaging.FastSerializer;
 import org.voltdb.messaging.InitiateResponseMessage;
 import org.voltdb.messaging.Iv2InitiateTaskMessage;
 import org.voltdb.messaging.LocalMailbox;
 import org.voltdb.plannodes.PlanNodeTree;
+import org.voltdb.plannodes.SendPlanNode;
 import org.voltdb.sysprocs.LoadSinglepartitionTable;
 import org.voltdb.utils.Encoder;
 import org.voltdb.utils.LogKeys;
@@ -1392,11 +1389,12 @@
                     JSONArray jarray =  jobj.getJSONArray("PLAN_NODES");
                     //TODO  db is null, may need to be set up in some cases.
                     pnt.loadFromJSONArray(jarray, db);
-                    //combine plan fragments
+                    //reattach plan fragments
                     jobj = new JSONObject( collplan );
                     jarray =  jobj.getJSONArray("PLAN_NODES");
                     collpnt.loadFromJSONArray(jarray, db);
-                    pnt.concatenate( collpnt.getRootPlanNode() );
+                    assert( collpnt.getRootPlanNode() instanceof SendPlanNode);
+                    pnt.getRootPlanNode().reattachFragment( (SendPlanNode) collpnt.getRootPlanNode() );
 
                     String str = pnt.getRootPlanNode().toExplainPlanString();
                     vt[i] = new VoltTable(new VoltTable.ColumnInfo( "Explained Plan-MP", VoltType.STRING));
