/* This file is part of VoltDB.
 * Copyright (C) 2008-2017 VoltDB Inc.
 *
 * This program is free software: you can redistribute it and/or modify
 * it under the terms of the GNU Affero General Public License as
 * published by the Free Software Foundation, either version 3 of the
 * License, or (at your option) any later version.
 *
 * This program is distributed in the hope that it will be useful,
 * but WITHOUT ANY WARRANTY; without even the implied warranty of
 * MERCHANTABILITY or FITNESS FOR A PARTICULAR PURPOSE.  See the
 * GNU Affero General Public License for more details.
 *
 * You should have received a copy of the GNU Affero General Public License
 * along with VoltDB.  If not, see <http://www.gnu.org/licenses/>.
 */

package org.voltdb;

import java.io.IOException;
import java.io.PrintWriter;
import java.io.StringWriter;
import java.net.InetAddress;
import java.net.InetSocketAddress;
import java.nio.ByteBuffer;
import java.nio.channels.ServerSocketChannel;
import java.nio.channels.SocketChannel;
import java.util.ArrayList;
import java.util.HashMap;
import java.util.Iterator;
import java.util.List;
import java.util.Map;
import java.util.Set;
import java.util.concurrent.Callable;
import java.util.concurrent.ConcurrentHashMap;
import java.util.concurrent.CopyOnWriteArrayList;
import java.util.concurrent.ExecutionException;
import java.util.concurrent.ExecutorService;
import java.util.concurrent.Future;
import java.util.concurrent.FutureTask;
import java.util.concurrent.LinkedBlockingQueue;
import java.util.concurrent.RejectedExecutionException;
import java.util.concurrent.ScheduledExecutorService;
import java.util.concurrent.ScheduledFuture;
import java.util.concurrent.TimeUnit;
import java.util.concurrent.atomic.AtomicBoolean;
import java.util.concurrent.atomic.AtomicInteger;
import java.util.concurrent.atomic.AtomicReference;

import javax.net.ssl.SSLContext;
import javax.net.ssl.SSLEngine;

import org.HdrHistogram_voltpatches.AbstractHistogram;
import org.apache.zookeeper_voltpatches.ZooKeeper;
import org.json_voltpatches.JSONObject;
import org.voltcore.logging.Level;
import org.voltcore.logging.VoltLogger;
import org.voltcore.messaging.BinaryPayloadMessage;
import org.voltcore.messaging.HostMessenger;
import org.voltcore.messaging.Mailbox;
import org.voltcore.messaging.VoltMessage;
import org.voltcore.network.CipherExecutor;
import org.voltcore.network.Connection;
import org.voltcore.network.NIOReadStream;
import org.voltcore.network.QueueMonitor;
import org.voltcore.network.ReverseDNSPolicy;
import org.voltcore.network.VoltNetworkPool;
import org.voltcore.network.VoltPort;
import org.voltcore.network.VoltProtocolHandler;
import org.voltcore.network.WriteStream;
import org.voltcore.utils.CoreUtils;
import org.voltcore.utils.DeferredSerialization;
import org.voltcore.utils.EstTime;
import org.voltcore.utils.Pair;
import org.voltcore.utils.RateLimitedLogger;
import org.voltcore.utils.ssl.MessagingChannel;
import org.voltcore.utils.ssl.SSLConfiguration;
import org.voltdb.AuthSystem.AuthProvider;
import org.voltdb.AuthSystem.AuthUser;
import org.voltdb.CatalogContext.ProcedurePartitionInfo;
import org.voltdb.ClientInterfaceHandleManager.Iv2InFlight;
import org.voltdb.SystemProcedureCatalog.Config;
import org.voltdb.catalog.Procedure;
import org.voltdb.catalog.SnapshotSchedule;
import org.voltdb.client.ClientAuthScheme;
import org.voltdb.client.ClientResponse;
import org.voltdb.client.ProcedureCallback;
import org.voltdb.client.TLSHandshaker;
import org.voltdb.common.Constants;
import org.voltdb.dtxn.InitiatorStats.InvocationInfo;
import org.voltdb.iv2.Cartographer;
import org.voltdb.iv2.Iv2Trace;
import org.voltdb.messaging.FastDeserializer;
import org.voltdb.messaging.InitiateResponseMessage;
import org.voltdb.messaging.Iv2EndOfLogMessage;
import org.voltdb.messaging.Iv2InitiateTaskMessage;
import org.voltdb.messaging.LocalMailbox;
import org.voltdb.security.AuthenticationRequest;
import org.voltdb.utils.MiscUtils;
import org.voltdb.utils.VoltTrace;

import com.google_voltpatches.common.base.Charsets;
import com.google_voltpatches.common.base.Predicate;
import com.google_voltpatches.common.base.Supplier;
import com.google_voltpatches.common.base.Throwables;
import com.google_voltpatches.common.collect.ImmutableSet;
import com.google_voltpatches.common.collect.Sets;
import com.google_voltpatches.common.util.concurrent.ListenableFuture;

/**
 * Represents VoltDB's connection to client libraries outside the cluster.
 * This class accepts new connections and manages existing connections through
 * <code>ClientConnection</code> instances.
 *
 */
public class ClientInterface implements SnapshotDaemon.DaemonInitiator {

    static long TOPOLOGY_CHANGE_CHECK_MS = Long.getLong("TOPOLOGY_CHANGE_CHECK_MS", 5000);
    static long AUTH_TIMEOUT_MS = Long.getLong("AUTH_TIMEOUT_MS", 30000);

    //Same as in Distributer.java
    public static final long ASYNC_TOPO_HANDLE = Long.MAX_VALUE - 1;
    //Notify clients to update procedure info cache for client affinity
    public static final long ASYNC_PROC_HANDLE = Long.MAX_VALUE - 2;

    // reasons a connection can fail
    public static final byte AUTHENTICATION_FAILURE = Constants.AUTHENTICATION_FAILURE;
    public static final byte MAX_CONNECTIONS_LIMIT_ERROR = Constants.MAX_CONNECTIONS_LIMIT_ERROR;
    public static final byte WIRE_PROTOCOL_TIMEOUT_ERROR = Constants.WIRE_PROTOCOL_TIMEOUT_ERROR;
    public static final byte WIRE_PROTOCOL_FORMAT_ERROR = Constants.WIRE_PROTOCOL_FORMAT_ERROR;
    public static final byte AUTHENTICATION_FAILURE_DUE_TO_REJOIN = Constants.AUTHENTICATION_FAILURE_DUE_TO_REJOIN;
    public static final byte EXPORT_DISABLED_REJECTION = Constants.EXPORT_DISABLED_REJECTION;

    // authentication handshake codes
    public static final byte AUTH_HANDSHAKE_VERSION = Constants.AUTH_HANDSHAKE_VERSION;
    public static final byte AUTH_SERVICE_NAME = Constants.AUTH_SERVICE_NAME;
    public static final byte AUTH_HANDSHAKE = Constants.AUTH_HANDSHAKE;

    // connection IDs used by internal adapters
    public static final long RESTORE_AGENT_CID          = Long.MIN_VALUE + 1;
    public static final long SNAPSHOT_UTIL_CID          = Long.MIN_VALUE + 2;
    public static final long ELASTIC_JOIN_CID           = Long.MIN_VALUE + 3;
    // public static final long UNUSED_CID (was DR)     = Long.MIN_VALUE + 4;
    // public static final long UNUSED_CID              = Long.MIN_VALUE + 5;
    public static final long EXECUTE_TASK_CID           = Long.MIN_VALUE + 6;
    public static final long DR_DISPATCHER_CID          = Long.MIN_VALUE + 7;
    public static final long RESTORE_SCHEMAS_CID        = Long.MIN_VALUE + 8;
    public static final long SHUTDONW_SAVE_CID          = Long.MIN_VALUE + 9;
    public static final long NT_REMOTE_PROC_CID         = Long.MIN_VALUE + 10;

    // Leave CL_REPLAY_BASE_CID at the end, it uses this as a base and generates more cids
    // PerPartition cids
    private static long setBaseValue(int offset) { return offset << 14; }
    public static final long CL_REPLAY_BASE_CID                = Long.MIN_VALUE + setBaseValue(1);
    public static final long DR_REPLICATION_SNAPSHOT_BASE_CID  = Long.MIN_VALUE + setBaseValue(2);
    public static final long DR_REPLICATION_NORMAL_BASE_CID    = Long.MIN_VALUE + setBaseValue(3);
    public static final long DR_REPLICATION_MP_BASE_CID        = Long.MIN_VALUE + setBaseValue(4);
    public static final long NT_ADAPTER_CID                    = Long.MIN_VALUE + setBaseValue(5);
    public static final long INTERNAL_CID                      = Long.MIN_VALUE + setBaseValue(6);

    private static final VoltLogger log = new VoltLogger(ClientInterface.class.getName());
    private static final VoltLogger authLog = new VoltLogger("AUTH");
    private static final VoltLogger hostLog = new VoltLogger("HOST");
    private static final VoltLogger networkLog = new VoltLogger("NETWORK");
    private static final RateLimitedLogger m_rateLimitedLogger =  new RateLimitedLogger(TimeUnit.MINUTES.toMillis(60), authLog, Level.WARN);


    /** Ad hoc async work is either regular planning, ad hoc explain, or default proc explain. */
    public enum ExplainMode {
        NONE, EXPLAIN_ADHOC, EXPLAIN_DEFAULT_PROC;
    }

    private final ClientAcceptor m_acceptor;
    private ClientAcceptor m_adminAcceptor;

    private final SnapshotDaemon m_snapshotDaemon;
    private final SnapshotDaemonAdapter m_snapshotDaemonAdapter;
    private final InternalConnectionHandler m_internalConnectionHandler;
    private final SimpleClientResponseAdapter m_executeTaskAdpater;

    // Atomically allows the catalog reference to change between access
    private final AtomicReference<CatalogContext> m_catalogContext = new AtomicReference<CatalogContext>(null);

    /**
     * Counter of the number of client connections. Used to enforce a limit on the maximum number of connections
     */
    private final AtomicInteger m_numConnections = new AtomicInteger(0);

    /**
     * ZooKeeper is used for @Promote to trigger a truncation snapshot.
     */
    ZooKeeper m_zk;

    /**
     * The CIHM is unique to the connection and the ACG is shared by all connections
     * serviced by the associated network thread. They are paired so as to only do a single
     * lookup.
     */
    private final ConcurrentHashMap<Long, ClientInterfaceHandleManager> m_cihm =
            new ConcurrentHashMap<Long, ClientInterfaceHandleManager>(2048, .75f, 128);

    private final RateLimitedClientNotifier m_notifier = new RateLimitedClientNotifier();

    private final Cartographer m_cartographer;

    //Dispatched stored procedure invocations
    private final InvocationDispatcher m_dispatcher;

    /*
     * This list of ACGs is iterated to retrieve initiator statistics in IV2.
     * They are thread local, and the ACG happens to be thread local, and if you squint
     * right admission control seems like a reasonable place to store stats about
     * what has been admitted.
     */
    private final CopyOnWriteArrayList<AdmissionControlGroup> m_allACGs =
            new CopyOnWriteArrayList<AdmissionControlGroup>();

    /*
     * A thread local is a convenient way to keep the ACG out of volt core. The lookup is paired
     * with the CIHM in m_connectionSpecificStuff in fast path code.
     *
     * With these initial values if you have 16 hardware threads you will end up with 4  ACGs
     * and 32 megs/4k transactions and double that with 32 threads.
     */
    private final ThreadLocal<AdmissionControlGroup> m_acg = new ThreadLocal<AdmissionControlGroup>() {
        @Override
        public AdmissionControlGroup initialValue() {
            AdmissionControlGroup acg = new AdmissionControlGroup( 1024 * 1024 * 8, 1000);
            m_allACGs.add(acg);
            return acg;
        }
    };

    final long m_siteId;
    final Mailbox m_mailbox;

    // MAX_CONNECTIONS is updated to be (FD LIMIT - 300) after startup
    private final AtomicInteger MAX_CONNECTIONS = new AtomicInteger(800);
    private ScheduledFuture<?> m_maxConnectionUpdater;

    private final AtomicBoolean m_isAcceptingConnections = new AtomicBoolean(false);

    /** A port that accepts client connections */
    public class ClientAcceptor implements Runnable {
        private final int m_port;
        private final ServerSocketChannel m_serverSocket;
        private final VoltNetworkPool m_network;
        private volatile boolean m_running = true;
        private Thread m_thread = null;
        private final boolean m_isAdmin;
        private final InetAddress m_interface;
        private final SSLContext m_sslContext;

        /**
         * Used a cached thread pool to accept new connections.
         */
        private final ExecutorService m_executor = CoreUtils.getBoundedThreadPoolExecutor(128, 10L, TimeUnit.SECONDS,
                        CoreUtils.getThreadFactory("Client authentication threads", "Client authenticator"));

        ClientAcceptor(InetAddress intf, int port, VoltNetworkPool network, boolean isAdmin, SSLContext sslContext)
        {
            m_interface = intf;
            m_network = network;
            m_port = port;
            m_isAdmin = isAdmin;
            ServerSocketChannel socket;
            try {
                socket = ServerSocketChannel.open();
            } catch (IOException e) {
                if (m_isAdmin) {
                    hostLog.fatal("Failed to open admin wire protocol listener on port "
                            + m_port + "(" + e.getMessage() + ")");
                }
                else {
                    hostLog.fatal("Failed to open native wire protocol listener on port "
                            + m_port + "(" + e.getMessage() + ")");
                }
                throw new RuntimeException(e);
            }
            m_serverSocket = socket;
            m_sslContext = sslContext;
        }

        public void start() throws IOException {
            if (m_thread != null) {
                throw new IllegalStateException("A thread for this ClientAcceptor is already running");
            }
            if (!m_serverSocket.socket().isBound()) {
                try {
                    if (m_interface != null) {
                        m_serverSocket.socket().bind(new InetSocketAddress(m_interface, m_port));
                    } else {
                        m_serverSocket.socket().bind(new InetSocketAddress(m_port));
                    }
                }
                catch (IOException e) {
                    String msg = "Client interface failed to bind to"
                            + (m_isAdmin ? " Admin " : " ") + "port: " + m_port;
                    CoreUtils.printPortsInUse(hostLog);
                    VoltDB.crashLocalVoltDB(msg, false, e);
                }
            }
            m_running = true;
            String threadName = m_isAdmin ? "AdminPort connection acceptor" : "ClientPort connection acceptor";
            m_thread = new Thread( null, this, threadName, 262144);
            m_thread.setDaemon(true);
            m_thread.start();
        }

        public void shutdown() throws InterruptedException {
            //sync prevents interruption while shuttown down executor
            if (m_thread != null) {
                synchronized (this) {
                    m_running = false;
                    m_thread.interrupt();
                }
                m_thread.join();
            }
        }

        //Thread for Running authentication of client.
        class AuthRunnable implements Runnable {
            final SocketChannel m_socket;

            AuthRunnable(SocketChannel socket) {
                this.m_socket = socket;
            }

            @Override
            public void run() {
                if (m_socket != null) {

                    SSLEngine sslEngine = null;
                    ByteBuffer remnant = ByteBuffer.wrap(new byte[0]);

                    if (m_sslContext != null) {
                        try {
                            sslEngine = m_sslContext.createSSLEngine();
                        } catch (Exception e) {
                            networkLog.warn("Rejected accepting new connection, failed to create SSLEngine; " +
                                    "indicates problem with SSL configuration: " + e.getMessage());
                            return;
                        }
                        sslEngine.setUseClientMode(false);
                        sslEngine.setNeedClientAuth(false);

                        Set<String> enabled = ImmutableSet.copyOf(sslEngine.getEnabledCipherSuites());
                        Set<String> intersection = Sets.intersection(SSLConfiguration.PREFERRED_CIPHERS, enabled);
                        if (intersection.isEmpty()) {
                            hostLog.warn("Preferred cipher suites are not available");
                            intersection = enabled;
                        }
                        sslEngine.setEnabledCipherSuites(intersection.toArray(new String[0]));
                        // blocking needs to be false for handshaking.
                        boolean handshakeStatus;

                        try {
                            // m_socket.configureBlocking(false);
                            m_socket.socket().setTcpNoDelay(true);
                            TLSHandshaker handshaker = new TLSHandshaker(m_socket, sslEngine);
                            handshakeStatus = handshaker.handshake();
                            /*
                             * The JDK caches SSL sessions when the participants are the same (i.e.
                             * multiple connection requests from the same peer). Once a session is cached
                             * the client side ends its handshake session quickly, and is able to send
                             * the login Volt message before the server finishes its handshake. This message
                             * is caught in the servers last handshake network read.
                             */
                            remnant = handshaker.getRemnant();

                        } catch (IOException e) {
                            try {
                                m_socket.close();
                            } catch (IOException e1) {
                                hostLog.warn("failed to close channel",e1);
                            }
                            networkLog.warn("Rejected accepting new connection, SSL handshake failed: " + e.getMessage(), e);
                            return;
                        }
                        if (!handshakeStatus) {
                            try {
                                m_socket.close();
                            } catch (IOException e) {
                            }
                            networkLog.warn("Rejected accepting new connection, SSL handshake failed.");
                            return;
                        }
                        networkLog.info("SSL enabled on connection " + m_socket.socket().getRemoteSocketAddress() +
                                " with protocol " + sslEngine.getSession().getProtocol() + " and with cipher " + sslEngine.getSession().getCipherSuite());
                    }

                    boolean success = false;
                    MessagingChannel messagingChannel = MessagingChannel.get(m_socket, sslEngine);
                    AtomicReference<String> timeoutRef = null;
                    try {

                    /*
                     * Enforce a limit on the maximum number of connections
                     */
                        if (m_numConnections.get() >= MAX_CONNECTIONS.get()) {
                            networkLog.warn("Rejected connection from " +
                                    m_socket.socket().getRemoteSocketAddress() +
                                    " because the connection limit of " + MAX_CONNECTIONS + " has been reached");
                            try {
                            /*
                             * Send rejection message with reason code
                             */
                                ByteBuffer b = ByteBuffer.allocate(1);
                                b.put(MAX_CONNECTIONS_LIMIT_ERROR);
                                b.flip();
                                synchronized(m_socket.blockingLock()) {
                                    m_socket.configureBlocking(true);
                                }
                                for (int ii = 0; ii < 4 && b.hasRemaining(); ii++) {
                                    messagingChannel.writeMessage(b);
                                }
                                m_socket.close();
                            } catch (IOException e) {}//don't care keep running
                            return;
                        }

                    /*
                     * Increment the number of connections even though this one hasn't been authenticated
                     * so that a flood of connection attempts (with many doomed) will not result in
                     * successful authentication of connections that would put us over the limit.
                     */
                        m_numConnections.incrementAndGet();

                        //Populated on timeout
                        timeoutRef = new AtomicReference<String>();
                        final ClientInputHandler handler = authenticate(m_socket, messagingChannel, timeoutRef, remnant);
                        if (handler != null) {
                            synchronized(m_socket.blockingLock()) {
                                m_socket.configureBlocking(false);
                                m_socket.socket().setTcpNoDelay(true);
                                m_socket.socket().setKeepAlive(true);
                            }

                            m_network.registerChannel(
                                    m_socket,
                                    handler,
                                    0,
                                    ReverseDNSPolicy.ASYNCHRONOUS,
                                    CipherExecutor.SERVER,
                                    sslEngine);
                            /*
                             * If IV2 is enabled the logic initially enabling read is
                             * in the started method of the InputHandler
                             */
                            success = true;
                        }
                    } catch (Exception e) {
                        try {
                            m_socket.close();
                        } catch (IOException e1) {
                            //Don't care connection is already lost anyways
                        }
                        if (m_running) {
                            if (timeoutRef.get() != null) {
                                hostLog.warn(timeoutRef.get());
                            } else {
                                hostLog.warn("Exception authenticating and "
                                        + "registering user in ClientAcceptor", e);
                            }
                        }
                    } finally {
                        messagingChannel.cleanUp();
                        if (!success) {
                            m_numConnections.decrementAndGet();
                        }
                    }
                }
            }
        }

        @Override
        public void run() {
            try {
                do {
                    final SocketChannel socket;
                    try
                    {
                        socket = m_serverSocket.accept();
                    }
                    catch (IOException ioe)
                    {
                        if (ioe.getMessage() != null &&
                            ioe.getMessage().contains("Too many open files"))
                        {
                            networkLog.warn("Rejected accepting new connection due to too many open files");
                            continue;
                        }
                        else
                        {
                            throw ioe;
                        }
                    }

                    final AuthRunnable authRunnable = new AuthRunnable(socket);
                    while (true) {
                        try {
                            m_executor.execute(authRunnable);
                            break;
                        } catch (RejectedExecutionException e) {
                            Thread.sleep(1);
                        }
                    }
                } while (m_running);
            } catch (Exception e) {
                if (m_running) {
                    hostLog.error("Exception in ClientAcceptor. The acceptor has died", e);
                }
            } finally {
                try {
                    m_serverSocket.close();
                } catch (IOException e) {
                    hostLog.fatal(null, e);
                }
                //Prevent interruption
                synchronized (this) {
                    Thread.interrupted();
                    m_executor.shutdownNow();
                    try {
                        m_executor.awaitTermination(5, TimeUnit.MINUTES);
                    } catch (InterruptedException e) {
                        String msg = "Client Listener Interrupted while shutting down "
                                + (m_isAdmin ? " Admin " : " ") + "port: " + m_port;
                        VoltDB.crashLocalVoltDB(msg, false, e);
                    }
                }
            }
        }

        /**
         * Attempt to authenticate the user associated with this socket connection
         * @param socket
         * @param timeoutRef Populated with error on timeout
         * @param remnant The JDK caches SSL sessions when the participants are the same (i.e.
         *   multiple connection requests from the same peer). Once a session is cached
         *   the client side ends its handshake session quickly, and is able to send
         *   the login Volt message before the server finishes its handshake. This message
         *   is caught in the servers last handshake network read.
         * @return AuthUser a set of user permissions or null if authentication fails
         * @throws IOException
         */
        private ClientInputHandler
        authenticate(final SocketChannel socket, MessagingChannel messagingChannel, final AtomicReference<String> timeoutRef, ByteBuffer remnant) throws IOException
        {
            ByteBuffer responseBuffer = ByteBuffer.allocate(6);
            byte version = (byte)0;
            responseBuffer.putInt(2);//message length
            responseBuffer.put(version);//version

            /*
             * The login message is a length preceded name string followed by a length preceded
             * SHA-1 single hash of the password.
             */
            synchronized (socket.blockingLock()) {
                socket.configureBlocking(true);
                socket.socket().setTcpNoDelay(true);//Greatly speeds up requests hitting the wire
            }

            if (remnant.hasRemaining() && remnant.remaining() <= 4 && remnant.getInt() < remnant.remaining()) {
                throw new IOException("SSL Handshake remnant is not a valid VoltDB message: " + remnant);
            }

            /*
             * Schedule a timeout to close the socket in case there is no response for the timeout
             * period. This will wake up the current thread that is blocked on reading the login message
             */
            final long start = System.currentTimeMillis();
            ScheduledFuture<?> timeoutFuture =
                    VoltDB.instance().schedulePriorityWork(new Runnable() {
                        @Override
                        public void run() {
                            long delta = System.currentTimeMillis() - start;
                            double seconds = delta / 1000.0;
                            StringBuilder sb = new StringBuilder();
                            sb.append("Timed out authenticating client from ");
                            sb.append(socket.socket().getRemoteSocketAddress().toString());
                            sb.append(String.format(" after %.2f seconds (timeout target is %.2f seconds)", seconds, AUTH_TIMEOUT_MS / 1000.0));
                            timeoutRef.set(sb.toString());
                            try {
                                socket.close();
                            } catch (IOException e) {
                                //Don't care
                            }
                        }
                    }, AUTH_TIMEOUT_MS, 0, TimeUnit.MILLISECONDS);

            ByteBuffer message = remnant.hasRemaining() ? remnant : null;
            if (message != null) {
                byte [] todigest = new byte[message.limit()];
                message.position(0);
                message.get(todigest).position(4);
            }
            try {
                while (message == null) {
                    message = messagingChannel.readMessage();
                }
            } catch (IOException e) {
                // Don't log a stack trace - assume a security probe sent a bad packet or the connection timed out.
                try {
                    socket.close();
                } catch (IOException e1) {
                }
                return null;
            }

            /*
             * Since we got the login message, cancel the timeout.
             * If cancellation fails then the socket is dead and the connection lost
             */
            if (!timeoutFuture.cancel(false)) {
                return null;
            }

            int aversion = message.get(); //Get version
            ClientAuthScheme hashScheme = ClientAuthScheme.HASH_SHA1;
            //If auth version is more than zero we read auth hashing scheme.
            if (aversion > 0) {
                try {
                    hashScheme = ClientAuthScheme.get(message.get());
                } catch (IllegalArgumentException ex) {
                    authLog.warn("Failure to authenticate connection Invalid Hash Scheme presented.");
                    //Send negative response
                    responseBuffer.put(WIRE_PROTOCOL_FORMAT_ERROR).flip();
                    messagingChannel.writeMessage(responseBuffer);
                    socket.close();
                    return null;
                }
            }
            //SHA1 is deprecated log it.
            if (hashScheme == ClientAuthScheme.HASH_SHA1) {
                m_rateLimitedLogger.log(EstTime.currentTimeMillis(), Level.WARN, null,
                        "Client connected using deprecated SHA1 hashing. SHA2 is strongly recommended for all client connections. Client IP: %s", socket.socket().getRemoteSocketAddress().toString());
            }
            FastDeserializer fds = new FastDeserializer(message);
            final String service = fds.readString();
            final String username = fds.readString();
            final int digestLen = ClientAuthScheme.getDigestLength(hashScheme);
            final byte password[] = new byte[digestLen];
            //We should be left with SHA bytes only which varies based on scheme.
            if (message.remaining() != digestLen) {
                authLog.warn("Failure to authenticate connection(" + socket.socket().getRemoteSocketAddress()
                        + "): user " + username + " failed authentication.");
                //Send negative response
                responseBuffer.put(AUTHENTICATION_FAILURE).flip();
                messagingChannel.writeMessage(responseBuffer);
                socket.close();
                return null;
            }
            message.get(password);

            CatalogContext context = m_catalogContext.get();

            AuthProvider ap = null;
            try {
                ap = AuthProvider.fromService(service);
            } catch (IllegalArgumentException unkownProvider) {
                // handle it bellow
            }

            if (ap == null) {
                //Send negative response
                responseBuffer.put(EXPORT_DISABLED_REJECTION).flip();
                messagingChannel.writeMessage(responseBuffer);
                socket.close();
                authLog.warn("Rejected user " + username +
                        " attempting to use disabled or unconfigured service " +
                        service + ".");
                authLog.warn("VoltDB Export services are no longer available through clients.");
                return null;
            }

            /*
             * Don't use the auth system during recovery. Not safe to use
             * the node to initiate multi-partition txns during recovery
             */
            if (!VoltDB.instance().rejoining()) {
                AuthenticationRequest arq;
                if (ap == AuthProvider.KERBEROS) {
                    arq = context.authSystem.new KerberosAuthenticationRequest(socket);
                } else {
                    arq = context.authSystem.new HashAuthenticationRequest(username, password);
                }
                /*
                 * Authenticate the user.
                 */
                boolean authenticated = arq.authenticate(hashScheme, socket.socket().getRemoteSocketAddress().toString());

                if (!authenticated) {
                    long timestamp = System.currentTimeMillis();
                    ScheduledExecutorService es = VoltDB.instance().getSES(false);
                    if (es != null && !es.isShutdown()) {
                        es.submit(new Runnable() {
                            @Override
                            public void run()
                            {
                                ((RealVoltDB)VoltDB.instance()).logMessageToFLC(timestamp, username, socket.socket().getRemoteSocketAddress().toString());
                            }
                        });
                    }

                    Exception faex = arq.getAuthenticationFailureException();
                    if (faex != null) {
                        authLog.warn("Failure to authenticate connection(" + socket.socket().getRemoteSocketAddress() +
                                     "):", faex);
                    } else {
                        authLog.warn("Failure to authenticate connection(" + socket.socket().getRemoteSocketAddress() +
                                     "): user " + username + " failed authentication.");
                    }

                    boolean isItIo = false;
                    for (Throwable cause = faex; faex != null && !isItIo; cause = cause.getCause()) {
                        isItIo = cause instanceof IOException;
                    }

                    //Send negative response
                    if (!isItIo) {
                        responseBuffer.put(AUTHENTICATION_FAILURE).flip();
                        messagingChannel.writeMessage(responseBuffer);
                    }
                    socket.close();
                    return null;
                }
            } else {
                authLog.warn("Failure to authenticate connection(" + socket.socket().getRemoteSocketAddress() +
                        "): user " + username + " because this node is rejoining.");
                //Send negative response
                responseBuffer.put(AUTHENTICATION_FAILURE_DUE_TO_REJOIN).flip();
                messagingChannel.writeMessage(responseBuffer);
                socket.close();
                return null;
            }

            /*
             * Create an input handler.
             */
            ClientInputHandler handler = new ClientInputHandler(username, m_isAdmin);

            byte buildString[] = VoltDB.instance().getBuildString().getBytes(Charsets.UTF_8);
            responseBuffer = ByteBuffer.allocate(34 + buildString.length);
            responseBuffer.putInt(30 + buildString.length);//message length
            responseBuffer.put((byte)0);//version

            //Send positive response
            responseBuffer.put((byte)0);
            responseBuffer.putInt(VoltDB.instance().getHostMessenger().getHostId());
            responseBuffer.putLong(handler.connectionId());
            responseBuffer.putLong(VoltDB.instance().getHostMessenger().getInstanceId().getTimestamp());
            responseBuffer.putInt(VoltDB.instance().getHostMessenger().getInstanceId().getCoord());
            responseBuffer.putInt(buildString.length);
            responseBuffer.put(buildString).flip();
            messagingChannel.writeMessage(responseBuffer);
            return handler;
        }

    }

    /** A port that reads client procedure invocations and writes responses */
    public class ClientInputHandler extends VoltProtocolHandler implements AdmissionControlGroup.ACGMember, InvocationClientHandler {
        public static final int MAX_READ = 8192 * 4;

        private Connection m_connection;
        private final boolean m_isAdmin;

        /**
         * Must use username to do a lookup via the auth system
         * rather then caching the AuthUser because the AuthUser
         * can be invalidated on catalog updates
         */
        private final String m_username;

        public ClientInputHandler(String username,
                                  boolean isAdmin)
        {
            m_username = username.intern();
            m_isAdmin = isAdmin;
        }

        @Override
        public boolean isAdmin()
        {
            return m_isAdmin;
        }

        public String getUserName()
        {
            return m_username;
        }

        @Override
        public int getMaxRead() {
            return Math.max( MAX_READ, getNextMessageLength());
        }

        @Override
        public void handleMessage(ByteBuffer message, Connection c) {
            try {
                final ClientResponseImpl error = handleRead(message, this, c);
                if (error != null) {
                    ByteBuffer buf = ByteBuffer.allocate(error.getSerializedSize() + 4);
                    buf.putInt(buf.capacity() - 4);
                    error.flattenToBuffer(buf).flip();
                    c.writeStream().enqueue(buf);
                }
            } catch (Exception e) {
                throw new RuntimeException(e);
            }
        }

        @Override
        public void started(final Connection c) {
            m_connection = c;
            m_cihm.put(c.connectionId(),
                       new ClientInterfaceHandleManager( m_isAdmin, c, null, m_acg.get()));
            m_acg.get().addMember(this);
            if (!m_acg.get().hasBackPressure()) {
                c.enableReadSelection();
            }
        }

        @Override
        public void stopped(Connection c) {
            m_numConnections.decrementAndGet();
            /*
             * It's necessary to free all the resources held by the IV2 ACG tracking.
             * Outstanding requests may actually still be at large
             */
            ClientInterfaceHandleManager cihm = m_cihm.remove(connectionId());
            // might be null if closing the interface in prep for self-kill / graceful shutdown
            if (cihm != null) {
                cihm.freeOutstandingTxns();
                cihm.m_acg.removeMember(this);
            }
            // if null, check to ensure this CI is stopping
            else if (m_isAcceptingConnections.get()) {
                log.error("NULL ClientInterfaceHandleManager for active ClientInterface unexepected.");
            }

            m_notifier.removeConnection(c);
        }

        /*
         * Runnables from returned by offBackPressure and onBackPressure are used
         * by the network when a specific connection signals backpressure
         * as opposed to the more global backpressure signaled by an ACG. The runnables
         * are only intended to enable/disable backpressure for the specific connection
         */
        @Override
        public Runnable offBackPressure() {
            return new Runnable() {
                @Override
                public void run() {
                    if (!m_acg.get().hasBackPressure()) {
                        m_connection.enableReadSelection();
                    }
                }
            };
        }

        @Override
        public Runnable onBackPressure() {
            return new Runnable() {
                @Override
                public void run() {
                    m_connection.disableReadSelection();
                }
            };
        }

        /*
         * Return a monitor for the number of outstanding bytes pending write to this network
         * connection
         */
        @Override
        public QueueMonitor writestreamMonitor() {
            return new QueueMonitor() {
                @Override
                public boolean queue(int bytes) {
                    return m_acg.get().queue(bytes);
                }
            };
        }

        /*
         * IV2 versions of backpressure management invoked by AdmissionControlGroup while
         * globally enabling/disabling backpressure.
         */
        @Override
        public void onBackpressure() {
            m_connection.disableReadSelection();
        }

        @Override
        public void offBackpressure() {
            m_connection.enableReadSelection();
        }
    }

    /**
     * Runs on the network thread to prepare client response. If a transaction needs to be
     * restarted, it will get restarted here.
     */
    public class ClientResponseWork implements DeferredSerialization {
        private final ClientInterfaceHandleManager cihm;
        private final InitiateResponseMessage response;
        private final Procedure catProc;
        private ClientResponseImpl clientResponse;
        private boolean restartMispartitionedTxn;

        private ClientResponseWork(InitiateResponseMessage response,
                                   ClientInterfaceHandleManager cihm,
                                   Procedure catProc)
        {
            this.response = response;
            this.clientResponse = response.getClientResponseData();
            this.cihm = cihm;
            this.catProc = catProc;
            restartMispartitionedTxn = true;
        }

        @Override
        public void serialize(ByteBuffer buf) throws IOException
        {
            buf.putInt(buf.capacity() - 4);
            clientResponse.flattenToBuffer(buf);
        }

        @Override
        public void cancel() {
        }

        public void setRestartMispartitionedTxn(boolean restart) {
            restartMispartitionedTxn = restart;
        }

        @Override
        public int getSerializedSize() throws IOException {
            // HACK-O-RIFFIC
            // For now, figure out if this is a transaction that was ignored
            // by the ReplaySequencer and just remove the handle from the CIHM
            // without removing any handles before it which we haven't seen yet.
            ClientInterfaceHandleManager.Iv2InFlight clientData;
            if (clientResponse != null &&
                    clientResponse.getStatusString() != null &&
                    clientResponse.getStatusString().equals(ClientResponseImpl.IGNORED_TRANSACTION)) {
                clientData = cihm.removeHandle(response.getClientInterfaceHandle());
            }
            else {
                clientData = cihm.findHandle(response.getClientInterfaceHandle());
            }
            if (clientData == null) {
                return DeferredSerialization.EMPTY_MESSAGE_LENGTH;
            }

            // Reuse the creation time of the original invocation to have accurate internal latency
            if (restartTransaction(clientData.m_messageSize, clientData.m_creationTimeNanos)) {
                // If the transaction is successfully restarted, don't send a response to the
                // client yet.
                return DeferredSerialization.EMPTY_MESSAGE_LENGTH;
            }

            final long now = System.nanoTime();
            final long delta = now - clientData.m_creationTimeNanos;

            /*
             * Log initiator stats
             */
            cihm.m_acg.logTransactionCompleted(
                    cihm.connection.connectionId(clientData.m_clientHandle),
                    cihm.connection.getHostnameOrIP(clientData.m_clientHandle),
                    clientData.m_procName,
                    delta,
                    clientResponse.getStatus());

            final VoltTrace.TraceEventBatch traceLog = VoltTrace.log(VoltTrace.Category.CI);
            if (traceLog != null) {
                traceLog.add(() -> VoltTrace.endAsync("recvtxn",
                                                      clientData.m_clientHandle,
                                                      "status", Byte.toString(clientResponse.getStatus()),
                                                      "statusString", clientResponse.getStatusString()));
            }

            clientResponse.setClientHandle(clientData.m_clientHandle);
            clientResponse.setClusterRoundtrip((int)TimeUnit.NANOSECONDS.toMillis(delta));
            clientResponse.setHashes(null); // not part of wire protocol

            return clientResponse.getSerializedSize() + 4;
        }

        @Override
        public String toString() {
            return clientResponse.getClass().getName();
        }

        public ClientResponseImpl getClientResponse() {
            return clientResponse;
        }

        /**
         * Checks if the transaction needs to be restarted, if so, restart it.
         * @param messageSize the original message size when the invocation first came in
         * @return true if the transaction is restarted successfully, false otherwise.
         */
        private boolean restartTransaction(int messageSize, long nowNanos)
        {
<<<<<<< HEAD
            // Restart a mis-partitioned transaction
            assert response.getInvocation() != null;
            assert response.getCurrentHashinatorConfig() != null;
            assert(catProc != null);

            // before rehashing, update the hashinator
            TheHashinator.updateHashinator(
                    TheHashinator.getConfiguredHashinatorClass(),
                    response.getCurrentHashinatorConfig().getFirst(), // version
                    response.getCurrentHashinatorConfig().getSecond(), // config bytes
                    false); // cooked (true for snapshot serialization only)

            if (!restartMispartitionedTxn) {
                // We are not restarting. So set mispartitioned status,
                // so that the caller can handle it correctly.
                clientResponse.setMispartitionedResult(response.getCurrentHashinatorConfig());
                return false;
            }
            // if we are recovering, the mispartitioned txn must come from the log,
            // don't restart it. The correct txn will be replayed by another node.
            if (VoltDB.instance().getMode() == OperationMode.INITIALIZING) {
                return false;
            }
=======
            if (response.isMispartitioned()) {
                // Restart a mis-partitioned transaction
                assert response.getInvocation() != null;
                assert response.getCurrentHashinatorConfig() != null;
                assert(catProc != null);

                // before rehashing, update the hashinator
                TheHashinator.updateHashinator(
                        TheHashinator.getConfiguredHashinatorClass(),
                        response.getCurrentHashinatorConfig().getFirst(), // version
                        response.getCurrentHashinatorConfig().getSecond(), // config bytes
                        false); // cooked (true for snapshot serialization only)

                // if we are recovering, the mispartitioned txn must come from the log,
                // don't restart it. The correct txn will be replayed by another node.
                if (VoltDB.instance().getMode() == OperationMode.INITIALIZING) {
                    return false;
                }
>>>>>>> 158a0a2e

                boolean isReadonly = catProc.getReadonly();

                try {
                    ProcedurePartitionInfo ppi = (ProcedurePartitionInfo)catProc.getAttachment();
                    int partition = InvocationDispatcher.getPartitionForProcedureParameter(ppi.index,
                            ppi.type, response.getInvocation());
                    m_dispatcher.createTransaction(cihm.connection.connectionId(),
                            response.getInvocation(),
                            isReadonly,
                            true, // Only SP could be mis-partitioned
                            false, // Only SP could be mis-partitioned
                            new int [] { partition },
                            messageSize,
                            nowNanos);
                    return true;
                } catch (Exception e) {
                    // unable to hash to a site, return an error
                    assert(clientResponse == null);
                    clientResponse = getMispartitionedErrorResponse(response.getInvocation(), catProc, e);
                }
            }

            return false;
        }
    }

    CatalogContext getCatalogContext() {
        return m_catalogContext.get();
    }

    // Wrap API to SimpleDtxnInitiator - mostly for the future
    public boolean createTransaction(
            final long connectionId,
            final StoredProcedureInvocation invocation,
            final boolean isReadOnly,
            final boolean isSinglePartition,
            final boolean isEveryPartition,
            final int partition,
            final int messageSize,
            final long nowNanos)
    {
        return m_dispatcher.createTransaction(
                connectionId,
                Iv2InitiateTaskMessage.UNUSED_MP_TXNID,
                0, //unused timestammp
                invocation,
                isReadOnly,
                isSinglePartition,
                isEveryPartition,
                new int [] { partition },
                messageSize,
                nowNanos,
                false);  // is for replay.
    }

    // Wrap API to SimpleDtxnInitiator - mostly for the future
    public boolean createTransaction(
            final long connectionId,
            final long txnId,
            final long uniqueId,
            final StoredProcedureInvocation invocation,
            final boolean isReadOnly,
            final boolean isSinglePartition,
            final boolean isEveryPartition,
            final int partition,
            final int messageSize,
            long nowNanos,
            final boolean isForReplay)
    {
        return m_dispatcher.createTransaction(
                connectionId,
                txnId,
                uniqueId,
                invocation,
                isReadOnly,
                isSinglePartition,
                isEveryPartition,
                new int [] { partition },
                messageSize,
                nowNanos,
                isForReplay);
    }

    /**
     * Static factory method to easily create a ClientInterface with the default
     * settings.
     * @throws Exception
     */
    public static ClientInterface create(
            HostMessenger messenger,
            CatalogContext context,
            ReplicationRole replicationRole,
            Cartographer cartographer,
            InetAddress clientIntf,
            int clientPort,
            InetAddress adminIntf,
            int adminPort,
            SSLContext sslContext) throws Exception {

        /*
         * Construct the runnables so they have access to the list of connections
         */
        final ClientInterface ci = new ClientInterface(
                clientIntf, clientPort, adminIntf, adminPort, context, messenger, replicationRole, cartographer, sslContext);

        return ci;
    }

    ClientInterface(InetAddress clientIntf, int clientPort, InetAddress adminIntf, int adminPort,
                    CatalogContext context, HostMessenger messenger, ReplicationRole replicationRole,
                    Cartographer cartographer) throws Exception {
        this(clientIntf, clientPort, adminIntf, adminPort, context, messenger, replicationRole, cartographer, null);
    }

    ClientInterface(InetAddress clientIntf, int clientPort, InetAddress adminIntf, int adminPort,
            CatalogContext context, HostMessenger messenger, ReplicationRole replicationRole,
            Cartographer cartographer, SSLContext sslContext) throws Exception {
        m_catalogContext.set(context);
        m_snapshotDaemon = new SnapshotDaemon(context);
        m_snapshotDaemonAdapter = new SnapshotDaemonAdapter();
        m_cartographer = cartographer;

        // pre-allocate single partition array
        m_acceptor = new ClientAcceptor(clientIntf, clientPort, messenger.getNetwork(), false, sslContext);
        m_adminAcceptor = null;
        m_adminAcceptor = new ClientAcceptor(adminIntf, adminPort, messenger.getNetwork(), true, sslContext);

        // Create the per-partition adapters before creating the mailbox. Once
        // the mailbox is created, the master promotion notification may race
        // with this.
        m_internalConnectionHandler = new InternalConnectionHandler();
        for (int pid : m_cartographer.getPartitions()) {
            m_internalConnectionHandler.addAdapter(pid, createInternalAdapter(pid));
        }

        m_mailbox = new LocalMailbox(messenger,  messenger.getHSIdForLocalSite(HostMessenger.CLIENT_INTERFACE_SITE_ID)) {
            /** m_d only used in test */
            LinkedBlockingQueue<VoltMessage> m_d = new LinkedBlockingQueue<VoltMessage>();

            @Override
            public void deliver(final VoltMessage message) {
                if (message instanceof InitiateResponseMessage) {
                    final CatalogContext catalogContext = m_catalogContext.get();
                    // forward response; copy is annoying. want slice of response.
                    InitiateResponseMessage response = (InitiateResponseMessage)message;
                    StoredProcedureInvocation invocation = response.getInvocation();

                    // handle all host NT procedure callbacks
                    if (response.getClientConnectionId() == NT_REMOTE_PROC_CID) {
                        m_dispatcher.handleAllHostNTProcedureResponse(response.getClientResponseData());
                        return;
                    }

                    Iv2Trace.logFinishTransaction(response, m_mailbox.getHSId());
                    ClientInterfaceHandleManager cihm = m_cihm.get(response.getClientConnectionId());
                    Procedure procedure = null;

                    if (invocation != null) {
                        procedure = getProcedureFromName(invocation.getProcName(), catalogContext);
                        assert (procedure != null);
                    }

                    //Can be null on hangup
                    if (cihm != null) {
                        //Pass it to the network thread like a ninja
                        //Only the network can use the CIHM
                        cihm.connection.writeStream().fastEnqueue(new ClientResponseWork(response, cihm, procedure));
                    }
                }
                else if (message instanceof BinaryPayloadMessage) {
                    handlePartitionFailOver((BinaryPayloadMessage)message);
                }
                /*
                 * InitiateTaskMessage only get delivered here for all-host NT proc calls.
                 */
                else if (message instanceof Iv2InitiateTaskMessage) {
                    final Iv2InitiateTaskMessage itm = (Iv2InitiateTaskMessage) message;
                    final StoredProcedureInvocation invocation = itm.getStoredProcedureInvocation();

                    // get hostid for this node
                    final int hostId = CoreUtils.getHostIdFromHSId(m_mailbox.getHSId());

                    final ProcedureCallback cb = new ProcedureCallback() {
                        @Override
                        public void clientCallback(ClientResponse clientResponse) throws Exception {
                            InitiateResponseMessage responseMessage = new InitiateResponseMessage(itm);
                            // use the app status string to store the host id (as a string)
                            // ProcedureRunnerNT has a method that expects this hack
                            ((ClientResponseImpl) clientResponse).setAppStatusString(String.valueOf(hostId));
                            responseMessage.setResults((ClientResponseImpl) clientResponse);
                            responseMessage.setClientHandle(invocation.clientHandle);
                            responseMessage.setConnectionId(NT_REMOTE_PROC_CID);
                            m_mailbox.send(itm.m_sourceHSId, responseMessage);
                        }
                    };

                    m_dispatcher.getInternelAdapterNT().callProcedure(m_catalogContext.get().authSystem.getInternalAdminUser(),
                            true, 1000 * 120, cb, invocation.getProcName(), itm.getParameters());
                }
                else {
                    // m_d is for test only
                    m_d.offer(message);
                }
            }

            /** This method only used in test */
            @Override
            public VoltMessage recv() {
                return m_d.poll();
            }
        };
        messenger.createMailbox(m_mailbox.getHSId(), m_mailbox);
        m_zk = messenger.getZK();
        m_siteId = m_mailbox.getHSId();

        m_executeTaskAdpater = new SimpleClientResponseAdapter(ClientInterface.EXECUTE_TASK_CID, "ExecuteTaskAdapter", true);
        bindAdapter(m_executeTaskAdpater, null);

        m_dispatcher = InvocationDispatcher.builder()
                .clientInterface(this)
                .snapshotDaemon(m_snapshotDaemon)
                .replicationRole(replicationRole)
                .cartographer(m_cartographer)
                .catalogContext(m_catalogContext)
                .mailbox(m_mailbox)
                .clientInterfaceHandleManagerMap(m_cihm)
                .siteId(m_siteId)
                .build();
    }

    private InternalClientResponseAdapter createInternalAdapter(int pid) {
        InternalClientResponseAdapter internalAdapter = new InternalClientResponseAdapter(INTERNAL_CID + pid);
        bindAdapter(internalAdapter, null, true);
        return internalAdapter;
    }

    public InternalConnectionHandler getInternalConnectionHandler() {
        return m_internalConnectionHandler;
    }

    private void handlePartitionFailOver(BinaryPayloadMessage message) {
        try {
            JSONObject jsObj = new JSONObject(new String(message.m_payload, "UTF-8"));
            final int partitionId = jsObj.getInt(Cartographer.JSON_PARTITION_ID);
            final long initiatorHSId = jsObj.getLong(Cartographer.JSON_INITIATOR_HSID);
            for (final ClientInterfaceHandleManager cihm : m_cihm.values()) {
                try {
                    cihm.connection.queueTask(new Runnable() {
                        @Override
                        public void run() {
                            failOverConnection(partitionId, initiatorHSId, cihm.connection);
                        }
                    });
                } catch (UnsupportedOperationException ignore) {
                    // In case some internal connections don't implement queueTask()
                    failOverConnection(partitionId, initiatorHSId, cihm.connection);
                }
            }

            // Create adapters here so that it works for elastic add.
            if (!m_internalConnectionHandler.hasAdapter(partitionId)) {
                m_internalConnectionHandler.addAdapter(partitionId, createInternalAdapter(partitionId));
            }
        } catch (Exception e) {
            hostLog.warn("Error handling partition fail over at ClientInterface, continuing anyways", e);
        }
    }

    /*
     * When partition mastership for a partition changes, check all outstanding
     * requests for that partition and if they aren't for the current partition master,
     * drop them and send an error response.
     */
    private void failOverConnection(Integer partitionId, Long initiatorHSId, Connection c) {
        ClientInterfaceHandleManager cihm = m_cihm.get(c.connectionId());
        if (cihm == null) {
            return;
        }

        List<Iv2InFlight> transactions =
                cihm.removeHandlesForPartitionAndInitiator(partitionId, initiatorHSId);

        for (Iv2InFlight inFlight : transactions) {
            ClientResponseImpl response =
                    new ClientResponseImpl(
                            ClientResponseImpl.RESPONSE_UNKNOWN,
                            ClientResponse.UNINITIALIZED_APP_STATUS_CODE,
                            null,
                            new VoltTable[0],
                            "Transaction dropped due to change in mastership. " +
                            "It is possible the transaction was committed");
            response.setClientHandle(inFlight.m_clientHandle);
            ByteBuffer buf = ByteBuffer.allocate(response.getSerializedSize() + 4);
            buf.putInt(buf.capacity() - 4);
            response.flattenToBuffer(buf);
            buf.flip();
            c.writeStream().enqueue(buf);
        }

        if (cihm.repairCallback != null) {
            cihm.repairCallback.repairCompleted(partitionId, initiatorHSId);
        }
    }

    /**
     * Called when the replication role of the cluster changes.
     * @param role
     */
    public void setReplicationRole(ReplicationRole role) {
        m_dispatcher.setReplicationRole(role);
    }

    /**
     * Initializes the snapshot daemon so that it's ready to take snapshots
     */
    public void initializeSnapshotDaemon(HostMessenger messenger, GlobalServiceElector gse) {
        m_snapshotDaemon.init(this, messenger, new Runnable() {
            @Override
            public void run() {
                bindAdapter(m_snapshotDaemonAdapter, null);
            }
        },
        gse);
    }

    /**
     * Tell the clientInterface about a connection adapter.
     */
    public ClientInterfaceHandleManager bindAdapter(final Connection adapter, final ClientInterfaceRepairCallback repairCallback) {
        return bindAdapter(adapter, repairCallback, false);
    }

    private ClientInterfaceHandleManager bindAdapter(final Connection adapter, final ClientInterfaceRepairCallback repairCallback, boolean addAcg) {
        if (m_cihm.get(adapter.connectionId()) == null) {
            AdmissionControlGroup acg = AdmissionControlGroup.getDummy();
            ClientInterfaceHandleManager cihm = ClientInterfaceHandleManager.makeThreadSafeCIHM(true, adapter, repairCallback, acg);
            if (addAcg) {
                m_allACGs.add(acg);
            }
            m_cihm.put(adapter.connectionId(), cihm);
        }
        return m_cihm.get(adapter.connectionId());
    }

    public void unbindAdapter(final Connection adapter) {
        ClientInterfaceHandleManager cihm = m_cihm.remove(adapter.connectionId());
        if (cihm != null) {
            m_numConnections.decrementAndGet();
            /*
             * It's necessary to free all the resources held
             * Outstanding requests may actually still be at large
             */
            m_allACGs.remove(cihm.m_acg);
            m_notifier.removeConnection(adapter);
            cihm.freeOutstandingTxns();
        }
    }

    // if this ClientInterface's site ID is the lowest non-execution site ID
    // in the cluster, make our SnapshotDaemon responsible for snapshots
    public void mayActivateSnapshotDaemon() {
        SnapshotSchedule schedule = m_catalogContext.get().database.getSnapshotschedule().get("default");
        if (schedule != null)
        {
            final ListenableFuture<Void> future = m_snapshotDaemon.mayGoActiveOrInactive(schedule);
            future.addListener(new Runnable() {
                @Override
                public void run() {
                    try {
                        future.get();
                    } catch (InterruptedException e) {
                        VoltDB.crashLocalVoltDB("Failed to make SnapshotDaemon active", false, e);
                    } catch (ExecutionException e) {
                        VoltDB.crashLocalVoltDB("Failed to make SnapshotDaemon active", false, e);
                    }
                }
            }, CoreUtils.SAMETHREADEXECUTOR);
        }
    }

    /**
     * Returns the {@link InvocationDispatcher} used to route and issue {@link StoredProcedureInvocation}s
     * @return the {@link InvocationDispatcher} used to route and issue {@link StoredProcedureInvocation}s
     */
    public final InvocationDispatcher getDispatcher() {
        return m_dispatcher;
    }

    /**
     * Set the flag that tells this client interface to update its
     * catalog when it's threadsafe.
     */
    public void notifyOfCatalogUpdate() {
        m_catalogContext.set(VoltDB.instance().getCatalogContext());
        /*
         * Update snapshot daemon settings.
         *
         * Don't do it if the system is still initializing (CL replay),
         * because snapshot daemon may call @SnapshotScan on activation and
         * it will mess replaying txns up.
         */
        if (VoltDB.instance().getMode() != OperationMode.INITIALIZING) {
            mayActivateSnapshotDaemon();

            //add a notification to client right away
            StoredProcedureInvocation spi = new StoredProcedureInvocation();
            spi.setProcName("@SystemCatalog");
            spi.setParams("PROCEDURES");
            spi.setClientHandle(ASYNC_PROC_HANDLE);
            notifyClients(m_currentProcValues,m_currentProcSupplier,
                           spi, OpsSelector.SYSTEMCATALOG);
        }
    }

    private ClientResponseImpl errorResponse(Connection c, long handle, byte status, String reason, Exception e, boolean log) {
        String realReason = reason;
        if (e != null) {
            StringWriter sw = new StringWriter();
            PrintWriter pw = new PrintWriter(sw);
            e.printStackTrace(pw);
            realReason = sw.toString();
        }
        if (log) {
            hostLog.warn(realReason);
        }
        return new ClientResponseImpl(status,
                new VoltTable[0], realReason, handle);
    }

    /**
     *
     * * return True if an error was generated and needs to be returned to the client
     */
    final ClientResponseImpl handleRead(ByteBuffer buf, ClientInputHandler handler, Connection ccxn) {
        StoredProcedureInvocation task = new StoredProcedureInvocation();
        try {
            task.initFromBuffer(buf);
        } catch (Exception ex) {
            return new ClientResponseImpl(
                    ClientResponseImpl.UNEXPECTED_FAILURE,
                    new VoltTable[0], ex.getMessage(), ccxn.connectionId());
        }
        AuthUser user =  m_catalogContext.get().authSystem.getUser(handler.getUserName());
        if (user == null) {
            String errorMessage = "User " + handler.getUserName() + " has been removed from the system via a catalog update";
            authLog.info(errorMessage);
            return errorResponse(ccxn, task.clientHandle, ClientResponse.UNEXPECTED_FAILURE, errorMessage, null, false);
        }

        final ClientResponseImpl errResp = m_dispatcher.dispatch(task, handler, ccxn, user, null, false);

        if (errResp != null) {
            final VoltTrace.TraceEventBatch traceLog = VoltTrace.log(VoltTrace.Category.CI);
            if (traceLog != null) {
                traceLog.add(() -> VoltTrace.endAsync("recvtxn",
                                                      task.getClientHandle(),
                                                      "status", Byte.toString(errResp.getStatus()),
                                                      "statusString", errResp.getStatusString()));
            }
        }

        return errResp;
    }

    public Procedure getProcedureFromName(String procName, CatalogContext catalogContext) {
        return InvocationDispatcher.getProcedureFromName(procName, catalogContext);
    }

    private ScheduledFuture<?> m_deadConnectionFuture;
    private ScheduledFuture<?> m_topologyCheckFuture;
    public void schedulePeriodicWorks() {
        m_deadConnectionFuture = VoltDB.instance().scheduleWork(new Runnable() {
            @Override
            public void run() {
                try {
                    //Using the current time makes this vulnerable to NTP weirdness...
                    checkForDeadConnections(EstTime.currentTimeMillis());
                } catch (Exception ex) {
                    log.warn("Exception while checking for dead connections", ex);
                }
            }
        }, 200, 200, TimeUnit.MILLISECONDS);
        /*
         * Every five seconds check if the topology of the cluster has changed,
         * and if it has push an update to the clients. This should be an inexpensive operation
         * that operates on cached data and it ensures that clients eventually converge on the current
         * topology
         */
        m_topologyCheckFuture = VoltDB.instance().scheduleWork(new Runnable() {
            @Override
            public void run() {
                checkForTopologyChanges();
            }
        }, 0, TOPOLOGY_CHANGE_CHECK_MS, TimeUnit.MILLISECONDS);
    }

    /*
     * Boiler plate for a supplier to provide to the client notifier that allows new versions of
     * the topology to be published to the supplier
     *
     * Also a predicate for filtering out clients that don't actually want the updates
     */
    private final AtomicReference<DeferredSerialization> m_currentTopologyValues =
            new AtomicReference<>(null);
    private final Supplier<DeferredSerialization> m_currentTopologySupplier = new Supplier<DeferredSerialization>() {
        @Override
        public DeferredSerialization get() {
            return m_currentTopologyValues.get();
        }
    };

    private final AtomicReference<DeferredSerialization> m_currentProcValues = new AtomicReference<>(null);
    private final Supplier<DeferredSerialization> m_currentProcSupplier = new Supplier<DeferredSerialization>() {
        @Override
        public DeferredSerialization get() {
            return m_currentProcValues.get();
        }
    };

    /*
     * A predicate to allow the client notifier to skip clients
     * that don't want a specific kind of update
     */
    private final Predicate<ClientInterfaceHandleManager> m_wantsTopologyUpdatesPredicate =
            new Predicate<ClientInterfaceHandleManager>() {
        @Override
        public boolean apply(ClientInterfaceHandleManager input) {
            return input.wantsTopologyUpdates();
        }
    };

    /*
     * Submit a task to the stats agent to retrieve the topology and procedures. Supply a dummy
     * client response adapter to fake a connection. The adapter converts the response
     * to a listenable future and we add a listener to pick up the resulting topology
     * and check if it has changed. If it has changed, queue a task to the notifier
     * to propagate the update to clients.
     */
    private void checkForTopologyChanges() {
        StoredProcedureInvocation spi = new StoredProcedureInvocation();
        spi.setProcName("@Statistics");
        spi.setParams("TOPO", 0);
        spi.setClientHandle(ASYNC_TOPO_HANDLE);
        notifyClients(m_currentTopologyValues,m_currentTopologySupplier,
                         spi, OpsSelector.STATISTICS);

        spi = new StoredProcedureInvocation();
        spi.setProcName("@SystemCatalog");
        spi.setParams("PROCEDURES");
        spi.setClientHandle(ASYNC_PROC_HANDLE);
        notifyClients(m_currentProcValues,m_currentProcSupplier,
                        spi, OpsSelector.SYSTEMCATALOG);
    }

    private void notifyClients( AtomicReference<DeferredSerialization> values,
                                Supplier<DeferredSerialization> supplier,
                                StoredProcedureInvocation spi,
                                OpsSelector selector) {
        final Pair<SimpleClientResponseAdapter, ListenableFuture<ClientResponseImpl>> p =
                SimpleClientResponseAdapter.getAsListenableFuture();
        final ListenableFuture<ClientResponseImpl> fut = p.getSecond();
        fut.addListener(new Runnable() {
            @Override
            public void run() {
                try {
                    final ClientResponseImpl r = fut.get();
                    if (r.getStatus() != ClientResponse.SUCCESS) {
                        hostLog.warn("Received error response retrieving stats info: " + r.getStatusString());
                        return;
                    }

                    final int size = r.getSerializedSize();
                    final ByteBuffer buf = ByteBuffer.allocate(size + 4);
                    buf.putInt(size);
                    r.flattenToBuffer(buf);
                    buf.flip();

                    //Check for no change
                    ByteBuffer oldValue = null;
                    DeferredSerialization ds = values.get();
                    if (ds != null) {
                        oldValue = ByteBuffer.allocate(ds.getSerializedSize());
                        ds.serialize(oldValue);
                        oldValue.flip();
                        if (buf.equals(oldValue)) {
                            return;
                        }
                    }

                    values.set(new DeferredSerialization() {
                        @Override
                        public void serialize(ByteBuffer outbuf) throws IOException {
                            outbuf.put(buf.duplicate());
                        }
                        @Override
                        public void cancel() {}

                        @Override
                        public int getSerializedSize() {return buf.remaining();}
                    });
                    if (oldValue != null) {
                        m_notifier.queueNotification(
                                m_cihm.values(),
                                supplier,
                                m_wantsTopologyUpdatesPredicate);
                    }
                } catch (Throwable t) {
                    hostLog.error("Error checking for updates", Throwables.getRootCause(t));
                }
            }
        }, CoreUtils.SAMETHREADEXECUTOR);
        InvocationDispatcher.dispatchStatistics(selector, spi, p.getFirst());
    }

    private static final long CLIENT_HANGUP_TIMEOUT = Long.getLong("CLIENT_HANGUP_TIMEOUT", 30000);

    /**
     * Check for dead connections by providing each connection with the current
     * time so it can calculate the delta between now and the time the oldest message was
     * queued for sending.
     * @param now Current time in milliseconds
     */
    private final void checkForDeadConnections(final long now) {
        final ArrayList<Pair<Connection, Integer>> connectionsToRemove = new ArrayList<Pair<Connection, Integer>>();
        for (final ClientInterfaceHandleManager cihm : m_cihm.values()) {
            // Internal connections don't implement calculatePendingWriteDelta(), so check for real connection first
            if (VoltPort.class == cihm.connection.getClass()) {
                final int delta = cihm.connection.writeStream().calculatePendingWriteDelta(now);
                if (delta > CLIENT_HANGUP_TIMEOUT) {
                    connectionsToRemove.add(Pair.of(cihm.connection, delta));
                }
            }
        }

        for (final Pair<Connection, Integer> p : connectionsToRemove) {
            Connection c = p.getFirst();
            networkLog.warn("Closing connection to " + c +
                    " because it hasn't read a response that was pending for " +  p.getSecond() + " milliseconds");
            c.unregister();
        }
    }

    // BUG: this needs some more serious thinking
    // probably should be able to schedule a shutdown event
    // to the dispatcher..  Or write a "stop reading and flush
    // all your read buffers" events .. or something ..
    protected void shutdown() throws InterruptedException {
        if (m_deadConnectionFuture != null) {
            m_deadConnectionFuture.cancel(false);
            try {m_deadConnectionFuture.get();} catch (Throwable t) {}
        }
        if (m_topologyCheckFuture != null) {
            m_topologyCheckFuture.cancel(false);
            try {m_topologyCheckFuture.get();} catch (Throwable t) {}
        }
        if (m_maxConnectionUpdater != null) {
            m_maxConnectionUpdater.cancel(false);
        }
        if (m_acceptor != null) {
            m_acceptor.shutdown();
        }
        if (m_adminAcceptor != null)
        {
            m_adminAcceptor.shutdown();
        }
        if (m_snapshotDaemon != null) {
            m_snapshotDaemon.shutdown();
        }
        m_notifier.shutdown();
    }

    public void startAcceptingConnections() throws IOException {
        Future<?> replicaFuture = m_dispatcher.asynchronouslyDetermineLocalReplicas();

        /*
         * Periodically check the limit on the number of open files
         */
        m_maxConnectionUpdater = VoltDB.instance().scheduleWork(new Runnable() {
            @Override
            public void run() {
                Integer limit = org.voltdb.utils.CLibrary.getOpenFileLimit();
                if (limit != null) {
                    //Leave 300 files open for "stuff"
                    MAX_CONNECTIONS.set(limit - 300);
                }
            }
        }, 0, 10, TimeUnit.MINUTES);
        m_acceptor.start();
        if (m_adminAcceptor != null)
        {
            m_adminAcceptor.start();
        }
        mayActivateSnapshotDaemon();
        m_notifier.start();

        try {
            replicaFuture.get();
        } catch (InterruptedException e) {
            throw new IOException("Interrupted while determining local replicas",e);
        } catch (ExecutionException e) {
            throw new IOException("Failed to determine local replicas", e.getCause());
        }

        m_isAcceptingConnections.compareAndSet(false, true);
    }

    public boolean isAcceptingConnections() {
        return m_isAcceptingConnections.get();
    }

    @Override
    public void initiateSnapshotDaemonWork(final String procedureName, long clientData, final Object params[]) {
        final Config sysProc = SystemProcedureCatalog.listing.get(procedureName);
        if (sysProc == null) {
            throw new RuntimeException("SnapshotDaemon attempted to invoke " + procedureName +
            " which is not a known procedure");
        }
        Procedure catProc = sysProc.asCatalogProcedure();
        StoredProcedureInvocation spi = new StoredProcedureInvocation();
        spi.setProcName(procedureName);
        spi.params = new FutureTask<ParameterSet>(new Callable<ParameterSet>() {
            @Override
            public ParameterSet call() {
                ParameterSet paramSet = ParameterSet.fromArrayWithCopy(params);
                return paramSet;
            }
        });
        spi.clientHandle = clientData;
        // Ugh, need to consolidate this with handleRead() somehow but not feeling it at the moment
        if (procedureName.equals("@SnapshotScan")) {
            InvocationDispatcher.dispatchStatistics(OpsSelector.SNAPSHOTSCAN, spi, m_snapshotDaemonAdapter);
            return;
        }
        else if (procedureName.equals("@SnapshotDelete")) {
            InvocationDispatcher.dispatchStatistics(OpsSelector.SNAPSHOTDELETE, spi, m_snapshotDaemonAdapter);
            return;
        }
        // initiate the transaction
        m_dispatcher.createTransaction(m_snapshotDaemonAdapter.connectionId(),
                spi, catProc.getReadonly(),
                catProc.getSinglepartition(), catProc.getEverysite(),
                new int[] { 0 }, // partition id
                0, System.nanoTime());
    }

    /**
     * A dummy connection to provide to the DTXN. It routes
     * ClientResponses back to the daemon
     *
     */
    private class SnapshotDaemonAdapter implements Connection, WriteStream {

        @Override
        public void disableReadSelection() {
            throw new UnsupportedOperationException();
        }

        @Override
        public void enableReadSelection() {
            throw new UnsupportedOperationException();
        }

        @Override
        public NIOReadStream readStream() {
            throw new UnsupportedOperationException();
        }

        @Override
        public WriteStream writeStream() {
            return this;
        }

        @Override
        public int calculatePendingWriteDelta(long now) {
            throw new UnsupportedOperationException();
        }

        @Override
        public boolean hadBackPressure() {
            throw new UnsupportedOperationException();
        }

        @Override
        public boolean isEmpty() {
            throw new UnsupportedOperationException();
        }

        @Override
        public String getHostnameAndIPAndPort() {
            return "SnapshotDaemon";
        }

        @Override
        public String getHostnameOrIP() {
            return "SnapshotDaemon";
        }

        @Override
        public String getHostnameOrIP(long clientHandle) {
            return getHostnameOrIP();
        }

        @Override
        public int getRemotePort() {
            return -1;
        }

        @Override
        public InetSocketAddress getRemoteSocketAddress() {
            return null;
        }

        @Override
        public Future<?> unregister() {
            return null;
        }

        @Override
        public long connectionId()
        {
            return Long.MIN_VALUE;
        }

        @Override
        public long connectionId(long clientHandle) {
            return connectionId();
        }

        @Override
        public int getOutstandingMessageCount()
        {
            throw new UnsupportedOperationException();
        }

        @Override
        public void fastEnqueue(final org.voltcore.utils.DeferredSerialization ds) {
            enqueue(ds);
        }

        @Override
        public void enqueue(final org.voltcore.utils.DeferredSerialization ds)
        {

            m_snapshotDaemon.processClientResponse(new Callable<ClientResponseImpl>() {
                @Override
                public ClientResponseImpl call() throws Exception {
                    ClientResponseImpl resp = new ClientResponseImpl();
                    ByteBuffer b = ByteBuffer.allocate(ds.getSerializedSize());
                    ds.serialize(b);
                    b.position(4);
                    resp.initFromBuffer(b);
                    return resp;
                }
            });
        }

        @Override
        public void enqueue(final ByteBuffer b)
        {
            m_snapshotDaemon.processClientResponse(new Callable<ClientResponseImpl>() {
                @Override
                public ClientResponseImpl call() throws Exception {
                    ClientResponseImpl resp = new ClientResponseImpl();
                    b.position(4);
                    resp.initFromBuffer(b);
                    return resp;
                }
            });
        }

        @Override
        public void enqueue(ByteBuffer[] b)
        {
            if (b.length == 1)
            {
                // Buffer chains are currently not used, just hand the first
                // buffer to the single buffer handler
                enqueue(b[0]);
            }
            else
            {
                log.error("Something is using buffer chains with enqueue");
            }
        }

        @Override
        public void queueTask(Runnable r) {
            // Called when node failure happens
            r.run();
        }
    }

    public Map<Long, Pair<String, long[]>> getLiveClientStats()
    {
        final Map<Long, Pair<String, long[]>> client_stats =
            new HashMap<Long, Pair<String, long[]>>();

        // m_cihm hashes connectionId to a ClientInterfaceHandleManager
        // ClientInterfaceHandleManager has the connection object.
        for (Map.Entry<Long, ClientInterfaceHandleManager> e : m_cihm.entrySet()) {
            // The internal CI adapters report negative connection ids and
            // aren't included in public stats.
            if (e.getKey() > 0) {
                long adminMode = e.getValue().isAdmin ? 1 : 0;
                long readWait = e.getValue().connection.readStream().dataAvailable();
                long writeWait = e.getValue().connection.writeStream().getOutstandingMessageCount();
                long outstandingTxns = e.getValue().getOutstandingTxns();
                client_stats.put(
                        e.getKey(), new Pair<String, long[]>(
                            e.getValue().connection.getHostnameOrIP(),
                            new long[] {adminMode, readWait, writeWait, outstandingTxns}));
            }
        }
        return client_stats;
    }

    public SnapshotDaemon getSnapshotDaemon() {
        return m_snapshotDaemon;
    }

    /**
     * Send a command log replay sentinel to the given partition.
     * @param uniqueId
     * @param partitionId
     */
    public void sendSentinel(long uniqueId, int partitionId) {
        m_dispatcher.sendSentinel(uniqueId, partitionId);
    }

    /**
     * Sends an end of log message to the master of that partition. This should
     * only be called at the end of replay.
     *
     * @param partitionId
     */
    public void sendEOLMessage(int partitionId) {
        final long initiatorHSId = m_cartographer.getHSIdForMaster(partitionId);
        Iv2EndOfLogMessage message = new Iv2EndOfLogMessage(partitionId);
        m_mailbox.send(initiatorHSId, message);
    }

    public List<Iterator<Map.Entry<Long, Map<String, InvocationInfo>>>> getIV2InitiatorStats() {
        ArrayList<Iterator<Map.Entry<Long, Map<String, InvocationInfo>>>> statsIterators =
                new ArrayList<Iterator<Map.Entry<Long, Map<String, InvocationInfo>>>>();
        for(AdmissionControlGroup acg : m_allACGs) {
            statsIterators.add(acg.getInitiationStatsIterator());
        }
        return statsIterators;
    }

    public List<AbstractHistogram> getLatencyStats() {
        List<AbstractHistogram> latencyStats = new ArrayList<AbstractHistogram>();
        for (AdmissionControlGroup acg : m_allACGs) {
            latencyStats.add(acg.getLatencyInfo());
        }
        return latencyStats;
    }

    //Generate a mispartitioned response also log the message.
    private ClientResponseImpl getMispartitionedErrorResponse(StoredProcedureInvocation task,
            Procedure catProc, Exception ex) {
        Object invocationParameter = null;
        try {
            invocationParameter = task.getParameterAtIndex(catProc.getPartitionparameter());
        } catch (Exception ex2) {
        }
        String exMsg = "Unknown";
        if (ex != null) {
            exMsg = ex.getMessage();
        }
        String errorMessage = "Error sending procedure " + task.getProcName()
                + " to the correct partition. Make sure parameter values are correct."
                + " Parameter value " + invocationParameter
                + ", partition column " + catProc.getPartitioncolumn().getName()
                + " type " + catProc.getPartitioncolumn().getType()
                + " Message: " + exMsg;
        authLog.warn(errorMessage);
        ClientResponseImpl clientResponse = new ClientResponseImpl(ClientResponse.UNEXPECTED_FAILURE,
                new VoltTable[0], errorMessage, task.clientHandle);
        return clientResponse;
    }

    /**
     * Call @ExecuteTask to generate a MP transaction.
     *
     * @param timeoutMS  timeout in milliseconds
     * @param params  actual parameter(s) for sub task to run
     * @return
     * @throws IOException
     * @throws InterruptedException
     */
    public ClientResponse callExecuteTask(long timeoutMS, byte[] params) throws IOException, InterruptedException {
        SimpleClientResponseAdapter.SyncCallback syncCb = new SimpleClientResponseAdapter.SyncCallback();
        callExecuteTaskAsync(syncCb, params);
        return syncCb.getResponse(timeoutMS);
    }

    /**
     * Asynchronous version, call @ExecuteTask to generate a MP transaction.
     *
     * @param cb  maximum timeout in milliseconds
     * @param params  actual parameter(s) for sub task to run
     * @return
     * @throws IOException
     * @throws InterruptedException
     */
    public void callExecuteTaskAsync(SimpleClientResponseAdapter.Callback cb, byte[] params) throws IOException {
        final String procedureName = "@ExecuteTask";
        Config procedureConfig = SystemProcedureCatalog.listing.get(procedureName);
        Procedure proc = procedureConfig.asCatalogProcedure();
        StoredProcedureInvocation spi = new StoredProcedureInvocation();
        spi.setProcName(procedureName);
        spi.setParams(params);
        spi.setClientHandle(m_executeTaskAdpater.registerCallback(cb));
        if (spi.getSerializedParams() == null) {
            spi = MiscUtils.roundTripForCL(spi);
        }
        synchronized (m_executeTaskAdpater) {
            m_dispatcher.createTransaction(m_executeTaskAdpater.connectionId(), spi,
                    proc.getReadonly(), proc.getSinglepartition(), proc.getEverysite(),
                    new int[] { 0 } /* Can provide anything for multi-part */,
                    spi.getSerializedSize(), System.nanoTime());
        }
    }

    /**
     * This is not designed to be a safe shutdown.
     * This is designed to stop sending messages to clients as fast as possible.
     * It is currently called from VoltDB.crash...
     *
     * Note: this really needs to work. We CAN'T respond back to the client anything
     * after we've decided to crash or it might break some of our contracts.
     *
     * @return false if we can't be assured this safely worked
     */
    public boolean ceaseAllPublicFacingTrafficImmediately() {
        try {
            if (m_acceptor != null) {
                // This call seems to block until the shutdown is done
                // which is good becasue we assume there will be no new
                // connections afterward
                m_acceptor.shutdown();
            }
            if (m_adminAcceptor != null) {
                m_adminAcceptor.shutdown();
            }
        }
        catch (InterruptedException e) {
            // this whole method is really a best effort kind of thing...
            log.error(e);
            // if we didn't succeed, let the caller know and take action
            return false;
        }
        finally {
            m_isAcceptingConnections.set(false);
            // this feels like an unclean thing to do... but should work
            // for the purposes of cutting all responses right before we deliberately
            // end the process
            // m_cihm itself is threadsafe, and the regular shutdown code won't
            // care if it's empty... so... this.
            m_cihm.clear();
        }

        return true;
    }

    public AuthUser getInternalUser() {
        return m_catalogContext.get().authSystem.getInternalAdminUser();
    }

    void handleFailedHosts(Set<Integer> failedHosts) {
        m_dispatcher.handleFailedHosts(failedHosts);
    }
}<|MERGE_RESOLUTION|>--- conflicted
+++ resolved
@@ -1006,7 +1006,6 @@
          */
         private boolean restartTransaction(int messageSize, long nowNanos)
         {
-<<<<<<< HEAD
             // Restart a mis-partitioned transaction
             assert response.getInvocation() != null;
             assert response.getCurrentHashinatorConfig() != null;
@@ -1030,49 +1029,27 @@
             if (VoltDB.instance().getMode() == OperationMode.INITIALIZING) {
                 return false;
             }
-=======
-            if (response.isMispartitioned()) {
-                // Restart a mis-partitioned transaction
-                assert response.getInvocation() != null;
-                assert response.getCurrentHashinatorConfig() != null;
-                assert(catProc != null);
-
-                // before rehashing, update the hashinator
-                TheHashinator.updateHashinator(
-                        TheHashinator.getConfiguredHashinatorClass(),
-                        response.getCurrentHashinatorConfig().getFirst(), // version
-                        response.getCurrentHashinatorConfig().getSecond(), // config bytes
-                        false); // cooked (true for snapshot serialization only)
-
-                // if we are recovering, the mispartitioned txn must come from the log,
-                // don't restart it. The correct txn will be replayed by another node.
-                if (VoltDB.instance().getMode() == OperationMode.INITIALIZING) {
-                    return false;
-                }
->>>>>>> 158a0a2e
-
-                boolean isReadonly = catProc.getReadonly();
-
-                try {
-                    ProcedurePartitionInfo ppi = (ProcedurePartitionInfo)catProc.getAttachment();
-                    int partition = InvocationDispatcher.getPartitionForProcedureParameter(ppi.index,
-                            ppi.type, response.getInvocation());
-                    m_dispatcher.createTransaction(cihm.connection.connectionId(),
-                            response.getInvocation(),
-                            isReadonly,
-                            true, // Only SP could be mis-partitioned
-                            false, // Only SP could be mis-partitioned
-                            new int [] { partition },
-                            messageSize,
-                            nowNanos);
-                    return true;
-                } catch (Exception e) {
-                    // unable to hash to a site, return an error
-                    assert(clientResponse == null);
-                    clientResponse = getMispartitionedErrorResponse(response.getInvocation(), catProc, e);
-                }
-            }
-
+
+            boolean isReadonly = catProc.getReadonly();
+
+            try {
+                ProcedurePartitionInfo ppi = (ProcedurePartitionInfo)catProc.getAttachment();
+                int partition = InvocationDispatcher.getPartitionForProcedureParameter(ppi.index,
+                        ppi.type, response.getInvocation());
+                m_dispatcher.createTransaction(cihm.connection.connectionId(),
+                        response.getInvocation(),
+                        isReadonly,
+                        true, // Only SP could be mis-partitioned
+                        false, // Only SP could be mis-partitioned
+                        new int [] { partition },
+                        messageSize,
+                        nowNanos);
+                return true;
+            } catch (Exception e) {
+                // unable to hash to a site, return an error
+                assert(clientResponse == null);
+                clientResponse = getMispartitionedErrorResponse(response.getInvocation(), catProc, e);
+            }
             return false;
         }
     }
