--- conflicted
+++ resolved
@@ -605,14 +605,9 @@
             Map<Integer, String> hostGroups = null;
 
             final int numberOfNodes = readDeploymentAndCreateStarterCatalogContext();
-<<<<<<< HEAD
-            if (!config.m_forceVoltdbCreate && config.m_isEnterprise && m_config.m_startAction.doesRequireEmptyDirectories())
-                managedPathsEmptyCheck();
-=======
-            if (config.m_isEnterprise && config.m_startAction == StartAction.CREATE && !config.m_forceVoltdbCreate) {
+            if (config.m_isEnterprise && m_config.m_startAction.doesRequireEmptyDirectories() && !config.m_forceVoltdbCreate) {
                     managedPathsEmptyCheck();
             }
->>>>>>> df56c12c
 
             if (!isRejoin && !m_joining) {
                 hostGroups = m_messenger.waitForGroupJoin(numberOfNodes);
@@ -2585,25 +2580,6 @@
                     m_producerDRGateway.updateCatalog(m_catalogContext,
                             VoltDB.getReplicationPort(m_catalogContext.cluster.getDrproducerport()));
                 }
-<<<<<<< HEAD
-=======
-                // If this is @UAC cl replay, don't initialize DR consumer until
-                // cluster recover finished.
-                if (m_mode != OperationMode.INITIALIZING) {
-                    m_consumerDRGateway.initialize(false);
-                }
-            }
-            // 6.2. If we are a DR replica, we may care about a
-            // deployment update
-            if (m_consumerDRGateway != null) {
-                m_consumerDRGateway.updateCatalog(m_catalogContext);
-            }
-            // 6.3. If we are a DR master, update the DR table signature hash
-            if (m_producerDRGateway != null) {
-                m_producerDRGateway.updateCatalog(m_catalogContext,
-                        VoltDB.getReplicationPort(m_catalogContext.cluster.getDrproducerport()));
-            }
->>>>>>> df56c12c
 
                 new ConfigLogging().logCatalogAndDeployment();
 
