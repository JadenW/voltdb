--- conflicted
+++ resolved
@@ -2574,10 +2574,6 @@
                             "in the community edition of VoltDB.");
                     shutdownDeployment = true;
                 }
-<<<<<<< HEAD
-                // check the start action for the community edition
-=======
->>>>>>> 6a40276b
                 if (m_config.m_startAction == StartAction.JOIN) {
                     consoleLog.error("Start action \"" + m_config.m_startAction.getClass().getSimpleName() +
                             "\" is not supported in the community edition of VoltDB.");
