--- conflicted
+++ resolved
@@ -377,15 +377,7 @@
 
             readBuildInfo(config.m_isEnterprise ? "Enterprise Edition" : "Community Edition");
 
-<<<<<<< HEAD
-            // start up the response sampler if asked to by setting the env var
-            // VOLTDB_RESPONSE_SAMPLE_PATH to a valid path
-            ResponseSampler.initializeIfEnabled();
-
             buildClusterMesh(isRejoin || m_joining);
-=======
-            buildClusterMesh(isRejoin);
->>>>>>> 82a5dcaa
 
             //Start validating the build string in the background
             final Future<?> buildStringValidation = validateBuildString(getBuildString(), m_messenger.getZK());
@@ -459,12 +451,7 @@
 
                 // IV2 mailbox stuff
                 if (isIV2Enabled()) {
-<<<<<<< HEAD
-                    m_cartographer = new Cartographer(m_messenger.getZK());
-=======
-                    ClusterConfig iv2config = new ClusterConfig(topo);
-                    m_cartographer = new Cartographer(m_messenger, iv2config.getPartitionCount());
->>>>>>> 82a5dcaa
+                    m_cartographer = new Cartographer(m_messenger);
                     List<Integer> partitions = null;
                     if (isRejoin) {
                         partitions = m_cartographer.getIv2PartitionsToReplace(topo);
