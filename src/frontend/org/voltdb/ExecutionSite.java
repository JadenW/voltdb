--- conflicted
+++ resolved
@@ -1350,7 +1350,6 @@
          * snapshot request, or it may fail.
          */
         SnapshotResponseHandler handler = new SnapshotResponseHandler() {
-            @SuppressWarnings("static-access")
             @Override
             public void handleResponse(ClientResponse resp) {
                 if (resp == null) {
@@ -1483,18 +1482,15 @@
             long ts = TransactionIdManager.getTimestampFromTransactionId(txnState.txnId);
             if ((invocation != null) && (m_rejoining == false) && (ts > m_startupTime)) {
                 if (!txnState.needsRollback()) {
-<<<<<<< HEAD
-                    m_partitionDRGateway.onSuccessfulProcedureCall(txnState.txnId, -1, invocation, txnState.getResults());
-=======
                     String adhocParam = null;
                     if (invocation.procName.startsWith("@AdHoc")) {
                         adhocParam = txnState.getBatchFormattedAdHocSQLString();
                     }
                     m_partitionDRGateway.onSuccessfulProcedureCall(txnState.txnId,
+                                                                   -1,
                                                                    invocation,
                                                                    txnState.getResults(),
                                                                    adhocParam);
->>>>>>> e71cc075
                 }
             }
 
@@ -2730,22 +2726,6 @@
                 if (callerParams != null) {
                     ClientResponseImpl cr = null;
 
-<<<<<<< HEAD
-=======
-                    // find the txn id visible to the proc
-                    long txnId = txnState.txnId;
-                    StoredProcedureInvocation invocation = txnState.getInvocation();
-                    // this can't be null, initiate task must have an invocation
-                    if (invocation == null) {
-                        VoltDB.crashLocalVoltDB("Initiate task " + txnId + " missing invocation", false, null);
-                        // Prevent potential null warnings below.
-                        return null;
-                    }
-                    if ((invocation.getType() == ProcedureInvocationType.REPLICATED)) {
-                        txnId = invocation.getOriginalTxnId();
-                    }
-
->>>>>>> e71cc075
                     // call the proc
                     runner.setupTransaction(txnState);
                     cr = runner.call(itask.getParameters());
