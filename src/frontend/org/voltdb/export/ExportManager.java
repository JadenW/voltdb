--- conflicted
+++ resolved
@@ -342,20 +342,10 @@
             ExportDataProcessor newProcessor = getNewProcessorWithProcessConfigSet(m_processorConfig);
             m_processor.set(newProcessor);
 
-<<<<<<< HEAD
             ExportGeneration generation = initializePersistedGenerations();
+
             generation.initializeGenerationFromCatalog(connectors, m_hostId, m_messenger, partitions);
             m_generation.set(generation);
-=======
-            initializePersistedGenerations();
-
-            ExportGeneration generation = m_generation.get();
-            if (m_generation.get() == null) {
-                generation = createGenerationIfNeeded(isRejoin);
-            }
-
-            generation.initializeGenerationFromCatalog(connectors, m_hostId, m_messenger, partitions);
->>>>>>> ed00a77f
             newProcessor.setExportGeneration(generation);
             newProcessor.readyForData(true);
         }
