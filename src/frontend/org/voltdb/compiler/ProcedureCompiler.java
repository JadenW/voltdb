/* This file is part of VoltDB.
 * Copyright (C) 2008-2017 VoltDB Inc.
 *
 * This program is free software: you can redistribute it and/or modify
 * it under the terms of the GNU Affero General Public License as
 * published by the Free Software Foundation, either version 3 of the
 * License, or (at your option) any later version.
 *
 * This program is distributed in the hope that it will be useful,
 * but WITHOUT ANY WARRANTY; without even the implied warranty of
 * MERCHANTABILITY or FITNESS FOR A PARTICULAR PURPOSE.  See the
 * GNU Affero General Public License for more details.
 *
 * You should have received a copy of the GNU Affero General Public License
 * along with VoltDB.  If not, see <http://www.gnu.org/licenses/>.
 */

package org.voltdb.compiler;

import java.lang.reflect.Field;
import java.lang.reflect.Method;
import java.lang.reflect.Modifier;
import java.util.HashMap;
import java.util.Map;
import java.util.Map.Entry;
import java.util.concurrent.CompletableFuture;

import org.hsqldb_voltpatches.HSQLInterface;
import org.voltcore.logging.VoltLogger;
import org.voltdb.ProcInfo;
import org.voltdb.ProcInfoData;
import org.voltdb.SQLStmt;
import org.voltdb.VoltDB;
import org.voltdb.VoltNonTransactionalProcedure;
import org.voltdb.VoltProcedure;
import org.voltdb.VoltTable;
import org.voltdb.VoltType;
import org.voltdb.VoltTypeException;
import org.voltdb.catalog.CatalogMap;
import org.voltdb.catalog.Column;
import org.voltdb.catalog.Database;
import org.voltdb.catalog.Group;
import org.voltdb.catalog.GroupRef;
import org.voltdb.catalog.ProcParameter;
import org.voltdb.catalog.Procedure;
import org.voltdb.catalog.Statement;
import org.voltdb.catalog.StmtParameter;
import org.voltdb.catalog.Table;
import org.voltdb.compiler.VoltCompiler.ProcedureDescriptor;
import org.voltdb.compiler.VoltCompiler.VoltCompilerException;
import org.voltdb.compilereport.ProcedureAnnotation;
import org.voltdb.expressions.AbstractExpression;
import org.voltdb.expressions.ParameterValueExpression;
import org.voltdb.planner.StatementPartitioning;
import org.voltdb.types.QueryType;
import org.voltdb.utils.CatalogUtil;
import org.voltdb.utils.InMemoryJarfile;

import com.google_voltpatches.common.collect.ImmutableMap;

/**
 * Compiles stored procedures into a given catalog,
 * invoking the StatementCompiler as needed.
 */
public abstract class ProcedureCompiler {

    static void compile(VoltCompiler compiler,
                        HSQLInterface hsql,
                        DatabaseEstimates estimates,
                        Database db,
                        ProcedureDescriptor procedureDescriptor,
                        InMemoryJarfile jarOutput)
                                throws VoltCompiler.VoltCompilerException
    {

        assert(compiler != null);
        assert(hsql != null);
        assert(estimates != null);

        if (procedureDescriptor.m_singleStmt == null) {
            compileJavaProcedure(compiler, hsql, estimates, db, procedureDescriptor, jarOutput);
        }
        else {
            compileSingleStmtProcedure(compiler, hsql, estimates, db, procedureDescriptor);
        }
    }

    public static Map<String, SQLStmt> getValidSQLStmts(VoltCompiler compiler,
                                                        String procName,
                                                        Class<?> procClass,
                                                        Object procInstance,
                                                        boolean withPrivate)
                                                                throws VoltCompilerException
    {
        Map<String, SQLStmt> retval = new HashMap<String, SQLStmt>();

        Field[] fields = procClass.getDeclaredFields();
        for (Field f : fields) {
            // skip non SQL fields
            if (f.getType() != SQLStmt.class)
                continue;

            int modifiers = f.getModifiers();

            // skip private fields if asked (usually a superclass)
            if (Modifier.isPrivate(modifiers) && (!withPrivate))
                continue;

            // don't allow non-final SQLStmts
            if (Modifier.isFinal(modifiers) == false) {
                String msg = "Procedure " + procName + " contains a non-final SQLStmt field.";
                if (procClass.getSimpleName().equals(procName) == false) {
                    msg = "Superclass " + procClass.getSimpleName() + " of procedure " +
                          procName + " contains a non-final SQLStmt field.";
                }
                if (compiler != null)
                    throw compiler.new VoltCompilerException(msg);
                else
                    new VoltLogger("HOST").warn(msg);
            }

            f.setAccessible(true);

            SQLStmt stmt = null;

            try {
                stmt = (SQLStmt) f.get(procInstance);
            }
            // this exception handling here comes from other parts of the code
            // it's weird, but seems rather hard to hit
            catch (Exception e) {
                e.printStackTrace();
                continue;
            }

            retval.put(f.getName(), stmt);
        }

        Class<?> superClass = procClass.getSuperclass();
        if (superClass != null) {
            Map<String, SQLStmt> superStmts = getValidSQLStmts(compiler, procName, superClass, procInstance, false);
            for (Entry<String, SQLStmt> e : superStmts.entrySet()) {
                if (retval.containsKey(e.getKey()) == false)
                    retval.put(e.getKey(), e.getValue());
            }
        }

        return retval;
    }

    /**
     * get the short name of the class (no package)
     * @param className fully qualified (or not) class name
     * @return short name of the class (no package)
     */
    static String deriveShortProcedureName( String className) {
        if( className == null || className.trim().isEmpty()) {
            return null;
        }
        String[] parts = className.split("\\.");
        String shortName = parts[parts.length - 1];

        return shortName;
    }

    static void compileJavaProcedure(VoltCompiler compiler,
                                     HSQLInterface hsql,
                                     DatabaseEstimates estimates,
                                     Database db,
                                     ProcedureDescriptor procedureDescriptor,
                                     InMemoryJarfile jarOutput)
                                             throws VoltCompiler.VoltCompilerException
    {
        final String className = procedureDescriptor.m_className;

        // Load the class given the class name
        Class<?> procClass = procedureDescriptor.m_class;

        // get the short name of the class (no package)
        String shortName = deriveShortProcedureName(className);

        // add an entry to the catalog
        final Procedure procedure = db.getProcedures().add(shortName);
        for (String groupName : procedureDescriptor.m_authGroups) {
            final Group group = db.getGroups().get(groupName);
            if (group == null) {
                throw compiler.new VoltCompilerException("Procedure " + className + " allows access by a role " + groupName + " that does not exist");
            }
            final GroupRef groupRef = procedure.getAuthgroups().add(groupName);
            groupRef.setGroup(group);
        }
        procedure.setClassname(className);
        // sysprocs don't use the procedure compiler
        procedure.setSystemproc(false);
        procedure.setDefaultproc(procedureDescriptor.m_builtInStmt);
        procedure.setHasjava(true);
        ProcedureAnnotation pa = (ProcedureAnnotation) procedure.getAnnotation();
        if (pa == null) {
            pa = new ProcedureAnnotation();
            procedure.setAnnotation(pa);
        }

        // get the annotation
        // first try to get one that has been passed from the compiler
        ProcInfoData info = compiler.getProcInfoOverride(shortName);
        // check if partition info was set in ddl
        ProcInfoData ddlInfo = null;
        if (procedureDescriptor.m_partitionString != null && ! procedureDescriptor.m_partitionString.trim().isEmpty()) {
            ddlInfo = new ProcInfoData();
            ddlInfo.partitionInfo = procedureDescriptor.m_partitionString;
            ddlInfo.singlePartition = true;
        }
        // then check for the usual one in the class itself
        // and create a ProcInfo.Data instance for it
        if (info == null) {
            info = new ProcInfoData();
            ProcInfo annotationInfo = procClass.getAnnotation(ProcInfo.class);
            // error out if partition info is present in both ddl and annotation
            if (annotationInfo != null) {
                if (ddlInfo != null) {
                    String msg = "Procedure: " + shortName + " has partition properties defined both in ";
                    msg += "class \"" + className + "\" and in the schema definition file(s)";
                    throw compiler.new VoltCompilerException(msg);
                }
                // Prevent AutoGenerated DDL from including PARTITION PROCEDURE for this procedure.
                pa.classAnnotated = true;
                info.partitionInfo = annotationInfo.partitionInfo();
                info.singlePartition = annotationInfo.singlePartition();
            }
            else if (ddlInfo != null) {
                info = ddlInfo;
            }
        }
        else {
            pa.classAnnotated = true;
        }
        assert(info != null);

        // make sure multi-partition implies no partitoning info
        if (info.singlePartition == false) {
            if ((info.partitionInfo != null) && (info.partitionInfo.length() > 0)) {
                String msg = "Procedure: " + shortName + " is annotated as multi-partition";
                msg += " but partitionInfo has non-empty value: \"" + info.partitionInfo + "\"";
                throw compiler.new VoltCompilerException(msg);
            }
        }

        // if the procedure is non-transactional, then take this special path here
        if (VoltNonTransactionalProcedure.class.isAssignableFrom(procClass)) {
            compileNTProcedure(compiler, procClass, procedure, jarOutput);
            return;
        }
        // if still here, that means the procedure is transactional
        procedure.setTransactional(true);

        // track if there are any writer statements and/or sequential scans and/or an overlooked common partitioning parameter
        boolean procHasWriteStmts = false;
        boolean procHasSeqScans = false;
        // procWantsCommonPartitioning == true but commonPartitionExpression == null signifies a proc
        // for which the planner was requested to attempt to find an SP plan, but that was not possible
        // -- it had a replicated write or it had one or more partitioned reads that were not all
        // filtered by the same partition key value -- so it was planned as an MP proc.
        boolean procWantsCommonPartitioning = true;
        AbstractExpression commonPartitionExpression = null;
        String exampleSPstatement = null;
        Object exampleSPvalue = null;

        // iterate through the fields and get valid sql statements

        VoltProcedure procInstance;
        try {
            procInstance = (VoltProcedure) procClass.newInstance();
        } catch (InstantiationException e) {
            throw new RuntimeException("Error instantiating procedure \"%s\"" + procClass.getName(), e);
        } catch (IllegalAccessException e) {
            throw new RuntimeException("Error instantiating procedure \"%s\"" + procClass.getName(), e);
        }
        Map<String, SQLStmt> stmtMap = getValidSQLStmts(compiler, procClass.getSimpleName(), procClass, procInstance, true);

        ImmutableMap.Builder<String, Object> builder = ImmutableMap.builder();
        builder.putAll(stmtMap);

        // find the run() method and get the params
        Method procMethod = null;
        Method[] methods = procClass.getDeclaredMethods();
        for (final Method m : methods) {
            String name = m.getName();
            if (name.equals("run")) {
                assert (m.getDeclaringClass() == procClass);

                // if not null, then we've got more than one run method
                if (procMethod != null) {
                    String msg = "Procedure: " + shortName + " has multiple public run(...) methods. ";
                    msg += "Only a single run(...) method is supported.";
                    throw compiler.new VoltCompilerException(msg);
                }

                if (Modifier.isPublic(m.getModifiers())) {
                    // found it!
                    procMethod = m;
                }
                else {
                    compiler.addWarn("Procedure: " + shortName + " has non-public run(...) method.");
                }
            }
        }
        if (procMethod == null) {
            String msg = "Procedure: " + shortName + " has no run(...) method.";
            throw compiler.new VoltCompilerException(msg);
        }
        // check the return type of the run method
        if ((procMethod.getReturnType() != VoltTable[].class) &&
           (procMethod.getReturnType() != VoltTable.class) &&
           (procMethod.getReturnType() != long.class) &&
           (procMethod.getReturnType() != Long.class)) {

            String msg = "Procedure: " + shortName + " has run(...) method that doesn't return long, Long, VoltTable or VoltTable[].";
            throw compiler.new VoltCompilerException(msg);
        }

        builder.put("@run",procMethod);

        Map<String, Object> fields = builder.build();

        // determine if proc is read or read-write by checking if the proc contains any write sql stmts
        boolean readWrite = false;
        for (Object field : fields.values()) {
            if (!(field instanceof SQLStmt)) continue;
            SQLStmt stmt = (SQLStmt)field;
            QueryType qtype = QueryType.getFromSQL(stmt.getText());
            if (!qtype.isReadOnly()) {
                readWrite = true;
                break;
            }
        }

        // default to FASTER determinism mode, which may favor non-deterministic plans
        // but if it's a read-write proc, use a SAFER planning mode wrt determinism.
        final DeterminismMode detMode = readWrite ? DeterminismMode.SAFER : DeterminismMode.FASTER;

        for (Entry<String, Object> entry : fields.entrySet()) {
            if (!(entry.getValue() instanceof SQLStmt)) continue;

            String stmtName = entry.getKey();
            SQLStmt stmt = (SQLStmt)entry.getValue();

            // add the statement to the catalog
            Statement catalogStmt = procedure.getStatements().add(stmtName);

            // compile the statement
            StatementPartitioning partitioning =
                info.singlePartition ? StatementPartitioning.forceSP() :
                                       StatementPartitioning.forceMP();
            boolean cacheHit = StatementCompiler.compileFromSqlTextAndUpdateCatalog(compiler, hsql, db,
                    estimates, catalogStmt, stmt.getText(), stmt.getJoinOrder(),
                    detMode, partitioning);

            // if this was a cache hit or specified single, don't worry about figuring out more partitioning
            if (partitioning.wasSpecifiedAsSingle() || cacheHit) {
                procWantsCommonPartitioning = false; // Don't try to infer what's already been asserted.
                // The planner does not currently attempt to second-guess a plan declared as single-partition, maybe some day.
                // In theory, the PartitioningForStatement would confirm the use of (only) a parameter as a partition key --
                // or if the partition key was determined to be some other constant (expression?) it might display an informational
                // message that the passed parameter is assumed to be equal to the hard-coded partition key constant (expression).

                // Validate any inferred statement partitioning given the statement's possible usage, until a contradiction is found.
            }
            else if (procWantsCommonPartitioning) {
                // Only consider statements that are capable of running SP with a partitioning parameter that does not seem to
                // conflict with the partitioning of prior statements.
                if (partitioning.getCountOfIndependentlyPartitionedTables() == 1) {
                    AbstractExpression statementPartitionExpression = partitioning.singlePartitioningExpressionForReport();
                    if (statementPartitionExpression != null) {
                        if (commonPartitionExpression == null) {
                            commonPartitionExpression = statementPartitionExpression;
                            exampleSPstatement = stmt.getText();
                            exampleSPvalue = partitioning.getInferredPartitioningValue();
                        }
                        else if (commonPartitionExpression.equals(statementPartitionExpression) ||
                                   (statementPartitionExpression instanceof ParameterValueExpression &&
                                    commonPartitionExpression instanceof ParameterValueExpression)) {
                            // Any constant used for partitioning would have to be the same for all statements, but
                            // any statement parameter used for partitioning MIGHT come from the same proc parameter as
                            // any other statement's parameter used for partitioning.
                        }
                        else {
                            procWantsCommonPartitioning = false; // appears to be different partitioning for different statements
                        }
                    }
                    else {
                        // There is a statement with a partitioned table whose partitioning column is
                        // not equality filtered with a constant or param. Abandon all hope.
                        procWantsCommonPartitioning = false;
                    }

                // Usually, replicated-only statements in a mix with others have no effect on the MP/SP decision
                }
                else if (partitioning.getCountOfPartitionedTables() == 0) {
                    // but SP is strictly forbidden for DML, to maintain the consistency of the replicated data.
                    if (partitioning.getIsReplicatedTableDML()) {
                        procWantsCommonPartitioning = false;
                    }

                }
                else {
                    // There is a statement with a partitioned table whose partitioning column is
                    // not equality filtered with a constant or param. Abandon all hope.
                    procWantsCommonPartitioning = false;
                }
            }

            // if a single stmt is not read only, then the proc is not read only
            if (catalogStmt.getReadonly() == false) {
                procHasWriteStmts = true;
            }

            if (catalogStmt.getSeqscancount() > 0) {
                procHasSeqScans = true;
            }
        }

        // MIGHT the planner have uncovered an overlooked opportunity to run all statements SP?
        if (procWantsCommonPartitioning && (commonPartitionExpression != null)) {
            String msg = null;
            if (commonPartitionExpression instanceof ParameterValueExpression) {
                msg = "This procedure might benefit from an @ProcInfo annotation designating parameter " +
                        ((ParameterValueExpression) commonPartitionExpression).getParameterIndex() +
                        " of statement '" + exampleSPstatement + "'";
            } else {
                String valueDescription = null;
                if (exampleSPvalue == null) {
                    // Statements partitioned on a runtime constant. This is likely to be cryptic, but hopefully gets the idea across.
                    valueDescription = "of " + commonPartitionExpression.explain("");
                } else {
                    valueDescription = exampleSPvalue.toString(); // A simple constant value COULD have been a parameter.
                }
                msg = "This procedure might benefit from an @ProcInfo annotation referencing an added parameter passed the value " +
                        valueDescription;
            }
            compiler.addInfo(msg);
        }

        // set the read onlyness of a proc
        procedure.setReadonly(procHasWriteStmts == false);

        procedure.setHasseqscans(procHasSeqScans);

        checkForDeterminismWarnings(compiler, shortName, procedure, procHasWriteStmts);

        // set procedure parameter types
        CatalogMap<ProcParameter> params = procedure.getParameters();
<<<<<<< HEAD
        Class<?>[] paramTypes = lang.accept(procedureEntryPointParametersTypeExtractor, fields);
        setCatalogProcedureParameterTypes(compiler, shortName, params, paramTypes);
=======
        Class<?>[] paramTypes = procMethod.getParameterTypes();

        for (int i = 0; i < paramTypes.length; i++) {
            Class<?> cls = paramTypes[i];
            ProcParameter param = params.add(String.valueOf(i));
            param.setIndex(i);

            // handle the case where the param is an array
            if (cls.isArray()) {
                param.setIsarray(true);
                cls = cls.getComponentType();
            }
            else
                param.setIsarray(false);

            // boxed types are not supported parameters at this time
            if ((cls == Long.class) || (cls == Integer.class) || (cls == Short.class) ||
                (cls == Byte.class) || (cls == Double.class) ||
                (cls == Character.class) || (cls == Boolean.class))
            {
                String msg = "Procedure: " + shortName + " has a parameter with a boxed type: ";
                msg += cls.getSimpleName();
                msg += ". Replace this parameter with the corresponding primitive type and the procedure may compile.";
                throw compiler.new VoltCompilerException(msg);
            } else if ((cls == Float.class) || (cls == float.class)) {
                String msg = "Procedure: " + shortName + " has a parameter with type: ";
                msg += cls.getSimpleName();
                msg += ". Replace this parameter type with double and the procedure may compile.";
                throw compiler.new VoltCompilerException(msg);

            }

            VoltType type;
            try {
                type = VoltType.typeFromClass(cls);
            }
            catch (VoltTypeException e) {
                // handle the case where the type is invalid
                String msg = "Procedure: " + shortName + " has a parameter with invalid type: ";
                msg += cls.getSimpleName();
                throw compiler.new VoltCompilerException(msg);
            }
            catch (RuntimeException e) {
                String msg = "Procedure: " + shortName + " unexpectedly failed a check on a parameter of type: ";
                msg += cls.getSimpleName();
                msg += " with error: ";
                msg += e.toString();
                throw compiler.new VoltCompilerException(msg);
            }

            param.setType(type.getValue());
        }
>>>>>>> 5406f79c

        // parse the procinfo
        procedure.setSinglepartition(info.singlePartition);
        if (info.singlePartition) {
            parsePartitionInfo(compiler, db, procedure, info.partitionInfo);
            if (procedure.getPartitionparameter() >= paramTypes.length) {
                String msg = "PartitionInfo parameter not a valid parameter for procedure: " + procedure.getClassname();
                throw compiler.new VoltCompilerException(msg);
            }

            // check the type of partition parameter meets our high standards
            Class<?> partitionType = paramTypes[procedure.getPartitionparameter()];
            Class<?>[] validPartitionClzzes = {
                    Long.class, Integer.class, Short.class, Byte.class,
                    long.class, int.class, short.class, byte.class,
                    String.class, byte[].class
            };
            boolean found = false;
            for (Class<?> candidate : validPartitionClzzes) {
                if (partitionType == candidate)
                    found = true;
            }
            if (!found) {
                String msg = "PartitionInfo parameter must be a String or Number for procedure: " + procedure.getClassname();
                throw compiler.new VoltCompilerException(msg);
            }

            VoltType columnType = VoltType.get((byte)procedure.getPartitioncolumn().getType());
            VoltType paramType = VoltType.typeFromClass(partitionType);
            if ( ! columnType.canExactlyRepresentAnyValueOf(paramType)) {
                String msg = "Type mismatch between partition column and partition parameter for procedure " +
                    procedure.getClassname() + " may cause overflow or loss of precision.\nPartition column is type " + columnType +
                    " and partition parameter is type " + paramType;
                throw compiler.new VoltCompilerException(msg);
            } else if ( ! paramType.canExactlyRepresentAnyValueOf(columnType)) {
                String msg = "Type mismatch between partition column and partition parameter for procedure " +
                        procedure.getClassname() + " does not allow the full range of partition key values.\nPartition column is type " + columnType +
                        " and partition parameter is type " + paramType;
                compiler.addWarn(msg);
            }
        }

        // put the compiled code for this procedure into the jarfile
        // need to find the outermost ancestor class for the procedure in the event
        // that it's actually an inner (or inner inner...) class.
        // addClassToJar recursively adds all the children, which should include this
        // class
        Class<?> ancestor = procClass;
        while (ancestor.getEnclosingClass() != null) {
            ancestor = ancestor.getEnclosingClass();
        }
        compiler.addClassToJar(jarOutput, ancestor);
    }

    private static void compileNTProcedure(VoltCompiler compiler,
                                           Class<?> procClass,
                                           Procedure procedure,
                                           InMemoryJarfile jarOutput)
                                                   throws VoltCompilerException
    {
         // get the short name of the class (no package)
        String shortName = deriveShortProcedureName(procClass.getName());

        try {
            procClass.newInstance();
        } catch (InstantiationException e) {
            throw new RuntimeException("Error instantiating procedure \"%s\"" + procClass.getName(), e);
        } catch (IllegalAccessException e) {
            throw new RuntimeException("Error instantiating procedure \"%s\"" + procClass.getName(), e);
        }

        // find the run() method and get the params
        Method procMethod = null;
        Method[] methods = procClass.getDeclaredMethods();
        for (final Method m : methods) {
            String name = m.getName();
            if (name.equals("run")) {
                assert (m.getDeclaringClass() == procClass);

                // if not null, then we've got more than one run method
                if (procMethod != null) {
                    String msg = "Procedure: " + shortName + " has multiple public run(...) methods. ";
                    msg += "Only a single run(...) method is supported.";
                    throw compiler.new VoltCompilerException(msg);
                }

                if (Modifier.isPublic(m.getModifiers())) {
                    // found it!
                    procMethod = m;
                }
                else {
                    compiler.addWarn("Procedure: " + shortName + " has non-public run(...) method.");
                }
            }
        }
        if (procMethod == null) {
            String msg = "Procedure: " + shortName + " has no run(...) method.";
            throw compiler.new VoltCompilerException(msg);
        }
        // check the return type of the run method
        if ((procMethod.getReturnType() != CompletableFuture.class) &&
           (procMethod.getReturnType() != VoltTable[].class) &&
           (procMethod.getReturnType() != VoltTable.class) &&
           (procMethod.getReturnType() != long.class) &&
           (procMethod.getReturnType() != Long.class)) {

            String msg = "Procedure: " + shortName + " has run(...) method that doesn't return long, Long, VoltTable, VoltTable[] or CompleteableFuture.";
            throw compiler.new VoltCompilerException(msg);
        }

        // set procedure parameter types
        CatalogMap<ProcParameter> params = procedure.getParameters();
        Class<?>[] paramTypes = procMethod.getParameterTypes();
        setCatalogProcedureParameterTypes(compiler, shortName, params, paramTypes);

        // actually make sure the catalog records this is a different kind of procedure
        procedure.setTransactional(false);

        // put the compiled code for this procedure into the jarfile
        // need to find the outermost ancestor class for the procedure in the event
        // that it's actually an inner (or inner inner...) class.
        // addClassToJar recursively adds all the children, which should include this
        // class
        Class<?> ancestor = procClass;
        while (ancestor.getEnclosingClass() != null) {
            ancestor = ancestor.getEnclosingClass();
        }
        compiler.addClassToJar(jarOutput, ancestor);
    }

    private static void setCatalogProcedureParameterTypes(VoltCompiler compiler,
                                                   String shortName,
                                                   CatalogMap<ProcParameter> params,
                                                   Class<?>[] paramTypes)
                                                           throws VoltCompilerException
    {
        for (int i = 0; i < paramTypes.length; i++) {
            Class<?> cls = paramTypes[i];
            ProcParameter param = params.add(String.valueOf(i));
            param.setIndex(i);

            // handle the case where the param is an array
            if (cls.isArray()) {
                param.setIsarray(true);
                cls = cls.getComponentType();
            }
            else
                param.setIsarray(false);

            // boxed types are not supported parameters at this time
            if ((cls == Long.class) || (cls == Integer.class) || (cls == Short.class) ||
                (cls == Byte.class) || (cls == Double.class) ||
                (cls == Character.class) || (cls == Boolean.class))
            {
                String msg = "Procedure: " + shortName + " has a parameter with a boxed type: ";
                msg += cls.getSimpleName();
                msg += ". Replace this parameter with the corresponding primitive type and the procedure may compile.";
                throw compiler.new VoltCompilerException(msg);
            } else if ((cls == Float.class) || (cls == float.class)) {
                String msg = "Procedure: " + shortName + " has a parameter with type: ";
                msg += cls.getSimpleName();
                msg += ". Replace this parameter type with double and the procedure may compile.";
                throw compiler.new VoltCompilerException(msg);

            }

            VoltType type;
            try {
                type = VoltType.typeFromClass(cls);
            }
            catch (VoltTypeException e) {
                // handle the case where the type is invalid
                String msg = "Procedure: " + shortName + " has a parameter with invalid type: ";
                msg += cls.getSimpleName();
                throw compiler.new VoltCompilerException(msg);
            }
            catch (RuntimeException e) {
                String msg = "Procedure: " + shortName + " unexpectedly failed a check on a parameter of type: ";
                msg += cls.getSimpleName();
                msg += " with error: ";
                msg += e.toString();
                throw compiler.new VoltCompilerException(msg);
            }

            param.setType(type.getValue());
        }
    }

    private static void checkForDeterminismWarnings(VoltCompiler compiler, String shortName, final Procedure procedure,
                                         boolean procHasWriteStmts) {
        for (Statement catalogStmt : procedure.getStatements()) {
            if (catalogStmt.getIscontentdeterministic() == false) {
                String potentialErrMsg =
                    "Procedure " + shortName + " has a statement with a non-deterministic result - statement: \"" +
                    catalogStmt.getSqltext() + "\" , reason: " + catalogStmt.getNondeterminismdetail();
                compiler.addWarn(potentialErrMsg);
            }
            else if (catalogStmt.getIsorderdeterministic() == false) {
                String warnMsg;
                if (procHasWriteStmts) {
                    String rwPotentialErrMsg = "Procedure " + shortName +
                            " is RW and has a statement whose result has a non-deterministic ordering - statement: \"" +
                            catalogStmt.getSqltext() + "\", reason: " + catalogStmt.getNondeterminismdetail();
                    warnMsg = rwPotentialErrMsg;
                }
                else {
                    warnMsg = "Procedure " + shortName +
                        " has a statement with a non-deterministic result - statement: \"" +
                        catalogStmt.getSqltext() + "\", reason: " + catalogStmt.getNondeterminismdetail();
                }
                compiler.addWarn(warnMsg);
            }
        }
    }

    static void compileSingleStmtProcedure(VoltCompiler compiler,
                                           HSQLInterface hsql,
                                           DatabaseEstimates estimates,
                                           Database db,
                                           ProcedureDescriptor procedureDescriptor)
                                                   throws VoltCompiler.VoltCompilerException
    {
        final String className = procedureDescriptor.m_className;
        if (className.indexOf('@') != -1) {
            throw compiler.new VoltCompilerException("User procedure names can't contain \"@\".");
        }

        // get the short name of the class (no package if a user procedure)
        // use the Table.<builtin> name (allowing the period) if builtin.
        String shortName = className;
        if (procedureDescriptor.m_builtInStmt == false) {
            String[] parts = className.split("\\.");
            shortName = parts[parts.length - 1];
        }

        // add an entry to the catalog (using the full className)
        final Procedure procedure = db.getProcedures().add(shortName);
        for (String groupName : procedureDescriptor.m_authGroups) {
            final Group group = db.getGroups().get(groupName);
            if (group == null) {
                throw compiler.new VoltCompilerException("Procedure " + className + " allows access by a role " + groupName + " that does not exist");
            }
            final GroupRef groupRef = procedure.getAuthgroups().add(groupName);
            groupRef.setGroup(group);
        }
        procedure.setClassname(className);
        // sysprocs don't use the procedure compiler
        procedure.setSystemproc(false);
        procedure.setDefaultproc(procedureDescriptor.m_builtInStmt);
        procedure.setHasjava(false);
        procedure.setTransactional(true);

        // get the annotation
        // first try to get one that has been passed from the compiler
        ProcInfoData info = compiler.getProcInfoOverride(shortName);
        // then check for the usual one in the class itself
        // and create a ProcInfo.Data instance for it
        if (info == null) {
            info = new ProcInfoData();
            if (procedureDescriptor.m_partitionString != null) {
                info.partitionInfo = procedureDescriptor.m_partitionString;
                info.singlePartition = true;
            }
        }
        assert(info != null);

        // ADD THE STATEMENT

        // add the statement to the catalog
        Statement catalogStmt = procedure.getStatements().add(VoltDB.ANON_STMT_NAME);

        // compile the statement
        StatementPartitioning partitioning =
            info.singlePartition ? StatementPartitioning.forceSP() :
                                   StatementPartitioning.forceMP();
        // default to FASTER detmode because stmt procs can't feed read output into writes
        StatementCompiler.compileFromSqlTextAndUpdateCatalog(compiler, hsql, db,
                estimates, catalogStmt, procedureDescriptor.m_singleStmt,
                procedureDescriptor.m_joinOrder, DeterminismMode.FASTER, partitioning);

        // if the single stmt is not read only, then the proc is not read only
        boolean procHasWriteStmts = (catalogStmt.getReadonly() == false);

        // set the read onlyness of a proc
        procedure.setReadonly(procHasWriteStmts == false);

        int seqs = catalogStmt.getSeqscancount();
        procedure.setHasseqscans(seqs > 0);

        // set procedure parameter types
        CatalogMap<ProcParameter> params = procedure.getParameters();
        CatalogMap<StmtParameter> stmtParams = catalogStmt.getParameters();

        // set the procedure parameter types from the statement parameter types
        int paramCount = 0;
        for (StmtParameter stmtParam : CatalogUtil.getSortedCatalogItems(stmtParams, "index")) {
            // name each parameter "param1", "param2", etc...
            ProcParameter procParam = params.add("param" + String.valueOf(paramCount));
            procParam.setIndex(stmtParam.getIndex());
            procParam.setIsarray(stmtParam.getIsarray());
            procParam.setType(stmtParam.getJavatype());
            paramCount++;
        }

        // parse the procinfo
        procedure.setSinglepartition(info.singlePartition);
        if (info.singlePartition) {
            parsePartitionInfo(compiler, db, procedure, info.partitionInfo);
            if (procedure.getPartitionparameter() >= params.size()) {
                String msg = "PartitionInfo parameter not a valid parameter for procedure: " + procedure.getClassname();
                throw compiler.new VoltCompilerException(msg);
            }
            // TODO: The planner does not currently validate that a single-statement plan declared as single-partition correctly uses
            // the designated parameter as a partitioning filter, maybe some day.
            // In theory, the PartitioningForStatement would confirm the use of (only) a parameter as a partition key --
            // or if the partition key was determined to be some other hard-coded constant (expression?) it might display a warning
            // message that the passed parameter is assumed to be equal to that constant (expression).
        } else {
            if (partitioning.getCountOfIndependentlyPartitionedTables() == 1) {
                AbstractExpression statementPartitionExpression = partitioning.singlePartitioningExpressionForReport();
                if (statementPartitionExpression != null) {
                    // The planner has uncovered an overlooked opportunity to run the statement SP.
                    String msg = "This procedure " + shortName + " would benefit from being partitioned, by ";
                    String tableName = "tableName", partitionColumnName = "partitionColumnName";
                    try {
                        assert(partitioning.getFullColumnName() != null);
                        String array[] = partitioning.getFullColumnName().split("\\.");
                        tableName = array[0];
                        partitionColumnName = array[1];
                    } catch(Exception ex) {
                    }

                    if (statementPartitionExpression instanceof ParameterValueExpression) {
                        paramCount = ((ParameterValueExpression) statementPartitionExpression).getParameterIndex();
                    } else {
                        String valueDescription = null;
                        Object partitionValue = partitioning.getInferredPartitioningValue();
                        if (partitionValue == null) {
                            // Statement partitioned on a runtime constant. This is likely to be cryptic, but hopefully gets the idea across.
                            valueDescription = "of " + statementPartitionExpression.explain("");
                        } else {
                            valueDescription = partitionValue.toString(); // A simple constant value COULD have been a parameter.
                        }
                        msg += "adding a parameter to be passed the value " + valueDescription + " and ";
                    }
                    msg += "adding a 'PARTITION ON TABLE " + tableName + " COLUMN " +
                            partitionColumnName + " PARAMETER " + paramCount + "' clause to the " +
                            "CREATE PROCEDURE statement. or using a separate PARTITION PROCEDURE statement";
                    compiler.addWarn(msg);
                }
            }
        }
    }

    /**
     * Determine which parameter is the partition indicator
     */
    static void parsePartitionInfo(VoltCompiler compiler, Database db,
            Procedure procedure, String info) throws VoltCompilerException {

        assert(procedure.getSinglepartition() == true);

        // check this isn't empty
        if (info.length() == 0) {
            String msg = "Missing or Truncated PartitionInfo in attribute for procedure: " + procedure.getClassname();
            throw compiler.new VoltCompilerException(msg);
        }

        // split on the colon
        String[] parts = info.split(":");

        // if the colon doesn't split well, we have a problem
        if (parts.length != 2) {
            String msg = "Possibly invalid PartitionInfo in attribute for procedure: " + procedure.getClassname();
            throw compiler.new VoltCompilerException(msg);
        }

        // relabel the parts for code readability
        String columnInfo = parts[0].trim();
        int paramIndex = Integer.parseInt(parts[1].trim());

        int paramCount = procedure.getParameters().size();
        if ((paramIndex < 0) || (paramIndex >= paramCount)) {
            String msg = "PartitionInfo specifies invalid parameter index for procedure: " + procedure.getClassname();
            throw compiler.new VoltCompilerException(msg);
        }

        // locate the parameter
        procedure.setPartitionparameter(paramIndex);

        // split the columninfo
        parts = columnInfo.split("\\.");
        if (parts.length != 2) {
            String msg = "Possibly invalid PartitionInfo in attribute for procedure: " + procedure.getClassname();
            throw compiler.new VoltCompilerException(msg);
        }

        // relabel the parts for code readability
        String tableName = parts[0].trim();
        String columnName = parts[1].trim();

        // locate the partition column
        CatalogMap<Table> tables = db.getTables();
        for (Table table : tables) {
            if (table.getTypeName().equalsIgnoreCase(tableName)) {
                CatalogMap<Column> columns = table.getColumns();
                Column partitionColumn = table.getPartitioncolumn();
                if (partitionColumn == null) {
                    String msg = String.format("PartitionInfo for procedure %s references table %s which has no partition column (may be replicated).",
                            procedure.getClassname(), table.getTypeName());
                    throw compiler.new VoltCompilerException(msg);
                }

                for (Column column : columns) {
                    if (column.getTypeName().equalsIgnoreCase(columnName)) {
                        if (partitionColumn.getTypeName().equals(column.getTypeName())) {
                            procedure.setPartitioncolumn(column);
                            procedure.setPartitiontable(table);
                            return;
                        }
                        else {
                            String msg = "PartitionInfo for procedure " + procedure.getClassname() + " refers to a column in schema which is not a partition key.";
                            throw compiler.new VoltCompilerException(msg);
                        }
                    }
                }
            }
        }

        String msg = "PartitionInfo for procedure " + procedure.getClassname() + " refers to a column in schema which can't be found.";
        throw compiler.new VoltCompilerException(msg);
    }
}<|MERGE_RESOLUTION|>--- conflicted
+++ resolved
@@ -449,10 +449,6 @@
 
         // set procedure parameter types
         CatalogMap<ProcParameter> params = procedure.getParameters();
-<<<<<<< HEAD
-        Class<?>[] paramTypes = lang.accept(procedureEntryPointParametersTypeExtractor, fields);
-        setCatalogProcedureParameterTypes(compiler, shortName, params, paramTypes);
-=======
         Class<?>[] paramTypes = procMethod.getParameterTypes();
 
         for (int i = 0; i < paramTypes.length; i++) {
@@ -505,7 +501,6 @@
 
             param.setType(type.getValue());
         }
->>>>>>> 5406f79c
 
         // parse the procinfo
         procedure.setSinglepartition(info.singlePartition);
