/* This file is part of VoltDB.
 * Copyright (C) 2008-2017 VoltDB Inc.
 *
 * This program is free software: you can redistribute it and/or modify
 * it under the terms of the GNU Affero General Public License as
 * published by the Free Software Foundation, either version 3 of the
 * License, or (at your option) any later version.
 *
 * This program is distributed in the hope that it will be useful,
 * but WITHOUT ANY WARRANTY; without even the implied warranty of
 * MERCHANTABILITY or FITNESS FOR A PARTICULAR PURPOSE.  See the
 * GNU Affero General Public License for more details.
 *
 * You should have received a copy of the GNU Affero General Public License
 * along with VoltDB.  If not, see <http://www.gnu.org/licenses/>.
 */

package org.voltdb;

import java.io.UnsupportedEncodingException;
import java.util.ArrayList;
import java.util.Collection;
import java.util.HashSet;
import java.util.LinkedList;
import java.util.List;
import java.util.Map;
import java.util.Set;
import org.apache.zookeeper_voltpatches.CreateMode;
import org.apache.zookeeper_voltpatches.KeeperException;
import org.apache.zookeeper_voltpatches.ZooDefs.Ids;
import org.apache.zookeeper_voltpatches.ZooKeeper;
import org.json_voltpatches.JSONException;
import org.json_voltpatches.JSONObject;
import org.voltcore.logging.VoltLogger;
import org.voltcore.utils.CoreUtils;
import org.voltcore.utils.Pair;
import org.voltcore.zk.CoreZK;
import org.voltcore.zk.ZKUtil;

/**
 * VoltZK provides constants for all voltdb-registered
 * ZooKeeper paths.
 */
public class VoltZK {
    public static final String root = "/db";

    public static final String buildstring = "/db/buildstring";
    public static final String catalogbytes = "/db/catalogbytes";
    public static final String catalogbytesPrevious = "/db/catalogbytes_previous";
    //This node doesn't mean as much as it used to, it is accurate at startup
    //but isn't updated after elastic join. We use the cartographer for most things
    //now
    public static final String topology = "/db/topology";
    public static final String replicationconfig = "/db/replicationconfig";
    public static final String rejoinLock = "/db/rejoin_lock";
    public static final String perPartitionTxnIds = "/db/perPartitionTxnIds";
    public static final String operationMode = "/db/operation_mode";
    public static final String exportGenerations = "/db/export_generations";
    public static final String importerBase = "/db/import";

    /*
     * Processes that want to block catalog updates create children here
     */
    public static final String catalogUpdateBlockers = "/db/catalog_update_blockers";

    // configuration (ports, interfaces, ...)
    public static final String cluster_metadata = "/db/cluster_metadata";

    /*
     * mailboxes
     *
     * Contents in the mailbox ZK nodes are all simple JSON objects. No nested
     * objects should be stored in them. They must all have a field called
     * "HSId" that maps to their host-site ID. Some of them may also contain a
     * "partitionId" field.
     */
    public static enum MailboxType {
        ClientInterface, ExecutionSite, Initiator, StatsAgent,
        OTHER
    }
    public static final String mailboxes = "/db/mailboxes";

    // snapshot and command log
    public static final String completed_snapshots = "/db/completed_snapshots";
    public static final String nodes_currently_snapshotting = "/db/nodes_currently_snapshotting";
    public static final String restore = "/db/restore";
    public static final String restore_barrier = "/db/restore_barrier";
    public static final String restore_barrier2 = "/db/restore_barrier2";
    public static final String restore_snapshot_id = "/db/restore/snapshot_id";
    public static final String request_truncation_snapshot = "/db/request_truncation_snapshot";
    public static final String snapshot_truncation_master = "/db/snapshot_truncation_master";
    public static final String test_scan_path = "/db/test_scan_path";   // (test only)
    public static final String user_snapshot_request = "/db/user_snapshot_request";
    public static final String user_snapshot_response = "/db/user_snapshot_response";
    public static final String commandlog_init_barrier = "/db/commmandlog_init_barrier";

    // leader election
    private static final String BALANCE_SPI_SUFFIX = "_BALANCE_SPI_REQUEST";
    public static final String iv2masters = "/db/iv2masters";
    public static final String iv2appointees = "/db/iv2appointees";
    public static final String iv2mpi = "/db/iv2mpi";
    public static final String leaders = "/db/leaders";
    public static final String leaders_initiators = "/db/leaders/initiators";
    public static final String leaders_globalservice = "/db/leaders/globalservice";
    public static final String lastKnownLiveNodes = "/db/lastKnownLiveNodes";

    public static final String debugLeadersInfo(ZooKeeper zk) {
        StringBuilder builder = new StringBuilder("ZooKeeper:\n");
        printZKDir(zk, iv2masters, builder);
        printZKDir(zk, iv2appointees, builder);
        printZKDir(zk, iv2mpi, builder);
        printZKDir(zk, leaders_initiators, builder);
        printZKDir(zk, leaders_globalservice, builder);

        return builder.toString();
    }

    private static final void printZKDir(ZooKeeper zk, String dir, StringBuilder builder) {
        builder.append(dir).append(":\t ");
        try {
            List<String> keys = zk.getChildren(dir, null);
            boolean isData = false;
            for (String key: keys) {
                String path = ZKUtil.joinZKPath(dir, key);
                byte[] arr = zk.getData(path, null, null);

                if (arr != null) {
                    String data = new String(arr, "UTF-8");
                    if ((iv2masters.equals(dir) || iv2appointees.equals(dir)) && !isHSIdFromBalanceSPIRequest(data)) {
                        data = CoreUtils.hsIdToString(Long.parseLong(data));
                    }
                    isData = true;
                    builder.append(key).append(" -> ").append(data).append(",");
                } else {
                    // path may be a dir instead
                    List<String> children = zk.getChildren(path, null);
                    if (children != null) {
                        builder.append("\n");
                        printZKDir(zk, path, builder);
                    }
                }
            }
            if (isData) {
                builder.append("\n");
            }
        } catch (KeeperException | InterruptedException | UnsupportedEncodingException e) {
            builder.append(e.getMessage());
        }
    }

    // flag of initialization process complete
    public static final String init_completed = "/db/init_completed";

    // start action of node in the current system (ephemeral)
    public static final String start_action = "/db/start_action";
    public static final String start_action_node = ZKUtil.joinZKPath(start_action, "node_");

    // being able to use as constant string
    public static final String elasticJoinActiveBlocker = catalogUpdateBlockers + "/join_blocker";
    public static final String rejoinActiveBlocker = catalogUpdateBlockers + "/rejoin_blocker";
    public static final String uacActiveBlocker = catalogUpdateBlockers + "/uac_blocker";

    public static final String request_truncation_snapshot_node = ZKUtil.joinZKPath(request_truncation_snapshot, "request_");

    // Synchronized State Machine
    public static final String syncStateMachine = "/db/synchronized_states";

    // Settings base
    public static final String settings_base = "/db/settings";

    // Cluster settings
    public static final String cluster_settings = ZKUtil.joinZKPath(settings_base, "cluster");

    // Shutdown save snapshot guard
    public static final String shutdown_save_guard = "/db/shutdown_save_guard";

    // Host ids that be stopped by calling @StopNode
    public static final String host_ids_be_stopped = "/db/host_ids_be_stopped";

    // Persistent nodes (mostly directories) to create on startup
    public static final String[] ZK_HIERARCHY = {
            root,
            mailboxes,
            cluster_metadata,
            operationMode,
            iv2masters,
            iv2appointees,
            iv2mpi,
            leaders,
            leaders_initiators,
            leaders_globalservice,
            lastKnownLiveNodes,
            syncStateMachine,
            settings_base,
            cluster_settings,
            catalogUpdateBlockers,
            request_truncation_snapshot,
            host_ids_be_stopped
    };

    /**
     * Race to create the persistent nodes.
     */
    public static void createPersistentZKNodes(ZooKeeper zk) {
        LinkedList<ZKUtil.StringCallback> callbacks = new LinkedList<ZKUtil.StringCallback>();
        for (int i=0; i < VoltZK.ZK_HIERARCHY.length; i++) {
            ZKUtil.StringCallback cb = new ZKUtil.StringCallback();
            callbacks.add(cb);
            zk.create(VoltZK.ZK_HIERARCHY[i], null, Ids.OPEN_ACL_UNSAFE, CreateMode.PERSISTENT, cb, null);
        }
        for (ZKUtil.StringCallback cb : callbacks) {
            try {
                cb.get();
            } catch (org.apache.zookeeper_voltpatches.KeeperException.NodeExistsException e) {
                // this is an expected race.
            } catch (Exception e) {
                VoltDB.crashLocalVoltDB(e.getMessage(), true, e);
            }
        }
    }

    /**
     * Helper method for parsing mailbox node contents into Java objects.
     * @throws JSONException
     */
    public static List<MailboxNodeContent> parseMailboxContents(List<String> jsons) throws JSONException {
        ArrayList<MailboxNodeContent> objects = new ArrayList<MailboxNodeContent>(jsons.size());
        for (String json : jsons) {
            MailboxNodeContent content = null;
            JSONObject jsObj = new JSONObject(json);
            long HSId = jsObj.getLong("HSId");
            Integer partitionId = null;
            if (jsObj.has("partitionId")) {
                partitionId = jsObj.getInt("partitionId");
            }
            content = new MailboxNodeContent(HSId, partitionId);
            objects.add(content);
        }
        return objects;
    }

    public static void updateClusterMetadata(Map<Integer, String> clusterMetadata) throws Exception {
        ZooKeeper zk = VoltDB.instance().getHostMessenger().getZK();

        List<String> metadataNodes = zk.getChildren(VoltZK.cluster_metadata, false);

        Set<Integer> hostIds = new HashSet<Integer>();
        for (String hostId : metadataNodes) {
            hostIds.add(Integer.valueOf(hostId));
        }

        /*
         * Remove anything that is no longer part of the cluster
         */
        Set<Integer> keySetCopy = new HashSet<Integer>(clusterMetadata.keySet());
        keySetCopy.removeAll(hostIds);
        for (Integer failedHostId : keySetCopy) {
            clusterMetadata.remove(failedHostId);
        }

        /*
         * Add anything that is new
         */
        Set<Integer> hostIdsCopy = new HashSet<Integer>(hostIds);
        hostIdsCopy.removeAll(clusterMetadata.keySet());
        List<Pair<Integer, ZKUtil.ByteArrayCallback>> callbacks =
            new ArrayList<Pair<Integer, ZKUtil.ByteArrayCallback>>();
        for (Integer hostId : hostIdsCopy) {
            ZKUtil.ByteArrayCallback cb = new ZKUtil.ByteArrayCallback();
            callbacks.add(Pair.of(hostId, cb));
            zk.getData(VoltZK.cluster_metadata + "/" + hostId, false, cb, null);
        }

        for (Pair<Integer, ZKUtil.ByteArrayCallback> p : callbacks) {
            Integer hostId = p.getFirst();
            ZKUtil.ByteArrayCallback cb = p.getSecond();
            try {
               clusterMetadata.put( hostId, new String(cb.getData(), "UTF-8"));
            } catch (KeeperException.NoNodeException e){}
        }
    }

    public static Pair<String, Integer> getDRInterfaceAndPortFromMetadata(String metadata)
    throws IllegalArgumentException {
        try {
            JSONObject obj = new JSONObject(metadata);
            //Pick drInterface if specified...it will be empty if none specified.
            //we should pick then from the "interfaces" array and use 0th element.
            String hostName = obj.getString("drInterface");
            if (hostName == null || hostName.length() <= 0) {
                hostName = obj.getJSONArray("interfaces").getString(0);
            }
            assert(hostName != null);
            assert(hostName.length() > 0);

            return Pair.of(hostName, obj.getInt("drPort"));
        } catch (JSONException e) {
            throw new IllegalArgumentException("Error parsing host metadata", e);
        }
    }

    /**
     * Convert a list of ZK nodes named HSID_SUFFIX (such as that used by LeaderElector)
     * into a list of HSIDs.
     */
    public static List<Long> childrenToReplicaHSIds(Collection<String> children)
    {
        List<Long> replicas = new ArrayList<Long>(children.size());
        for (String child : children) {
            long HSId = Long.parseLong(CoreZK.getPrefixFromChildName(child));
            replicas.add(HSId);
        }
        return replicas;
    }

    public static void createStartActionNode(ZooKeeper zk, final int hostId, StartAction action) {
        byte [] startActionBytes = null;
        try {
            startActionBytes = action.toString().getBytes("UTF-8");
        } catch (UnsupportedEncodingException e) {
            VoltDB.crashLocalVoltDB("Utf-8 encoding is not supported in current platform", false, e);
        }

        zk.create(VoltZK.start_action_node + hostId, startActionBytes, Ids.OPEN_ACL_UNSAFE, CreateMode.EPHEMERAL,
                new ZKUtil.StringCallback(), null);
    }

    public static int getHostIDFromChildName(String childName) {
        return Integer.parseInt(childName.split("_")[1]);
    }

    /**
     * Create a ZK node under catalog update blocker directory.
     * Exclusive execution of elastic join, rejoin or catalog update is checked.
     * @param zk
     * @param node
     * @param hostLog
     * @param request
     * @return null for success, non-null for error string
     */
    public static String createCatalogUpdateBlocker(ZooKeeper zk, String node, VoltLogger hostLog, String request) {
        assert (node.equals(uacActiveBlocker) ||
                node.equals(rejoinActiveBlocker) ||
                node.equals(elasticJoinActiveBlocker));
        try {
            zk.create(node,
                      null,
                      Ids.OPEN_ACL_UNSAFE,
                      CreateMode.EPHEMERAL);
        } catch (KeeperException e) {
            if (e.code() != KeeperException.Code.NODEEXISTS) {
                VoltDB.crashLocalVoltDB("Unable to create catalog update blocker " + node, true, e);
            }
            // node exists
            return "Invalid " + request + " request: Can't run " + request + " when another one is in progress";
        } catch (InterruptedException e) {
            VoltDB.crashLocalVoltDB("Unable to create catalog update blocker " + node, true, e);
        }

        /*
         * Validate exclusive access of elastic join, rejoin, and catalog update.
         */
        boolean abort = true;
        try {
            switch (node) {
            case uacActiveBlocker:
                // UAC can not happen during node rejoin
                // some UAC can happen with elastic join
                abort = zk.exists(VoltZK.rejoinActiveBlocker, false) != null;
                break;
            case rejoinActiveBlocker:
                // node rejoin can not happen during UAC or elastic join
                abort = zk.getChildren(VoltZK.catalogUpdateBlockers, false).size() > 1;
                break;
            case elasticJoinActiveBlocker:
                // elastic join can not happen during node rejoin
                abort = zk.getChildren(VoltZK.catalogUpdateBlockers, false).size() > 1;
                break;
            default:
                // not possible
                VoltDB.crashLocalVoltDB("Invalid request " + node , true, new RuntimeException("Non-supported " + request));
            }
        } catch (Exception e) {
            // should not be here
            VoltDB.crashLocalVoltDB("Error reading children of ZK " + VoltZK.catalogUpdateBlockers + ": " + e.getMessage(), true, e);
        }

        if (abort) {
            VoltZK.removeCatalogUpdateBlocker(zk, node, hostLog);
            return "Can't do " + request + " while another elastic join, rejoin or catalog update is active";
        }
        // successfully create a ZK node
        return null;
    }

    public static boolean removeCatalogUpdateBlocker(ZooKeeper zk, String node, VoltLogger log)
    {
        try {
            zk.delete(node, -1);
        } catch (KeeperException e) {
            if (e.code() != KeeperException.Code.NONODE) {
                if (log != null) {
                    log.error("Failed to remove catalog udpate blocker: " + e.getMessage(), e);
                }
                return false;
            }
        } catch (InterruptedException e) {
            return false;
        }
        return true;
    }

<<<<<<< HEAD
    /**
     * Generate a HSID string with BALANCE_SPI_SUFFIX information.
     * When this string is updated, we can tell the reason why HSID is changed.
     */
    public static String suffixHSIdsWithBalanceSPIRequest(Long HSId) {
        return Long.toString(HSId) + BALANCE_SPI_SUFFIX;
    }

    /**
     * Is the data string hsid written because of balance SPI request?
     */
    public static boolean isHSIdFromBalanceSPIRequest(String hsid) {
        return hsid.endsWith(BALANCE_SPI_SUFFIX);
    }

    /**
     * Given a data string, figure out what's the long HSID number. Usually the data string
     * is read from the zookeeper node.
     */
    public static long getHSId(String hsid) {
        if (isHSIdFromBalanceSPIRequest(hsid)) {
            return Long.parseLong(hsid.substring(0, hsid.length() - BALANCE_SPI_SUFFIX.length()));
        }
        return Long.parseLong(hsid);
=======
    public static void removeStopNodeIndicator(ZooKeeper zk, String node, VoltLogger log) {
        try {
            ZKUtil.deleteRecursively(zk, node);
        } catch (KeeperException e) {
            if (e.code() != KeeperException.Code.NONODE) {
                log.debug("Failed to remove stop node indicator " + node + " on ZK: " + e.getMessage());
            }
            return;
        } catch (InterruptedException ignore) {}
>>>>>>> 44ef3d7a
    }
}<|MERGE_RESOLUTION|>--- conflicted
+++ resolved
@@ -410,7 +410,6 @@
         return true;
     }
 
-<<<<<<< HEAD
     /**
      * Generate a HSID string with BALANCE_SPI_SUFFIX information.
      * When this string is updated, we can tell the reason why HSID is changed.
@@ -435,7 +434,8 @@
             return Long.parseLong(hsid.substring(0, hsid.length() - BALANCE_SPI_SUFFIX.length()));
         }
         return Long.parseLong(hsid);
-=======
+    }
+
     public static void removeStopNodeIndicator(ZooKeeper zk, String node, VoltLogger log) {
         try {
             ZKUtil.deleteRecursively(zk, node);
@@ -445,6 +445,5 @@
             }
             return;
         } catch (InterruptedException ignore) {}
->>>>>>> 44ef3d7a
     }
 }