/* This file is part of VoltDB.
 * Copyright (C) 2008-2013 VoltDB Inc.
 *
 * This program is free software: you can redistribute it and/or modify
 * it under the terms of the GNU Affero General Public License as
 * published by the Free Software Foundation, either version 3 of the
 * License, or (at your option) any later version.
 *
 * This program is distributed in the hope that it will be useful,
 * but WITHOUT ANY WARRANTY; without even the implied warranty of
 * MERCHANTABILITY or FITNESS FOR A PARTICULAR PURPOSE.  See the
 * GNU Affero General Public License for more details.
 *
 * You should have received a copy of the GNU Affero General Public License
 * along with VoltDB.  If not, see <http://www.gnu.org/licenses/>.
 */

package org.voltdb;

import java.io.IOException;
import java.io.UnsupportedEncodingException;
import java.lang.reflect.Array;
import java.math.BigDecimal;
import java.math.BigInteger;
import java.util.Date;

import org.voltdb.common.Constants;
import org.voltdb.types.TimestampType;
import org.voltdb.types.VoltDecimalHelper;
import org.voltdb.utils.Encoder;

<<<<<<< HEAD
import com.google_voltpatches.common.base.Charsets;

=======
>>>>>>> 53307975
/**
 * ParameterConverter provides a static helper to convert a deserialized
 * procedure invocation parameter to the correct Object required by a
 * stored procedure's parameter type.
 *
 */
public class ParameterConverter {

    /**
     * Get the appropriate and compatible null value for a given
     * parameter type.
     */
    private static Object nullValueForType(final Class<?> expectedClz)
    {
        if (expectedClz == long.class) {
            return VoltType.NULL_BIGINT;
        }
        else if (expectedClz == int.class) {
            return VoltType.NULL_INTEGER;
        }
        else if (expectedClz == short.class) {
            return VoltType.NULL_SMALLINT;
        }
        else if (expectedClz == byte.class) {
            return VoltType.NULL_TINYINT;
        }
        else if (expectedClz == double.class) {
            return VoltType.NULL_FLOAT;
        }

        // all non-primitive types can handle null
        return null;
    }

    /**
     * Assertion-heavy method to verify the type tryToMakeCompatible returns
     * is exactly the type asked for (or null in some cases).
     */
    public static boolean verifyParameterConversion(
            Object value,
            final Class<?> expectedClz)
    {
        if (expectedClz == long.class) {
            assert(value != null);
            assert(value.getClass() == Long.class);
        }
        else if (expectedClz == int.class) {
            assert(value != null);
            assert(value.getClass() == Integer.class);
        }
        else if (expectedClz == short.class) {
            assert(value != null);
            assert(value.getClass() == Short.class);
        }
        else if (expectedClz == byte.class) {
            assert(value != null);
            assert(value.getClass() == Byte.class);
        }
        else if (expectedClz == double.class) {
            assert(value != null);
            assert(value.getClass() == Double.class);
        }
        else if (value != null) {
            Class<?> clz = value.getClass();
            if (clz != expectedClz) {
                // skip this without linking to it (used for sysprocs)
                return expectedClz.getSimpleName().equals("SystemProcedureExecutionContext") &&
                        expectedClz.isAssignableFrom(clz);
            }
            if (expectedClz.isArray()) {
                assert(clz.getComponentType() == expectedClz.getComponentType());
            }
        }
        return true;
    }

    /**
     * Given a string, covert it to a primitive type or return null.
     */
    private static Object convertStringToPrimitive(String value, final Class<?> expectedClz)
    throws VoltTypeException
    {
        value = value.trim();
        // detect CSV null
        if (value.equals(VoltTable.CSV_NULL)) return nullValueForType(expectedClz);
        // remove commas and escape chars
        value = value.replaceAll("\\,","");

        try {
            if (expectedClz == long.class) {
                return Long.parseLong(value);
            }
            if (expectedClz == int.class) {
                return Integer.parseInt(value);
            }
            if (expectedClz == short.class) {
                return Short.parseShort(value);
            }
            if (expectedClz == byte.class) {
                return Byte.parseByte(value);
            }
            if (expectedClz == double.class) {
                return Double.parseDouble(value);
            }
        }
        // ignore the exception and fail through below
        catch (NumberFormatException nfe) {}

        throw new VoltTypeException(
                "tryToMakeCompatible: Unable to convert string "
                + value + " to "  + expectedClz.getName()
                + " value for target parameter.");
    }

    /**
     * Factored out code to handle array parameter types.
     *
     * @throws Exception with a message describing why the types are incompatible.
     */
    private static Object tryToMakeCompatibleArray(
            final Class<?> expectedComponentClz,
            final Class<?> inputComponentClz,
            Object param)
    throws VoltTypeException
    {
        int inputLength = Array.getLength(param);

        if (inputComponentClz == expectedComponentClz) {
            return param;
        }
        // if it's an empty array, let it through
        // this is a bit ugly as it might hide passing
        //  arrays of the wrong type, but it "does the right thing"
        //  more often that not I guess...
        else if (inputLength == 0) {
            return Array.newInstance(expectedComponentClz, 0);
        }
        // hack to make strings work with input as bytes
        else if ((inputComponentClz == byte[].class) && (expectedComponentClz == String.class)) {
            String[] values = new String[inputLength];
            for (int i = 0; i < inputLength; i++) {
                try {
                    values[i] = new String((byte[]) Array.get(param, i), "UTF-8");
                } catch (UnsupportedEncodingException ex) {
                    throw new VoltTypeException(
                            "tryScalarMakeCompatible: Unsupported encoding:"
                            + expectedComponentClz.getName() + " to provided " + inputComponentClz.getName());
                }
            }
            return values;
        }
        // hack to make varbinary work with input as hex string
        else if ((inputComponentClz == String.class) && (expectedComponentClz == byte[].class)) {
            byte[][] values = new byte[inputLength][];
            for (int i = 0; i < inputLength; i++) {
                values[i] = Encoder.hexDecode((String) Array.get(param, i));
            }
            return values;
        }
        else {
            /*
             * Arrays can be quite large so it doesn't make sense to silently do the conversion
             * and incur the performance hit. The client should serialize the correct invocation
             * parameters
             */
            throw new VoltTypeException(
                    "tryScalarMakeCompatible: Unable to match parameter array:"
                    + expectedComponentClz.getName() + " to provided " + inputComponentClz.getName());
        }
    }

    /**
     * Convert the given value to the type given, if possible.
     *
     * This function is in the performance path, so some effort has been made to order
     * the giant string of branches such that most likely things are first, and that
     * if the type is already correct, it should move very quickly through the logic.
     * Some clarity has been sacrificed for performance, but perfect clarity is pretty
     * elusive with complicated logic like this anyway.
     *
     * @throws Exception with a message describing why the types are incompatible.
     */
    public static Object tryToMakeCompatible(final Class<?> expectedClz, final Object param)
    throws VoltTypeException
    {
        // uncomment for debugging
        /*System.err.printf("Converting %s of type %s to type %s\n",
                String.valueOf(param),
                param == null ? "NULL" : param.getClass().getName(),
                paramType.getName());
        System.err.flush();*/

        // Get blatant null out of the way fast, as it avoids some inline checks
        // There are some suble null values that aren't java null coming up, but wait until
        // after the basics to check for those.
        if (param == null) {
            return nullValueForType(expectedClz);
        }

        Class<?> inputClz = param.getClass();

        // If we make it through this first block, memoize a number value for some range checks later
        Number numberParam = null;

        // This first code block tries to hit as many common cases as possible
        // Specifically, it does primitive types and strings, which are the most common param types.
        // Downconversions (e.g. long => short) happen later, but can use the memoized numberParam value.
        // Notice this block switches on the type of the given value (different later).

        if (inputClz == Long.class) {
            if (expectedClz == long.class) return param;
            if ((Long) param == VoltType.NULL_BIGINT) return nullValueForType(expectedClz);
            numberParam = (Number) param;
        }
        else if (inputClz == Integer.class) {
            if (expectedClz == int.class) return param;
            if ((Integer) param == VoltType.NULL_INTEGER) return nullValueForType(expectedClz);
            if (expectedClz == long.class) return ((Integer) param).longValue();
            numberParam = (Number) param;
        }
        else if (inputClz == Short.class) {
            if (expectedClz == short.class) return param;
            if ((Short) param == VoltType.NULL_SMALLINT) return nullValueForType(expectedClz);
            if (expectedClz == long.class) return ((Short) param).longValue();
            if (expectedClz == int.class) return ((Short) param).intValue();
            numberParam = (Number) param;
        }
        else if (inputClz == Byte.class) {
            if (expectedClz == byte.class) return param;
            if ((Byte) param == VoltType.NULL_TINYINT) return nullValueForType(expectedClz);
            if (expectedClz == long.class) return ((Byte) param).longValue();
            if (expectedClz == int.class) return ((Byte) param).intValue();
            if (expectedClz == short.class) return ((Byte) param).shortValue();
            numberParam = (Number) param;
        }
        else if (inputClz == Double.class) {
            if (expectedClz == double.class) return param;
            if ((Double) param == VoltType.NULL_FLOAT) return nullValueForType(expectedClz);
        }
        else if (inputClz == String.class) {
            if (((String) param).equals(VoltTable.CSV_NULL)) return nullValueForType(expectedClz);
            else if (expectedClz == String.class) return param;
            // Hack allows hex-encoded strings to be passed into byte[] params
            else if (expectedClz == byte[].class) {
                return Encoder.hexDecode((String) param);
            }
            // We allow all values to be passed as strings for csv loading, json, etc...
            // This code handles primitive types. Complex types come later.
            if (expectedClz.isPrimitive()) {
                return convertStringToPrimitive((String) param, expectedClz);
            }
        }
        else if (inputClz == byte[].class) {
            if (expectedClz == byte[].class) return param;
            // allow byte arrays to be passed into string parameters
            else if (expectedClz == String.class) {
                String value = new String((byte[]) param, Constants.UTF8ENCODING);
                if (value.equals(VoltTable.CSV_NULL)) return nullValueForType(expectedClz);
                else return value;
            }
        }
        // null sigil
        else if (param == VoltType.NULL_STRING_OR_VARBINARY) {
            return nullValueForType(expectedClz);
        }
        // null sigil
        else if (param == VoltType.NULL_DECIMAL) {
            return nullValueForType(expectedClz);
        }

        // make sure we get the array/scalar match
        if (expectedClz.isArray() != inputClz.isArray()) {
            throw new VoltTypeException(String.format("Array / Scalar parameter mismatch (%s to %s)",
                    inputClz.getName(), expectedClz.getName()));
        }

        // handle arrays in a factored-out method
        if (expectedClz.isArray()) {
            return tryToMakeCompatibleArray(expectedClz.getComponentType(), inputClz.getComponentType(), param);
        }

        // The following block switches on the type of the paramter desired.
        // It handles all of the paths not trapped in the code above. We can assume
        // values are not null and that most sane primitive stuff has been handled.
        // Downcasting is handled here (e.g. long => short).
        // Time (in many forms) and Decimal are also handled below.

        if ((expectedClz == int.class) && (numberParam != null)) {
            long val = numberParam.longValue();
            if (val == VoltType.NULL_INTEGER) {
                throw new VoltTypeException("tryToMakeCompatible: The provided long value: ("
                        + param.toString() + ") might be interpreted as integer null. " +
                                "Try explicitly using a int parameter.");
            }
            // if it's in the right range, crop the value and return
            if ((val <= Integer.MAX_VALUE) && (val >= Integer.MIN_VALUE))
                return numberParam.intValue();
        }
        else if ((expectedClz == short.class) && (numberParam != null)) {
            if ((inputClz == Long.class) || (inputClz == Integer.class)) {
                long val = numberParam.longValue();
                if (val == VoltType.NULL_SMALLINT) {
                    throw new VoltTypeException("tryToMakeCompatible: The provided int or long value: ("
                            + param.toString() + ") might be interpreted as smallint null. " +
                                    "Try explicitly using a short parameter.");
                }
                // if it's in the right range, crop the value and return
                if ((val <= Short.MAX_VALUE) && (val >= Short.MIN_VALUE))
                    return numberParam.shortValue();
            }
        }
        else if ((expectedClz == byte.class) && (numberParam != null)) {
            if ((inputClz == Long.class) || (inputClz == Integer.class) || (inputClz == Short.class)) {
                long val = numberParam.longValue();
                if (val == VoltType.NULL_TINYINT) {
                    throw new VoltTypeException("tryToMakeCompatible: The provided short, int or long value: ("
                            + param.toString() + ") might be interpreted as tinyint null. " +
                                    "Try explicitly using a byte parameter.");
                }
                // if it's in the right range, crop the value and return
                if ((val <= Byte.MAX_VALUE) && (val >= Byte.MIN_VALUE))
                    return numberParam.byteValue();
            }
        }
        else if ((expectedClz == double.class) && (numberParam != null)) {
            return numberParam.doubleValue();
        }
        else if (expectedClz == TimestampType.class) {
            if (inputClz == Integer.class) return new TimestampType((Integer)param); // null values safe
            if (inputClz == Long.class) return new TimestampType((Long)param); // null values safe
            if (inputClz == TimestampType.class) return param;
            if (inputClz == Date.class) return new TimestampType((Date) param);
            // if a string is given for a date, use java's JDBC parsing
            if (inputClz == String.class) {
                String timestring = ((String) param).trim();
                try {
                    return new TimestampType(Long.parseLong(timestring));
                } catch (IllegalArgumentException e) {
                    // Defer errors to the generic Exception throw below, if it's not the right format
                }
                try {
                    return new TimestampType(timestring);
                }
                catch (IllegalArgumentException e) {
                    // Defer errors to the generic Exception throw below, if it's not the right format
                }
            }
        }
        else if (expectedClz == java.sql.Timestamp.class) {
            if (param instanceof java.sql.Timestamp) return param;
            if (param instanceof java.util.Date) return new java.sql.Timestamp(((java.util.Date) param).getTime());
            if (param instanceof TimestampType) return ((TimestampType) param).asJavaTimestamp();
            // If a string is given for a date, use java's JDBC parsing.
            if (inputClz == String.class) {
                String longtime = ((String) param).trim();
                try {
                    return new java.sql.Timestamp(Long.parseLong(longtime));
                }
                catch (IllegalArgumentException e) {
                    // Defer errors to the generic Exception throw below, if it's not the right format
                }
                try {
                    return java.sql.Timestamp.valueOf(longtime);
                } catch (IllegalArgumentException e) {
                    // Defer errors to the generic Exception throw below, if it's not the right format
                }

            }
        }
        else if (expectedClz == java.sql.Date.class) {
            if (param instanceof java.sql.Date) return param; // covers java.sql.Date and java.sql.Timestamp
            if (param instanceof java.util.Date) return new java.sql.Date(((java.util.Date) param).getTime());
            if (param instanceof TimestampType) return ((TimestampType) param).asExactJavaSqlDate();
            // If a string is given for a date, use java's JDBC parsing.
            if (inputClz == String.class) {
                try {
                    return new java.sql.Date(TimestampType.millisFromJDBCformat((String) param));
                }
                catch (IllegalArgumentException e) {
                    // Defer errors to the generic Exception throw below, if it's not the right format
                }
            }
        }
        else if (expectedClz == java.util.Date.class) {
            if (param instanceof java.util.Date) return param; // covers java.sql.Date and java.sql.Timestamp
            if (param instanceof TimestampType) return ((TimestampType) param).asExactJavaDate();
            // If a string is given for a date, use the default format parser for the default locale.
            if (inputClz == String.class) {
                try {
                    return new java.util.Date(TimestampType.millisFromJDBCformat((String) param));
                }
                catch (IllegalArgumentException e) {
                    // Defer errors to the generic Exception throw below, if it's not the right format
                }
            }
        }
        else if (expectedClz == BigDecimal.class) {
            if (numberParam != null) {
                BigInteger bi = new BigInteger(param.toString());
                BigDecimal bd = new BigDecimal(bi);
                bd = VoltDecimalHelper.setDefaultScale(bd);
                return bd;
            }
            if (inputClz == BigDecimal.class) {
                BigDecimal bd = (BigDecimal) param;
                bd = VoltDecimalHelper.setDefaultScale(bd);
                return bd;
            }
            if (inputClz == Float.class || inputClz == Double.class) {
                try {
                    return VoltDecimalHelper.deserializeBigDecimalFromString(String.format("%.12f", param));
                } catch (IOException ex) {
                    throw new VoltTypeException(String.format("deserialize Float from string failed. (%s to %s)",
                            inputClz.getName(), expectedClz.getName()));
                }
            }
            try {
                return VoltDecimalHelper.deserializeBigDecimalFromString(String.valueOf(param));
            } catch (IOException ex) {
                throw new VoltTypeException(String.format("deserialize BigDecimal from string failed. (%s to %s)",
                        inputClz.getName(), expectedClz.getName()));
            }
        } else if (expectedClz == VoltTable.class && inputClz == VoltTable.class) {
            return param;
        }

        // handle SystemProcedureExecutionContext without linking to it
        // these are used by system procedures and are ignored here
        if (expectedClz.getSimpleName().equals("SystemProcedureExecutionContext")) {
            if (expectedClz.isAssignableFrom(inputClz)) {
                return param;
            }
        }

        throw new VoltTypeException(
                "tryToMakeCompatible: The provided value: (" + param.toString() + ") of type: " + inputClz.getName() +
                " is not a match or is out of range for the target parameter type: " + expectedClz.getName());
    }


    /**
     * Convert string inputs to Longs for TheHashinator if possible
     * @param param
     * @param slot
     * @return Object parsed as Number or null if types not compatible
     * @throws Exception if a parse error occurs (consistent with above).
     */
    public static Object stringToLong(Object param, Class<?> slot)
    throws VoltTypeException
    {
        try {
            if (slot == byte.class ||
                slot == short.class ||
                slot == int.class ||
                slot == long.class)
            {
                return Long.parseLong((String)param);
            }
            return null;
        }
        catch (NumberFormatException nfe) {
            throw new VoltTypeException(
                    "tryToMakeCompatible: Unable to convert string "
                    + (String)param + " to "  + slot.getName()
                    + " value for target parameter " + slot.getName());
        }
    }
}<|MERGE_RESOLUTION|>--- conflicted
+++ resolved
@@ -29,11 +29,8 @@
 import org.voltdb.types.VoltDecimalHelper;
 import org.voltdb.utils.Encoder;
 
-<<<<<<< HEAD
 import com.google_voltpatches.common.base.Charsets;
 
-=======
->>>>>>> 53307975
 /**
  * ParameterConverter provides a static helper to convert a deserialized
  * procedure invocation parameter to the correct Object required by a
