--- conflicted
+++ resolved
@@ -649,11 +649,6 @@
                                 CreateMode.PERSISTENT);
                         //Reset the watch
                         userSnapshotRequestExistenceCheck();
-<<<<<<< HEAD
-                        hostLog.info("Snapshot request response handled " +
-                                clientResponse.getStatusString());
-=======
->>>>>>> d09535bc
                         return;
                     }
 
@@ -1332,7 +1327,7 @@
         });
     }
 
-    private static final class ForwardClientException extends Exception {
+    public static final class ForwardClientException extends Exception {
         /**
          *
          */
@@ -1347,6 +1342,10 @@
 
     private void submitUserSnapshotRequest(final StoredProcedureInvocation invocation, final Connection c) {
         Object params[] = invocation.getParams().toArray();
+        String path = null;
+        String nonce = null;
+        boolean blocking = false;
+        SnapshotFormat format = SnapshotFormat.NATIVE;
 
         try {
             /*
@@ -1377,13 +1376,6 @@
                         " and should be a java.lang.String");
             }
 
-<<<<<<< HEAD
-        String path = null;
-        String nonce = null;
-        byte blocking = 0;
-        SnapshotFormat format = SnapshotFormat.NATIVE;
-        try {
-=======
             if (params.length == 3) {
                 if (!(params[1] instanceof String)) {
                     throw new Exception("@SnapshotSave nonce param is a " +
@@ -1401,17 +1393,6 @@
                 }
             }
 
-            boolean requestExists = false;
-            String path;
-            String nonce;
-            boolean blocking;
-            String format = null;
-
-            /*
-             * Parse the request as a JSON object, or parse it
-             * out of the parameter array.
-             */
->>>>>>> d09535bc
             if (params.length == 1) {
                 final JSONObject jsObj = new JSONObject((String)params[0]);
 
@@ -1431,34 +1412,10 @@
                 path = pathURI.getPath();
 
                 nonce = jsObj.getString("nonce");
-<<<<<<< HEAD
-                blocking = (byte)(jsObj.optBoolean("block", false) ? 1 : 0);
-                String formatString = jsObj.optString("format",SnapshotFormat.NATIVE.toString());
-=======
                 if (nonce.isEmpty()) {
                     throw new Exception("nonce cannot be empty");
                 }
->>>>>>> d09535bc
-
-                /*
-                 * Try and be very flexible about what we will accept
-                 * as the type of the block parameter.
-                 */
-<<<<<<< HEAD
-                try {
-                    format = SnapshotFormat.getEnumIgnoreCase(formatString);
-                } catch (IllegalArgumentException argException) {
-                    final ClientResponseImpl errorResponse =
-                            new ClientResponseImpl(ClientResponseImpl.GRACEFUL_FAILURE,
-                                                   new VoltTable[0],
-                                                   "@SnapshotSave format param is a " + formatString +
-                                                   " and should be one of [\"native\" | \"csv\"]",
-                                                   invocation.clientHandle);
-                    ByteBuffer buf = ByteBuffer.allocate(errorResponse.getSerializedSize() + 4);
-                    buf.putInt(buf.capacity() - 4);
-                    errorResponse.flattenToBuffer(buf).flip();
-                    c.writeStream().enqueue(buf);
-=======
+
                 Object blockingObj = false;
                 if (jsObj.has("block")) {
                     blockingObj = jsObj.get("block");
@@ -1474,13 +1431,16 @@
                             " type for the block parameter");
                 }
 
-                if (jsObj.has("format")) {
-                    format = jsObj.getString("format");
-                    if (!(format.equals("csv") || format.equals("native"))) {
-                        throw new Exception("@SnapshotSave format param is a " + format +
-                                " and should be one of [\"native\" | \"csv\"]");
-                    }
->>>>>>> d09535bc
+                String formatString = jsObj.optString("format",SnapshotFormat.NATIVE.toString());
+                /*
+                 * Try and be very flexible about what we will accept
+                 * as the type of the block parameter.
+                 */
+                try {
+                    format = SnapshotFormat.getEnumIgnoreCase(formatString);
+                } catch (IllegalArgumentException argException) {
+                    throw new Exception("@SnapshotSave format param is a " + format +
+                            " and should be one of [\"native\" | \"csv\"]");
                 }
             } else {
                 path = (String)params[0];
@@ -1491,12 +1451,26 @@
             if (nonce.contains("-") || nonce.contains(",")) {
                 throw new Exception("Provided nonce " + nonce + " contains a prohibited character (- or ,)");
             }
-<<<<<<< HEAD
+
+            createAndWatchRequestNode(invocation.clientHandle, c, path, nonce, blocking, format, null);
         } catch (Exception e) {
-            VoltDB.crashLocalVoltDB("Exception while attempting to create user snapshot request in ZK", true, e);
-        }
-
-        createAndWatchRequestNode(invocation.clientHandle, c, path, nonce, blocking, format, null);
+            VoltTable tables[] = new VoltTable[0];
+            byte status = ClientResponseImpl.GRACEFUL_FAILURE;
+            if (e instanceof ForwardClientException && ((ForwardClientException)e).m_table != null) {
+                tables = new VoltTable[] { ((ForwardClientException)e).m_table };
+                status = ClientResponseImpl.SUCCESS;
+            }
+            final ClientResponseImpl errorResponse =
+                    new ClientResponseImpl(status,
+                                           tables,
+                                           Throwables.getStackTraceAsString(e),
+                                           invocation.clientHandle);
+            ByteBuffer buf = ByteBuffer.allocate(errorResponse.getSerializedSize() + 4);
+            buf.putInt(buf.capacity() - 4);
+            errorResponse.flattenToBuffer(buf).flip();
+            c.writeStream().enqueue(buf);
+            return;
+        }
     }
 
     /**
@@ -1509,14 +1483,15 @@
      * @param blocking
      * @param format
      * @param data
+     * @throws ForwardClientException
      */
     public void createAndWatchRequestNode(final long clientHandle,
                                           final Connection c,
                                           String path,
                                           String nonce,
-                                          byte blocking,
+                                          boolean blocking,
                                           SnapshotFormat format,
-                                          String data) {
+                                          String data) throws ForwardClientException {
         boolean requestExists = false;
         final String requestId = createRequestNode(path, nonce, blocking, format, data);
         if (requestId == null) {
@@ -1536,67 +1511,7 @@
                     "",
                     "FAILURE",
                     "SNAPSHOT IN PROGRESS");
-            final ClientResponseImpl errorResponse =
-                new ClientResponseImpl(ClientResponseImpl.SUCCESS,
-                                       new VoltTable[] { result },
-                                       "A request to perform a user snapshot already exists",
-                                       clientHandle);
-            ByteBuffer buf = ByteBuffer.allocate(errorResponse.getSerializedSize() + 4);
-            buf.putInt(buf.capacity() - 4);
-            errorResponse.flattenToBuffer(buf).flip();
-            c.writeStream().enqueue(buf);
-=======
-
-            /*
-             * Forward the request as a JSON object now that things are validated
-             */
-            final JSONObject jsObj = new JSONObject();
-            jsObj.put("path", path);
-            jsObj.put("nonce", nonce);
-            jsObj.put("block", blocking);
-            if (format != null) {
-                jsObj.put("format", format);
-            }
-            final String requestId = java.util.UUID.randomUUID().toString();
-            jsObj.put("requestId", requestId);
-            String zkString = jsObj.toString(4);
-            byte zkBytes[] = zkString.getBytes("UTF-8");
-            try {
-                m_zk.create(VoltZK.user_snapshot_request, zkBytes, Ids.OPEN_ACL_UNSAFE, CreateMode.PERSISTENT);
-                registerUserSnapshotResponseWatch(requestId, invocation, c);
-            } catch (KeeperException.NodeExistsException e) {
-                requestExists = true;
-            } catch (Exception e) {
-                VoltDB.crashLocalVoltDB("Exception while attempting to create user snapshot request in ZK", true, e);
-            }
-
-            if (requestExists) {
-                VoltTable result = org.voltdb.sysprocs.SnapshotSave.constructNodeResultsTable();
-                result.addRow(-1,
-                        CoreUtils.getHostnameOrAddress(),
-                        "",
-                        "FAILURE",
-                        "SNAPSHOT IN PROGRESS");
-                throw new ForwardClientException("A request to perform a user snapshot already exists", result);
-           }
-        } catch (Exception e) {
-            VoltTable tables[] = new VoltTable[0];
-            byte status = ClientResponseImpl.GRACEFUL_FAILURE;
-            if (e instanceof ForwardClientException && ((ForwardClientException)e).m_table != null) {
-                tables = new VoltTable[] { ((ForwardClientException)e).m_table };
-                status = ClientResponseImpl.SUCCESS;
-            }
-            final ClientResponseImpl errorResponse =
-                    new ClientResponseImpl(status,
-                                           tables,
-                                           Throwables.getStackTraceAsString(e),
-                                           invocation.clientHandle);
-                ByteBuffer buf = ByteBuffer.allocate(errorResponse.getSerializedSize() + 4);
-                buf.putInt(buf.capacity() - 4);
-                errorResponse.flattenToBuffer(buf).flip();
-                c.writeStream().enqueue(buf);
-                return;
->>>>>>> d09535bc
+            throw new ForwardClientException("A request to perform a user snapshot already exists", result);
         }
     }
 
@@ -1611,7 +1526,7 @@
      * @return The request ID if succeeded, otherwise null.
      */
     private String createRequestNode(String path, String nonce,
-                                     byte blocking, SnapshotFormat format,
+                                     boolean blocking, SnapshotFormat format,
                                      String data) {
         String requestId = null;
 
@@ -1619,7 +1534,7 @@
             final JSONObject jsObj = new JSONObject();
             jsObj.put("path", path);
             jsObj.put("nonce", nonce);
-            jsObj.put("block", blocking == 1 ? true: false);
+            jsObj.put("block", blocking);
             jsObj.put("format", format.toString());
             requestId = java.util.UUID.randomUUID().toString();
             jsObj.put("requestId", requestId);
