--- conflicted
+++ resolved
@@ -60,20 +60,13 @@
      * Valid values are 0-99, where 0 disables compaction completely and 99 compacts the table
      * if it is even 1% empty.
      */
-    public static final int EE_COMPACTION_THRESHOLD;
-
-    /** java.util.logging logger. */
-    private static final VoltLogger LOG = new VoltLogger("HOST");
-
-    private static final boolean HOST_TRACE_ENABLED;
+    public static final int EE_COMPACTION_THRESHOLD = Integer.getInteger("EE_COMPACTION_THRESHOLD", 95);
 
     static {
-        EE_COMPACTION_THRESHOLD = Integer.getInteger("EE_COMPACTION_THRESHOLD", 95);
         if (EE_COMPACTION_THRESHOLD < 0 || EE_COMPACTION_THRESHOLD > 99) {
             VoltDB.crashLocalVoltDB("EE_COMPACTION_THRESHOLD " + EE_COMPACTION_THRESHOLD +
                     " is not valid, must be between 0 and 99", false, null);
         }
-        HOST_TRACE_ENABLED = LOG.isTraceEnabled();
     }
 
 
@@ -166,12 +159,8 @@
         //LOG.info("Initialized Execution Engine");
     }
 
-<<<<<<< HEAD
-    private void setupPsetBuffer(int size) {
-=======
     private void setupPsetBuffer(int size)
     {
->>>>>>> fd460b0b
         if (psetBuffer != null) {
             psetBufferGuard.discard();
             psetBuffer = null;
@@ -193,12 +182,8 @@
         }
     }
 
-<<<<<<< HEAD
-    private void clearPsetAndEnsureCapacity(int size) {
-=======
     private void clearPsetAndEnsureCapacity(int size)
     {
->>>>>>> fd460b0b
         assert(psetBuffer != null);
         if (size > psetBuffer.capacity()) {
             //TODO: It MAY be worth logging this source of memory growth,
@@ -213,23 +198,15 @@
 
     /**
      * Utility method to throw a Runtime exception based on the error code and
-<<<<<<< HEAD
-     * serialized exception details
-     **/
-    private void throwSerializedException(final int errorCode) throws RuntimeException {
-        exceptionBuffer.clear(); // resets position, not content.
-        final int exceptionLength = exceptionBuffer.getInt();
-=======
      * serialized exception details. The exact value of the error code only
      * matters for an EEException produced when no exception details were
      * serialized.
      **/
     private void throwSerializedException(int errorCode)
+            throws RuntimeException
     {
         exceptionBuffer.clear(); // resets position, not content.
         int exceptionLength = exceptionBuffer.getInt();
->>>>>>> fd460b0b
-
         if (exceptionLength == 0) {
             throw new EEException(errorCode);
         }
@@ -275,16 +252,11 @@
     protected boolean loadCatalog(long timestamp, byte[] catalogBytes) throws EEException
     {
         LOG.trace("Loading Application Catalog...");
-<<<<<<< HEAD
-        int errorCode = 0;
-        errorCode = nativeLoadCatalog(pointer, timestamp, catalogBytes);
-=======
         assert(pointer != 0L);
         if (pointer == 0L) {
             VoltDB.crashLocalVoltDB("Engine pointer should be set prior to nativeLoadCatalog", true, null);
         }
         int errorCode = nativeLoadCatalog(pointer, timestamp, catalogBytes);
->>>>>>> fd460b0b
         if (errorCode != ERRORCODE_SUCCESS) {
             throwSerializedException(errorCode);
         }
@@ -300,13 +272,6 @@
     public boolean updateCatalog(long timestamp, String catalogDiffs) throws EEException
     {
         LOG.trace("Loading Application Catalog...");
-<<<<<<< HEAD
-        int errorCode = 0;
-        errorCode = nativeUpdateCatalog(pointer, timestamp, getStringBytes(catalogDiffs));
-        if (errorCode != ERRORCODE_SUCCESS) {
-            throwSerializedException(errorCode);
-        }
-=======
         assert(pointer != 0L);
         if (pointer == 0L) {
             VoltDB.crashLocalVoltDB("Engine pointer should be set prior to nativeUpdateCatalog", true, null);
@@ -316,7 +281,6 @@
             throwSerializedException(errorCode);
         }
         return true;
->>>>>>> fd460b0b
     }
 
     /**
@@ -334,20 +298,9 @@
             long uniqueId,
             long undoToken) throws EEException
     {
-        // plan frag zero is invalid
-        assert((numFragmentIds == 0) || (planFragmentIds[0] != 0));
-
-        if (numFragmentIds == 0) return new VoltTable[0];
-        int batchSize = numFragmentIds;
-        if (HOST_TRACE_ENABLED) {
-            for (int i = 0; i < batchSize; ++i) {
-                LOG.trace("Batch Executing planfragment:" + planFragmentIds[i] + ", params=" + parameterSets[i].toString());
-            }
-        }
-
         // serialize the param sets
         int allPsetSize = 0;
-        for (int i = 0; i < batchSize; ++i) {
+        for (int i = 0; i < numFragmentIds; ++i) {
             if (parameterSets[i] instanceof ByteBuffer) {
                 allPsetSize += ((ByteBuffer) parameterSets[i]).limit();
             }
@@ -357,7 +310,7 @@
         }
 
         clearPsetAndEnsureCapacity(allPsetSize);
-        for (int i = 0; i < batchSize; ++i) {
+        for (int i = 0; i < numFragmentIds; ++i) {
             if (parameterSets[i] instanceof ByteBuffer) {
                 ByteBuffer buf = (ByteBuffer) parameterSets[i];
                 psetBuffer.put(buf);
@@ -404,52 +357,31 @@
                     deserializer :
                     new FastDeserializer(fallbackBuffer);
             // read the complete size of the buffer used
-<<<<<<< HEAD
-            final int totalSize = fds.readInt();
-            // check if anything was changed
-            final boolean dirty = fds.readBoolean();
-=======
             int totalSize = fds.readInt();
             // check if anything was changed
-            boolean dirty = fds.readBoolean();
->>>>>>> fd460b0b
-            if (dirty) {
+            if (fds.readBoolean()) {
                 m_dirty = true;
             }
             // get a copy of the buffer
-<<<<<<< HEAD
-            final ByteBuffer fullBacking = fds.readBuffer(totalSize);
-            final VoltTable[] results = new VoltTable[batchSize];
-            for (int i = 0; i < batchSize; ++i) {
-                final int numdeps = fullBacking.getInt(); // number of dependencies for this frag
-=======
             ByteBuffer fullBacking = fds.readBuffer(totalSize);
-            VoltTable[] results = new VoltTable[batchSize];
-            for (int i = 0; i < batchSize; ++i) {
+            VoltTable[] results = new VoltTable[numFragmentIds];
+            for (int i = 0; i < numFragmentIds; ++i) {
                 int numdeps = fullBacking.getInt(); // number of dependencies for this frag
->>>>>>> fd460b0b
                 assert(numdeps == 1);
                 @SuppressWarnings("unused")
-                final
                 int depid = fullBacking.getInt(); // ignore the dependency id
-<<<<<<< HEAD
-                final int tableSize = fullBacking.getInt();
-                // reasonableness check
-                assert(tableSize < 50000000);
-                final ByteBuffer tableBacking = fullBacking.slice();
-=======
                 int tableSize = fullBacking.getInt();
                 // reasonableness check
                 assert(tableSize < 50000000);
                 ByteBuffer tableBacking = fullBacking.slice();
->>>>>>> fd460b0b
                 fullBacking.position(fullBacking.position() + tableSize);
                 tableBacking.limit(tableSize);
 
                 results[i] = PrivateVoltTableFactory.createVoltTableFromBuffer(tableBacking, true);
             }
             return results;
-        } finally {
+        }
+        finally {
             fallbackBuffer = null;
         }
     }
@@ -495,35 +427,24 @@
 
         //Clear is destructive, do it before the native call
         deserializer.clear();
-<<<<<<< HEAD
-        final int errorCode = nativeLoadTable(pointer, tableId, serialized_table, txnId,
-                                              spHandle, lastCommittedSpHandle, uniqueId,
-                                              returnUniqueViolations, shouldDRStream,
-=======
         assert(pointer != 0L);
         if (pointer == 0L) {
             VoltDB.crashLocalVoltDB("Engine pointer should be set prior to nativeLoadTable", true, null);
         }
         int errorCode = nativeLoadTable(pointer, tableId, serialized_table, txnId,
-                                              spHandle, uniqueId, lastCommittedSpHandle, returnUniqueViolations, shouldDRStream,
->>>>>>> fd460b0b
-                                              undoToken);
+                spHandle, lastCommittedSpHandle, uniqueId,
+                returnUniqueViolations, shouldDRStream, undoToken);
         if (errorCode != ERRORCODE_SUCCESS) {
             throwSerializedException(errorCode);
         }
 
         int length = deserializer.readInt();
-<<<<<<< HEAD
-        if (length == 0) return null;
-        if (length < 0) VoltDB.crashLocalVoltDB("Length shouldn't be < 0", true, null);
-=======
         if (length == 0) {
            return null;
         }
         if (length < 0) {
             VoltDB.crashLocalVoltDB("Length shouldn't be < 0", true, null);
         }
->>>>>>> fd460b0b
 
         byte uniqueViolations[] = new byte[length];
         deserializer.readFully(uniqueViolations);
@@ -588,11 +509,7 @@
         deserializer.readInt();//Ignore the length of the result tables
 
         ByteBuffer buf = (fallbackBuffer == null) ? deserializer.buffer() : fallbackBuffer;
-<<<<<<< HEAD
-        final VoltTable results[] = new VoltTable[numResults];
-=======
         VoltTable results[] = new VoltTable[numResults];
->>>>>>> fd460b0b
         for (int ii = 0; ii < numResults; ii++) {
             int len = buf.getInt();
             byte[] bufCopy = new byte[len];
@@ -614,35 +531,25 @@
     }
 
     @Override
-<<<<<<< HEAD
-    public void releaseUndoToken(final long undoToken) {
+    public boolean releaseUndoToken(long undoToken)
+    {
+        assert(pointer != 0L);
+        if (pointer == 0L) {
+            VoltDB.crashLocalVoltDB("Engine pointer should be set prior to nativeReleaseUndoToken", true, null);
+        }
         nativeReleaseUndoToken(pointer, undoToken);
-    }
-
-    @Override
-    public void undoUndoToken(final long undoToken) {
+        return true;
+    }
+
+    @Override
+    public boolean undoUndoToken(long undoToken)
+    {
+        assert(pointer != 0L);
+        if (pointer == 0L) {
+            VoltDB.crashLocalVoltDB("Engine pointer should be set prior to nativeUndoUndoToken", true, null);
+        }
         nativeUndoUndoToken(pointer, undoToken);
-=======
-    public boolean releaseUndoToken(long undoToken)
-    {
-        assert(pointer != 0L);
-        if (pointer == 0L) {
-            VoltDB.crashLocalVoltDB("Engine pointer should be set prior to nativeReleaseUndoToken", true, null);
-        }
-        nativeReleaseUndoToken(pointer, undoToken);
-        return true;
-    }
-
-    @Override
-    public boolean undoUndoToken(long undoToken)
-    {
-        assert(pointer != 0L);
-        if (pointer == 0L) {
-            VoltDB.crashLocalVoltDB("Engine pointer should be set prior to nativeUndoUndoToken", true, null);
-        }
-        nativeUndoUndoToken(pointer, undoToken);
-        return true;
->>>>>>> fd460b0b
+        return true;
     }
 
     /**
@@ -652,19 +559,14 @@
      * @returns true on success false on failure
      */
     @Override
-<<<<<<< HEAD
-    public void setLogLevels(final long logLevels) throws EEException {
+    public boolean setLogLevels(long logLevels) throws EEException
+    {
+        assert(pointer != 0L);
+        if (pointer == 0L) {
+            VoltDB.crashLocalVoltDB("Engine pointer should be set prior to nativeSetLogLevels", true, null);
+        }
         nativeSetLogLevels(pointer, logLevels);
-=======
-    public boolean setLogLevels(long logLevels) throws EEException
-    {
-        assert(pointer != 0L);
-        if (pointer == 0L) {
-            VoltDB.crashLocalVoltDB("Engine pointer should be set prior to nativeSetLogLevels", true, null);
-        }
-        nativeSetLogLevels(pointer, logLevels);
-        return true;
->>>>>>> fd460b0b
+        return true;
     }
 
     @Override
@@ -816,14 +718,9 @@
     }
 
     @Override
-    public void applyBinaryLog(ByteBuffer log, long txnId, long spHandle, long lastCommittedSpHandle, long uniqueId,
+    public long applyBinaryLog(ByteBuffer log, long txnId, long spHandle, long lastCommittedSpHandle, long uniqueId,
                                int remoteClusterId, long undoToken) throws EEException
     {
-<<<<<<< HEAD
-        final int errorCode = nativeApplyBinaryLog(pointer, txnId, spHandle, lastCommittedSpHandle, uniqueId, remoteClusterId, undoToken);
-        if (errorCode != ERRORCODE_SUCCESS) {
-            throwSerializedException(errorCode);
-=======
         assert(pointer != 0L);
         if (pointer == 0L) {
             VoltDB.crashLocalVoltDB("Engine pointer should be set prior to nativeApplyBinaryLog", true, null);
@@ -831,8 +728,9 @@
         long rowCount = nativeApplyBinaryLog(pointer, txnId, spHandle, lastCommittedSpHandle, uniqueId, remoteClusterId, undoToken);
         if (rowCount < 0) {
             throwSerializedException((int)rowCount);
->>>>>>> fd460b0b
-        }
+
+        }
+        return rowCount;
     }
 
     @Override
@@ -860,25 +758,17 @@
 
             //Clear is destructive, do it before the native call
             deserializer.clear();
-<<<<<<< HEAD
-            final int errorCode = nativeExecuteTask(pointer);
-=======
             assert(pointer != 0L);
             if (pointer == 0L) {
                 VoltDB.crashLocalVoltDB("Engine pointer should be set prior to nativeExecuteTask", true, null);
             }
             int errorCode = nativeExecuteTask(pointer);
->>>>>>> fd460b0b
             if (errorCode != ERRORCODE_SUCCESS) {
                 throwSerializedException(errorCode);
             }
             return deserializer.readByteArray();
-<<<<<<< HEAD
-        } catch (IOException e) {
-=======
         }
         catch (IOException e) {
->>>>>>> fd460b0b
             Throwables.propagate(e);
         }
         return null;
