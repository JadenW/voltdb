/* This file is part of VoltDB.
 * Copyright (C) 2008-2013 VoltDB Inc.
 *
 * This program is free software: you can redistribute it and/or modify
 * it under the terms of the GNU Affero General Public License as
 * published by the Free Software Foundation, either version 3 of the
 * License, or (at your option) any later version.
 *
 * This program is distributed in the hope that it will be useful,
 * but WITHOUT ANY WARRANTY; without even the implied warranty of
 * MERCHANTABILITY or FITNESS FOR A PARTICULAR PURPOSE.  See the
 * GNU Affero General Public License for more details.
 *
 * You should have received a copy of the GNU Affero General Public License
 * along with VoltDB.  If not, see <http://www.gnu.org/licenses/>.
 */

package org.voltdb;

import java.io.IOException;
import java.lang.reflect.Constructor;
import java.nio.ByteBuffer;
import java.nio.ByteOrder;
import java.util.Map;
import java.util.concurrent.atomic.AtomicReference;

import org.apache.hadoop_voltpatches.util.PureJavaCrc32C;
import org.voltcore.logging.VoltLogger;
import org.voltcore.utils.Pair;
import org.voltdb.sysprocs.saverestore.HashinatorSnapshotData;

import com.google.common.base.Charsets;
import com.google.common.base.Throwables;

/**
 * Class that maps object values to partitions. It's rather simple
 * really. It'll get more complicated if you give it time.
 */
public abstract class TheHashinator {

    public static enum HashinatorType {
        LEGACY(0, LegacyHashinator.class)
        , ELASTIC(1, ElasticHashinator.class);

        public final int typeId;
        public final Class<? extends TheHashinator> hashinatorClass;
        private HashinatorType(int typeId, Class<? extends TheHashinator> hashinatorClass) {
            this.typeId = typeId;
            this.hashinatorClass = hashinatorClass;
        }
        public int typeId() {
            return typeId;
        }
    };

    /**
     * Uncompressed configuration data accessor.
     * @return configuration data bytes
     */
    public abstract byte[] getConfigBytes();

    /**
     * Implementer should return compressed (cooked) bytes for serialization.
     * @return config bytes
     * @throws IOException
     */
    public abstract byte[] serializeCooked() throws IOException;

    protected static final VoltLogger hostLogger = new VoltLogger("HOST");

     /*
     * Stamped instance, version associated with hash function, only update for newer versions
     */
    private static final AtomicReference<Pair<Long, ? extends TheHashinator>> instance =
            new AtomicReference<Pair<Long, ? extends TheHashinator>>();

    /*
     * Cached snapshot data.
     */
    private static final AtomicReference<HashinatorSnapshotData> optimizedSerializationDataCache =
            new AtomicReference<HashinatorSnapshotData>();

    /**
     * Initialize TheHashinator with the specified implementation class and configuration.
     * The starting version number will be 0.
     */
    public static void initialize(Class<? extends TheHashinator> hashinatorImplementation, byte config[]) {
        instance.set(Pair.of(0L, constructHashinator( hashinatorImplementation, config, false)));
    }

    /**
     * Helper method to do the reflection boilerplate to call the constructor
     * of the selected hashinator and convert the exceptions to runtime exceptions.
     * @param hashinatorImplementation  hashinator class
     * @param configBytes  config data (raw or cooked)
     * @param cooked  true if configBytes is cooked, i.e. in wire serialization format
     * @return  the constructed hashinator
     */
    public static TheHashinator
        constructHashinator(
                Class<? extends TheHashinator> hashinatorImplementation,
                byte configBytes[], boolean cooked) {
        try {
            Constructor<? extends TheHashinator> constructor =
                    hashinatorImplementation.getConstructor(byte[].class, boolean.class);
            return constructor.newInstance(configBytes, cooked);
        } catch (Exception e) {
            Throwables.propagate(e);
        }
        return null;
    }

    /**
     * Protected methods that implement hashination of specific data types.
     * Only string/varbinary and integer hashination is supported. String/varbinary
     * get the same handling once they the string is converted to UTF-8 binary
     * so there is only one protected method for bytes.
     *
     * Longs are converted to bytes in little endian order for elastic, modulus for legacy.
     */
    abstract public int pHashinateLong(long value);
    abstract public int pHashinateBytes(byte[] bytes);
    abstract public long pGetConfigurationSignature();
    abstract protected Pair<HashinatorType, byte[]> pGetCurrentConfig();
    abstract public Map<Long, Integer> pPredecessors(int partition);
    abstract public Pair<Long, Integer> pPredecessor(int partition, long token);
    abstract public Map<Long, Long> pGetRanges(int partition);

    /**
     * Returns the configuration signature
     * @return the configuration signature
     */
    static public long getConfigurationSignature() {
        return instance.get().getSecond().pGetConfigurationSignature();
    }

    /**
     * It computes a signature from the given configuration bytes
     * @param config configuration byte array
     * @return signature from the given configuration bytes
     */
    static public long computeConfigurationSignature(byte [] config) {
        PureJavaCrc32C crc = new PureJavaCrc32C();
        crc.update(config);
        return crc.getValue();
    }

    /**
     * Given a long value, pick a partition to store the data. It's only called for legacy
     * hashinator, elastic hashinator hashes all types the same way through hashinateBytes().
     *
     * @param value The value to hash.
     * @param partitionCount The number of partitions to choose from.
     * @return A value between 0 and partitionCount-1, hopefully pretty evenly
     * distributed.
     */
    static int hashinateLong(long value) {
        return instance.get().getSecond().pHashinateLong(value);
    }

    /**
     * Given an byte[] bytes, pick a partition to store the data.
     *
     * @param value The value to hash.
     * @param partitionCount The number of partitions to choose from.
     * @return A value between 0 and partitionCount-1, hopefully pretty evenly
     * distributed.
     */
    static int hashinateBytes(byte[] bytes) {
        if (bytes == null) {
            return 0;
        } else {
            return instance.get().getSecond().pHashinateBytes(bytes);
        }
    }

    /**
     * Given an object, map it to a partition.
     * DON'T EVER MAKE ME PUBLIC
     */
    private static int hashToPartition(Object obj) {
        HashinatorType type = getConfiguredHashinatorType();
        if (type == HashinatorType.LEGACY) {
            // Annoying, legacy hashes numbers and bytes differently, need to preserve that.
            if (obj == null || VoltType.isNullVoltType(obj)) {
                return 0;
            } else if (obj instanceof Long) {
                long value = ((Long) obj).longValue();
                return hashinateLong(value);
            } else if (obj instanceof Integer) {
                long value = ((Integer)obj).intValue();
                return hashinateLong(value);
            } else if (obj instanceof Short) {
                long value = ((Short)obj).shortValue();
                return hashinateLong(value);
            } else if (obj instanceof Byte) {
                long value = ((Byte)obj).byteValue();
                return hashinateLong(value);
            }
        }
        return hashinateBytes(valueToBytes(obj));
    }

    /**
     * Converts the object into bytes for hashing.
     * @param obj
     * @return null if the obj is null or is a Volt null type.
     */
    public static byte[] valueToBytes(Object obj) {
        long value = 0;
        byte[] retval = null;

        if (VoltType.isNullVoltType(obj)) {
            return null;
        } else if (obj instanceof Long) {
            value = ((Long) obj).longValue();
        } else if (obj instanceof String ) {
            retval = ((String) obj).getBytes(Charsets.UTF_8);
        } else if (obj instanceof Integer) {
            value = ((Integer)obj).intValue();
        } else if (obj instanceof Short) {
            value = ((Short)obj).shortValue();
        } else if (obj instanceof Byte) {
            value = ((Byte)obj).byteValue();
        } else if (obj instanceof byte[]) {
            retval = (byte[]) obj;
        }

        if (retval == null) {
            ByteBuffer buf = ByteBuffer.allocate(8);
            buf.order(ByteOrder.LITTLE_ENDIAN);
            buf.putLong(value);
            retval = buf.array();
        }

        return retval;
    }

    /**
     * Converts a byte array with type back to the original partition value.
     * This is the inverse of {@see TheHashinator#valueToBytes(Object)}.
     * @param type VoltType of partition parameter.
     * @param value Byte array representation of partition parameter.
     * @return Java object of the correct type.
     */
    private static Object bytesToValue(VoltType type, byte[] value) {
        if ((type == VoltType.NULL) || (value == null)) {
            return null;
        }

        ByteBuffer buf = ByteBuffer.wrap(value);
        buf.order(ByteOrder.LITTLE_ENDIAN);

        switch (type) {
        case BIGINT:
            return buf.getLong();
        case STRING:
            return new String(value, Charsets.UTF_8);
        case INTEGER:
            return buf.getInt();
        case SMALLINT:
            return buf.getShort();
        case TINYINT:
            return buf.get();
        case VARBINARY:
            return value;
        default:
            throw new RuntimeException(
                    "TheHashinator#bytesToValue failed to convert a non-partitionable type.");
        }
    }

    /**
     * Given the type of the targeting partition parameter and an object,
     * coerce the object to the correct type and hash it.
     * NOTE NOTE NOTE NOTE!  THIS SHOULD BE THE ONLY WAY THAT YOU FIGURE OUT THE PARTITIONING
     * FOR A PARAMETER!
     * @return The partition best set up to execute the procedure.
     * @throws VoltTypeException
     */
    public static int getPartitionForParameter(int partitionType, Object invocationParameter)
        throws VoltTypeException
    {
        final VoltType partitionParamType = VoltType.get((byte)partitionType);

        // Special cases:
        // 1) if the user supplied a string for a number column,
        // try to do the conversion. This makes it substantially easier to
        // load CSV data or other untyped inputs that match DDL without
        // requiring the loader to know precise the schema.
        // 2) For legacy hashinators, if we have a numeric column but the param is in a byte
        // array, convert the byte array back to the numeric value
        if (invocationParameter != null && partitionParamType.isPartitionableNumber()) {
            if (invocationParameter.getClass() == String.class) {
                {
                    Object tempParam = ParameterConverter.stringToLong(
                            invocationParameter,
                            partitionParamType.classFromType());
                    // Just in case someone managed to feed us a non integer
                    if (tempParam != null) {
                        invocationParameter = tempParam;
                    }
                }
            }
            else if (getConfiguredHashinatorType() == HashinatorType.LEGACY &&
                     invocationParameter.getClass() == byte[].class) {
                invocationParameter = bytesToValue(partitionParamType, (byte[])invocationParameter);
            }
        }

        return hashToPartition(invocationParameter);
    }

    /**
     * Update the hashinator in a thread safe manner with a newer version of the hash function.
     * A version number must be provided and the new config will only be used if it is greater than
     * the current version of the hash function.
     * @param hashinatorImplementation  hashinator class
     * @param version  hashinator version/txn id
     * @param configBytes  config data (format determined by cooked flag)
     * @param cooked  compressible wire serialization format if true
     */
    public static byte[] deserializeHashinator(
            Class<? extends TheHashinator> hashinatorImplementation,
            long version,
            byte configBytes[],
            boolean cooked) {
        while (true) {
            final Pair<Long, ? extends TheHashinator> snapshot = instance.get();
            if (version > snapshot.getFirst()) {
                Pair<Long, ? extends TheHashinator> update =
                        Pair.of(version, constructHashinator(hashinatorImplementation,
                                                             configBytes,
                                                             cooked));
                if (instance.compareAndSet(snapshot, update)) {
                    // Always stored and returned in standard (non-wire) format.
                    return update.getSecond().getConfigBytes();
                }
            }
            else {
                return snapshot.getSecond().getConfigBytes();
            }
        }
    }

    /**
     * By default returns LegacyHashinator.class, but for development another hashinator
     * can be specified using the environment variable HASHINATOR
     */
    public static Class<? extends TheHashinator> getConfiguredHashinatorClass() {
        HashinatorType type = getConfiguredHashinatorType();
        switch (type) {
        case LEGACY:
            return LegacyHashinator.class;
        case ELASTIC:
            return ElasticHashinator.class;
        }
        throw new RuntimeException("Should not reach here");
    }

    private static volatile HashinatorType configuredHashinatorType = null;

    /**
     * By default returns HashinatorType.LEGACY, but for development another hashinator
     * can be specified using the environment variable or the Java property HASHINATOR
     */
    public static HashinatorType getConfiguredHashinatorType() {
        if (configuredHashinatorType != null) {
            return configuredHashinatorType;
        }
        String hashinatorType = System.getenv("HASHINATOR");
        if (hashinatorType == null) {
            hashinatorType = System.getProperty("HASHINATOR", HashinatorType.LEGACY.name());
        }
        if (hostLogger.isDebugEnabled()) {
            hostLogger.debug("Overriding hashinator to use " + hashinatorType);
        }
        configuredHashinatorType = HashinatorType.valueOf(hashinatorType.trim().toUpperCase());
        return configuredHashinatorType;
    }

    public static void setConfiguredHashinatorType(HashinatorType type) {
        configuredHashinatorType = type;
    }

    /**
     * Get a basic configuration for the currently selected hashinator type based
     * on the current partition count. If Elastic is in play
     */
    public static byte[] getConfigureBytes(int partitionCount) {
        HashinatorType type = getConfiguredHashinatorType();
        switch (type) {
        case LEGACY:
            return LegacyHashinator.getConfigureBytes(partitionCount);
        case ELASTIC:
            return ElasticHashinator.getConfigureBytes(partitionCount, ElasticHashinator.DEFAULT_TOKENS_PER_PARTITION);
        }
        throw new RuntimeException("Should not reach here");
    }

    public static Pair<HashinatorType, byte[]> getCurrentConfig() {
        return instance.get().getSecond().pGetCurrentConfig();
    }

    public static Map<Long, Integer> predecessors(int partition) {
        return instance.get().getSecond().pPredecessors(partition);
    }

    public static Pair<Long, Integer> predecessor(int partition, long token) {
        return instance.get().getSecond().pPredecessor(partition, token);
    }

    /**
     * Get the ranges the given partition is assigned to.
     * @param partition
     * @return A map of ranges, the key is the start of a range, the value is
     * the corresponding end. Ranges returned in the map are [start, end).
     * The ranges may or may not be contiguous.
     */
    public static Map<Long, Long> getRanges(int partition) {
        return instance.get().getSecond().pGetRanges(partition);
    }

<<<<<<< HEAD
    /**
     * Get optimized configuration data for wire serialization.
     * @return optimized configuration data
     * @throws IOException
     */
    public static synchronized HashinatorSnapshotData serializeConfiguredHashinator()
            throws IOException
    {
        HashinatorSnapshotData optimizedSerializationData = null;
        Pair<Long, ? extends TheHashinator> currentInstance = instance.get();
        switch (getConfiguredHashinatorType()) {
          case LEGACY:
            break;
          case ELASTIC: {
            if (optimizedSerializationDataCache.get() == null) {
                byte[] serData = currentInstance.getSecond().serializeCooked();
                optimizedSerializationDataCache.set(new HashinatorSnapshotData(serData, currentInstance.getFirst()));
            }
            optimizedSerializationData = optimizedSerializationDataCache.get();
            break;
          }
        }
        return optimizedSerializationData;
    }

    /**
     * Update the current configured hashinator class. Used by snapshot restore.
     * @param version
     * @param config
     * @return config data after unpacking
     */
    public static byte[] deserializeConfiguredHashinator(long version, byte config[]) {
        return deserializeHashinator(getConfiguredHashinatorClass(), version, config, true);
=======
    public static Pair<Long, byte[]> getCurrentVersionedConfig()
    {
        Pair<Long, ? extends TheHashinator> currentHashinator = instance.get();
        return Pair.of(currentHashinator.getFirst(), currentHashinator.getSecond().pGetCurrentConfig().getSecond());
>>>>>>> 1cce4803
    }
}<|MERGE_RESOLUTION|>--- conflicted
+++ resolved
@@ -421,7 +421,6 @@
         return instance.get().getSecond().pGetRanges(partition);
     }
 
-<<<<<<< HEAD
     /**
      * Get optimized configuration data for wire serialization.
      * @return optimized configuration data
@@ -455,11 +454,11 @@
      */
     public static byte[] deserializeConfiguredHashinator(long version, byte config[]) {
         return deserializeHashinator(getConfiguredHashinatorClass(), version, config, true);
-=======
+    }
+
     public static Pair<Long, byte[]> getCurrentVersionedConfig()
     {
         Pair<Long, ? extends TheHashinator> currentHashinator = instance.get();
         return Pair.of(currentHashinator.getFirst(), currentHashinator.getSecond().pGetCurrentConfig().getSecond());
->>>>>>> 1cce4803
     }
 }