<<<<<<< HEAD


(function (window, unused) {

    var iVoltDbCore = (function () {
        this.connections = {};
        this.isServerConnected = true;
        this.hostIP = "";
        this.shortApiCredentials = "";
        this.isLoginVerified = false;

        this.authorization = null;
        DbConnection = function (aServer, aPort, aAdmin, aUser, aPassword, aIsHashPassword, aProcess) {
            this.server = aServer == null ? 'localhost' : $.trim(aServer);
            this.port = aPort == null ? '8080' : $.trim(aPort);
            this.admin = (aAdmin == true || aAdmin == "true");
            this.user = (aUser == '' || aUser == 'null') ? null : aUser;
            this.password = (aPassword === '' || aPassword === 'null') ? null : (aIsHashPassword == false ? aPassword : null);
            this.isHashedPassword = (aPassword === '' || aPassword === 'null') ? null : (aIsHashPassword == true ? aPassword : null);
            this.process = aProcess;
            this.key = (this.server + '_' + (this.user == '' ? '' : this.user) + '_' + this.process).replace(/[^_a-zA-Z0-9]/g, "_");
            this.display = this.server + ':' + this.port + (this.user == '' ? '' : ' (' + this.user + ')') + (this.admin == true ? ' - Admin' : '');
            this.Metadata = {};
            this.ready = false;
            this.procedureCommands = {};
            this.authorization = VoltDBService.BuildAuthorization(this.user, this.isHashedPassword, this.password);

            this.getQueue = function () {
                return (new iQueue(this));
            };

            this.BuildParamSetForClusterState = function (procedure) {
                var credentials = [];
                credentials[credentials.length] = encodeURIComponent('Procedure') + '=' + encodeURIComponent(procedure);
                if (this.admin)
                    credentials[credentials.length] = 'admin=true';
                var param = '';
                param = credentials.join('&') + '&jsonp=?';

                return param;
            };

            this.BuildParamSet = function (procedure, parameters, shortApiCallDetails, isPostRequest, isSqlQuery, timeoutTime) {
                var s = [];
                if (!(shortApiCallDetails != null && shortApiCallDetails != null)) {
                    if (!this.procedures.hasOwnProperty(procedure)) {
                        return ['Procedure "' + procedure + '" is undefined.'];
                    }

                    var signatures = this.procedures[procedure];
                    var localParameters = [];
                    localParameters = localParameters.concat(parameters);

                    if (!(signatures['' + localParameters.length])) {
                        var retval = 'Invalid parameter count for procedure "' + procedure + '" (received: ' + localParameters.length + ', expected: ';
                        for (x in signatures) {
                            retval += x + ', ';
                        }
                        return [retval + ')'];
                    }
                    var signature = signatures['' + localParameters.length];

                    s[s.length] = encodeURIComponent('Procedure') + '=' + encodeURIComponent(procedure);
                    if (localParameters != null) {
                        var params = '[';
                        var i = 0;
                        for (i = 0; i < localParameters.length; i++) {
                            if (i > 0) {
                                params += ',';
                            }
                            switch (signature[i]) {
                                case 'tinyint':
                                case 'smallint':
                                case 'int':
                                case 'integer':
                                case 'bigint':
                                case 'float':
                                    params += localParameters[i];
                                    break;
                                case 'decimal':
                                    params += '"' + localParameters[i] + '"';
                                    break;
                                case 'bit':
                                    if (localParameters[i] == "'true'" || localParameters[i] == 'true' ||
                                        localParameters[i] == "'yes'" || localParameters[i] == 'yes' ||
                                        localParameters[i] == '1' || localParameters[i] == 1)
                                        params += '1';
                                    else
                                        params += '0';
                                    break;
                                case 'varbinary':
                                    params += localParameters[i];
                                    break;
                                default:
                                    if (procedure == '@SnapshotDelete')
                                        params += '["' + localParameters[i].replace(/^'|'$/g, '') + '"]';
                                    else
                                        params += (typeof (localParameters[i]) == 'string'
                                            ? '"' + localParameters[i].replace(/^'|'$/g, '') + '"'
                                            : localParameters[i]).replace(/''/g, "'");
                            }
                        }
                        params += ']';
                        s[s.length] = encodeURIComponent('Parameters') + '=' + encodeURIComponent(params);
                    }
                }
                if (this.admin)
                    s[s.length] = 'admin=true';
                var paramSet = '';
                if (!isPostRequest) {
                    paramSet = s.join('&') + '&jsonp=?';
                } else {
                    paramSet = s.join('&');
                }

                if(isSqlQuery && timeoutTime != undefined)
                    paramSet +=   '&Querytimeout=' + timeoutTime;

                if (VoltDBCore.shortApiCredentials == "" && VoltDBCore.isLoginVerified) {
                    var credentials = [];
                    if (this.user != null)
                        credentials[credentials.length] = encodeURIComponent('User') + '=' + encodeURIComponent(this.user);
                    if (this.password != null)
                        credentials[credentials.length] = encodeURIComponent('Password') + '=' + encodeURIComponent(this.password);
                    if (this.isHashedPassword != null)
                        credentials[credentials.length] = encodeURIComponent('Hashedpassword') + '=' + encodeURIComponent(this.isHashedPassword);
                    if (this.admin)
                        credentials[credentials.length] = 'admin=true';

                    VoltDBCore.shortApiCredentials = credentials.join('&');
                }

                return paramSet;
            };

            this.CallExecute = function (procedure, parameters, callback, shortApiCallDetails) {
                var uri;
                if (shortApiCallDetails != null && shortApiCallDetails.isShortApiCall) {
                    if (shortApiCallDetails.apiPath == null || shortApiCallDetails.apiPath == "") {
                        callback({ "status": -1, "statusstring": "Error: Please specify apiPath.", "results": [] });
                    }

                    uri = 'http://' + this.server + ':' + this.port + '/' + shortApiCallDetails.apiPath + '/';
                } else {
                    uri = 'http://' + this.server + ':' + this.port + '/api/1.0/';
                }
                var params = '';
                if (procedure == '@Pause' || procedure == '@Resume' || procedure == '@Shutdown' || procedure == '@Promote') {
                    params = this.BuildParamSetForClusterState(procedure);
                } else {
                    params = this.BuildParamSet(procedure, parameters, shortApiCallDetails, false);
                }
                if (typeof (params) == 'string') {
                    var headerLength = params.replace(/'/g, "%27").length;
                    if (headerLength > 5632) {
                        callback({ "status": -131, "statusstring": "SQL query is too long for the web interface. Use a shorter query or use the command line utility sqlcmd.", "results": [] });
                        return;
                    }
                    if (VoltDBCore.isServerConnected && VoltDbUI.hasPermissionToView) {
                        var ah = null;
                        if (this.authorization != null) {
                            ah = this.authorization;
                        } else {
                            VoltDBService.BuildAuthorization(this.user, this.isHashedPassword, this.password);
                        }
                        jQuery.getJSON(uri, params, callback, ah);
                    }
                } else if (callback != null)
                    callback({ "status": -1, "statusstring": "PrepareStatement error: " + params[0], "results": [] });
            };

            this.CallExecuteUpdate = function (procedure, parameters, callback, shortApiCallDetails, isSqlQuery, timeoutTime) {
                var uri;
                if (shortApiCallDetails != null && shortApiCallDetails.isShortApiCall) {
                    if (shortApiCallDetails.apiPath == null || shortApiCallDetails.apiPath == "") {
                        callback({ "status": -1, "statusstring": "Error: Please specify apiPath.", "results": [] });
                    }

                    if (shortApiCallDetails.updatedData == null) {
                        callback({ "status": -1, "statusstring": "Error: Please specify parameters", "results": [] });
                    }
                    uri = 'http://' + this.server + ':' + this.port + '/' + shortApiCallDetails.apiPath + '/?admin=true';

                    if (VoltDBCore.isServerConnected && VoltDbUI.hasPermissionToView) {
                        var ah = null;
                        if (this.authorization != null) {
                            ah = this.authorization;
                        } else {
                            VoltDBService.BuildAuthorization(this.user, this.isHashedPassword, this.password);
                        }
                        if (!shortApiCallDetails.hasOwnProperty("requestType")) {
                            jQuery.postJSON(uri, shortApiCallDetails.updatedData, callback, ah, isSqlQuery);
                        } else if (shortApiCallDetails.requestType.toLowerCase() == "put") {
                            jQuery.putJSON(uri, shortApiCallDetails.updatedData, callback, ah);
                        } else if (shortApiCallDetails.requestType.toLowerCase() == "delete") {
                            jQuery.deleteJSON(uri, shortApiCallDetails.updatedData, callback, ah);
                        } else {
                            jQuery.postJSON(uri, shortApiCallDetails.updatedData, callback, ah, isSqlQuery);
                        }
                    }
                } else {
                    uri = 'http://' + this.server + ':' + this.port + '/api/1.0/';
                    var params = this.BuildParamSet(procedure, parameters, shortApiCallDetails, true, isSqlQuery, timeoutTime);
                    if (typeof (params) == 'string') {
                        if (VoltDBCore.isServerConnected && VoltDbUI.hasPermissionToView) {
                            var ah = null;
                            if (this.authorization != null) {
                                ah = this.authorization;
                            } else {
                                VoltDBService.BuildAuthorization(this.user, this.isHashedPassword, this.password);
                            }
                            jQuery.postJSON(uri, params, callback, ah, isSqlQuery);
                        }
                    } else if (callback != null)
                        callback({ "status": -1, "statusstring": "PrepareStatement error: " + params[0], "results": [] });
                }
            };

            var callbackWrapper = function (userCallback, isHighTimeout) {
                var criticalErrorResponse = { "status": -1, "statusstring": "Query timeout.", "results": [] };
                var UserCallback = userCallback;
                var timeoutOccurred = 0;
                var timeout = setTimeout(function () {
                    timeoutOccurred = 1;
                    UserCallback(criticalErrorResponse);
                }, !isHighTimeout ? 20000 : 6000000);
                this.Callback = function (response, headerInfo) {
                    clearTimeout(timeout);
                    if (timeoutOccurred == 0) UserCallback(response, headerInfo);
                };
                return this;
            };

            this.BeginExecute = function (procedure, parameters, callback, shortApiCallDetails, isLongOutput, timeoutTime) {
                var isHighTimeout = (procedure == "@SnapshotRestore" || isLongOutput === true);
                this.CallExecute(procedure, parameters, (new callbackWrapper(callback, isHighTimeout)).Callback, shortApiCallDetails, timeoutTime);
            };

            var iQueue = function (connection) {
                var continueOnFailure = false;
                var executing = false;
                var success = false;
                var stack = [];
                var onCompleteHandler = null;
                var Connection = connection;
                this.Start = function (continueOnFailure) {
                    if (executing)
                        return null;
                    continueOnFailure = (continueOnFailure == true);
                    onCompleteHandler = null;
                    success = true;
                    stack.push(null);
                    return this;
                };

                this.BeginExecute = function (procedure, parameters, callback, shortApiCallDetails, isSqlQuery, timeoutTime) {
                    stack.push([procedure, parameters, callback, shortApiCallDetails, isSqlQuery, timeoutTime]);
                    return this;
                };
                this.EndExecute = function () {
                    if (stack.length > 0)
                        stack.splice(0, 1);
                    if (stack.length > 0 && (success || continueOnFailure)) {
                        var item = stack[0];
                        var shortApiCallDetails = item[3];
                        var isHighTimeout = (item[0] == "@SnapshotRestore" || item[0] == "@AdHoc" || item[4] === true);
                        var callback =
                        (new callbackWrapper(
                            (function (queue, item) {
                                return function (response, headerInfo) {
                                    try {
                                        if ($.type(response) == "string") {
                                            response = json_parse(response, function (key, value) {
                                                return value;
                                            });
                                        }
                                        if (VoltDBCore.hostIP == "") {
                                            VoltDBCore.hostIP = headerInfo;
                                        }

                                        if (response.status != 1)
                                            success = false;
                                        if (item[2] != null)
                                            item[2](response);

                                        queue.EndExecute();
                                    } catch (x) {
                                        success = false;
                                        queue.EndExecute();
                                    }
                                };
                            })(this, item), isHighTimeout)).Callback;

                        if ((shortApiCallDetails != null && shortApiCallDetails.isShortApiCall && shortApiCallDetails.isUpdateConfiguration) || item[4] === true) {
                            Connection.CallExecuteUpdate(item[0], item[1], callback, item[3], item[4], item[5]);
                        } else {
                            Connection.CallExecute(item[0], item[1], callback, item[3]);
                        }
                    } else {
                        executing = false;
                        if (onCompleteHandler != null) {
                            try {
                                onCompleteHandler[0](onCompleteHandler[1], success);
                            } catch (x) {
                                console.log(x.message);
                            }
                        }
                    }
                    return this;
                };
                this.End = function (fcn, state) {
                    onCompleteHandler = [fcn, state];
                    if (!executing) {
                        executing = true;
                        this.EndExecute();
                    }
                };

            };
            this.procedures = {
                '@AdHoc': { '1': ['varchar'] },
                '@Explain': { '1': ['varchar'] },
                '@ExplainProc': { '1': ['varchar'] },
                '@Pause': { '0': [] },
                '@Promote': { '0': [] },
                '@Quiesce': { '0': [] },
                '@Resume': { '0': [] },
                '@Shutdown': { '0': [] },
                '@SnapshotDelete': { '2': ['varchar', 'varchar'] },
                '@SnapshotRestore': { '1': ['varchar'], '2': ['varchar', 'varchar'] },
                '@SnapshotSave': { '3': ['varchar', 'varchar', 'bit'], '1': ['varchar'] },
                '@SnapshotScan': { '1': ['varchar'] },
                '@SnapshotStatus': { '0': [] },
                '@Statistics': { '2': ['StatisticsComponent', 'bit'] },
                '@SystemCatalog': { '1': ['CatalogComponent'] },
                '@SystemInformation': { '1': ['SysInfoSelector'] },
                '@UpdateApplicationCatalog': { '2': ['varchar', 'varchar'] },
                '@UpdateLogging': { '1': ['xml'] },
                '@ValidatePartitioning': { '2': ['int', 'varbinary'] },
                '@GetPartitionKeys': { '1': ['varchar'] },
                '@GC': { '0': [] },
                '@StopNode': { '1': ['int'] }
            };
            return this;
        };

        this.BuildParamSet = function (procedure, parameters, shortApiCallDetails) {
            var s = [];

            if (!(shortApiCallDetails != null && shortApiCallDetails != null)) {
                if (!procedures.hasOwnProperty(procedure)) {
                    return ['Procedure "' + procedure + '" is undefined.'];
                }

                var signatures = procedures[procedure];
                var localParameters = [];
                localParameters = localParameters.concat(parameters);

                if (!(signatures['' + localParameters.length])) {
                    var retval = 'Invalid parameter count for procedure "' + procedure + '" (received: ' + localParameters.length + ', expected: ';
                    for (x in signatures) {
                        retval += x + ', ';
                    }
                    return [retval + ')'];
                }
                var signature = signatures['' + localParameters.length];

                s[s.length] = encodeURIComponent('Procedure') + '=' + encodeURIComponent(procedure);
                if (localParameters != null) {
                    var params = '[';
                    var i = 0;
                    for (i = 0; i < localParameters.length; i++) {
                        if (i > 0) {
                            params += ',';
                        }
                        switch (signature[i]) {
                            case 'tinyint':
                            case 'smallint':
                            case 'int':
                            case 'integer':
                            case 'bigint':
                            case 'float':
                                params += localParameters[i];
                                break;
                            case 'decimal':
                                params += '"' + localParameters[i] + '"';
                                break;
                            case 'bit':
                                if (localParameters[i] == "'true'" || localParameters[i] == 'true' ||
                                    localParameters[i] == "'yes'" || localParameters[i] == 'yes' ||
                                    localParameters[i] == '1' || localParameters[i] == 1)
                                    params += '1';
                                else
                                    params += '0';
                                break;
                            case 'varbinary':
                                params += localParameters[i];
                                break;
                            default:
                                if (procedure == '@SnapshotDelete')
                                    params += '["' + localParameters[i].replace(/^'|'$/g, '') + '"]';
                                else
                                    params += (typeof (localParameters[i]) == 'string'
                                        ? '"' + localParameters[i].replace(/^'|'$/g, '') + '"'
                                        : localParameters[i]).replace(/''/g, "'");
                        }
                    }
                    params += ']';
                    s[s.length] = encodeURIComponent('Parameters') + '=' + encodeURIComponent(params);
                }
            }
            if (this.User != null)
                s[s.length] = encodeURIComponent('User') + '=' + encodeURIComponent(this.User);
            if (this.Password != null)
                s[s.length] = encodeURIComponent('Password') + '=' + encodeURIComponent(this.Password);
            if (this.HashedPassword != null)
                s[s.length] = encodeURIComponent('Hashedpassword') + '=' + encodeURIComponent(this.HashedPassword);
            if (this.Admin)
                s[s.length] = 'admin=true';
            var paramSet = '';
            paramSet = s.join('&') + '&jsonp=?';

            return paramSet;
        };

        this.TestConnection = function (server, port, admin, user, password, isHashedPassword, processName, onConnectionTested, isLoginTest) {

            var callback = function (result, response, loginTest) {
                if (loginTest == true) {
                    onConnectionTested(result, response);
                } else {
                    onConnectionTested(result);
                }
            };

            var callbackTimeout = isLoginTest ? 10000 : 5000;
            var conn = new DbConnection(server, port, admin, user, password, isHashedPassword, processName);
            var timeout = setTimeout(function () {
                callback(false, { "status": -100, "statusstring": "Server is not available." }, isLoginTest);
            }, callbackTimeout);

            conn.BeginExecute('@Statistics', ['TABLE', 0], function (response) {
                try {
                    clearTimeout(timeout);
                    if (response.status == 1) {
                        VoltDBCore.isLoginVerified = true;
                        callback(true, response, isLoginTest);
                    } else {
                        callback(false, response, isLoginTest);
                    }
                } catch (x) {
                    clearTimeout(timeout);
                    callback(true, response, isLoginTest);
                }
            });
        };

        this.CheckServerConnection = function (server, port, admin, user, password, isHashedPassword, processName, checkConnection) {
            var conn = new DbConnection(server, port, admin, user, password, isHashedPassword, processName);
            var uri = 'http://' + server + ':' + port + '/api/1.0/';
            var params = conn.BuildParamSet('@Statistics', ['TABLE', 0]);
            $.ajax({
                url: uri + '?' + params,
                dataType: "jsonp",
                beforeSend: function (request) {
                    if (conn.authorization != null) {
                        request.setRequestHeader("Authorization", conn.authorization);
                    }
                },
                success: function (e) {
                    if (e.status === 200) {
                        checkConnection(true);
                    }
                },
                complete: function (e) {
                    if (e.status === 200) {
                        checkConnection(true);
                    }
                },
                error: function (e) {
                    if (e.status != 200) {
                        checkConnection(false);
                    }
                },
                timeout: 60000
            });

        };

        this.AddConnection = function (server, port, admin, user, password, isHashedPassword, procedureNames, parameters, values, processName, onConnectionAdded, shortApiCallDetails, isExecutionRequired) {
            var conn = new DbConnection(server, port, admin, user, password, isHashedPassword, processName);
            compileProcedureCommands(conn, procedureNames, parameters, values);
            this.connections[conn.key] = conn;

            if (isExecutionRequired !== false)
                loadConnectionMetadata(this.connections[conn.key], onConnectionAdded, processName, shortApiCallDetails);
        };

        this.updateConnection = function (server, port, admin, user, password, isHashedPassword, procedureNames, parameters, values, processName, connection, onConnectionAdded, shortApiCallDetails) {
            compileProcedureCommands(connection, procedureNames, parameters, values);
            loadConnectionMetadata(connection, onConnectionAdded, processName, shortApiCallDetails);
        };

        this.HasConnection = function (server, port, admin, user, processName) {
            var serverName = server == null ? 'localhost' : $.trim(server);
            var portId = port == null ? '8080' : $.trim(port);
            var userName = user == '' ? null : user;
            var key = (serverName + '_' + (userName == '' ? '' : userName) + '_' + processName).replace(/[^_a-zA-Z0-9]/g, "_");

            if (this.connections[key] != undefined) {
                var conn = this.connections[key];
                if (conn.key in this.connections) {
                    return conn;
                }
            }
            return null;
        };

        var loadConnectionMetadata = function (connection, onConnectionAdded, processName, shortApiCallDetails) {
            var i = 0;
            var connectionQueue = connection.getQueue();
            connectionQueue.Start();

            if (shortApiCallDetails != null && shortApiCallDetails.isShortApiCall) {
                connectionQueue.BeginExecute([], [], function (data) {
                    connection.Metadata[processName] = data;

                }, shortApiCallDetails);
            } else {
                jQuery.each(connection.procedureCommands.procedures, function (id, procedure) {
                    connectionQueue.BeginExecute(procedure['procedure'], (procedure['value'] === undefined ? procedure['parameter'] : [procedure['parameter'], procedure['value']]), function (data) {
                        var suffix = (processName == "GRAPH_MEMORY" || processName == "GRAPH_TRANSACTION") || processName == "TABLE_INFORMATION" || processName == "TABLE_INFORMATION_CLIENTPORT" || processName == "CLUSTER_INFORMATION" || processName == "CLUSTER_REPLICA_INFORMATION" || processName == "GET_HOST_SITE_COUNT" ? "_" + processName : "";

                        if (processName == "SYSTEMINFORMATION_STOPSERVER") {
                            connection.Metadata[procedure['procedure'] + "_" + procedure['parameter'] + suffix + "_status"] = data.status;
                            connection.Metadata[procedure['procedure'] + "_" + procedure['parameter'] + suffix + "_statusString"] = data.statusstring;
                        }
                        else if (processName == "SYSTEMINFORMATION_PAUSECLUSTER" || processName == "SYSTEMINFORMATION_RESUMECLUSTER" || processName == "SYSTEMINFORMATION_SHUTDOWNCLUSTER") {
                            connection.Metadata[procedure['procedure'] + "_" + "status"] = data.status;
                        }
                        else if (processName == "SYSTEMINFORMATION_SAVESNAPSHOT" || processName == "SYSTEMINFORMATION_RESTORESNAPSHOT") {
                            connection.Metadata[procedure['procedure'] + "_" + "status"] = data.status;
                            connection.Metadata[procedure['procedure'] + "_data"] = data.results[0];
                            connection.Metadata[procedure['procedure'] + "_statusstring"] = data.statusstring;
                        }
                        else if (processName == "SYSTEMINFORMATION_SCANSNAPSHOTS") {
                            connection.Metadata[procedure['procedure'] + "_" + "status"] = data.status;
                            connection.Metadata[procedure['procedure'] + "_data"] = data.results;
                            connection.Metadata[procedure['procedure'] + "_statusstring"] = data.statusstring;
                        }
                        else if (processName == "SYSTEMINFORMATION_PROMOTECLUSTER") {
                            connection.Metadata[procedure['procedure'] + "_" + "status"] = data.status;
                            connection.Metadata[procedure['procedure'] + "_statusstring"] = data.statusstring;
                        }
                        else {
                            connection.Metadata[procedure['procedure'] + "_" + procedure['parameter'] + suffix] = data.results[0];
                            connection.Metadata[procedure['procedure'] + "_" + procedure['parameter'] + suffix + "_status"] = data.status;
                            connection.Metadata[procedure['procedure'] + "_" + procedure['parameter'] + suffix + "_completeData"] = data.results;
                        }
                    });
                });
            }

            connectionQueue.End(function (state) {
                connection.Metadata['sysprocs'] = {
                    '@Explain': { '1': ['SQL (varchar)', 'Returns Table[]'] },
                    '@ExplainProc': { '1': ['Stored Procedure Name (varchar)', 'Returns Table[]'] },
                    '@Pause': { '0': ['Returns bit'] },
                    '@Quiesce': { '0': ['Returns bit'] },
                    '@Resume': { '0': ['Returns bit'] },
                    '@Shutdown': { '0': ['Returns bit'] },
                    '@SnapshotDelete': { '2': ['DirectoryPath (varchar)', 'UniqueId (varchar)', 'Returns Table[]'] },
                    '@SnapshotRestore': { '2': ['DirectoryPath (varchar)', 'UniqueId (varchar)', 'Returns Table[]'], '1': ['JSON (varchar)', 'Returns Table[]'] },
                    '@SnapshotSave': { '3': ['DirectoryPath (varchar)', 'UniqueId (varchar)', 'Blocking (bit)', 'Returns Table[]'], '1': ['JSON (varchar)', 'Returns Table[]'] },
                    '@SnapshotScan': { '1': ['DirectoryPath (varchar)', 'Returns Table[]'] },
                    '@SnapshotStatus': { '0': ['Returns Table[]'] },
                    '@Statistics': { '2': ['Statistic (StatisticsComponent)', 'Interval (bit)', 'Returns Table[]'] },
                    '@SystemCatalog': { '1': ['SystemCatalog (CatalogComponent)', 'Returns Table[]'] },
                    '@SystemInformation': { '1': ['Selector (SysInfoSelector)', 'Returns Table[]'] },
                    '@UpdateApplicationCatalog': { '2': ['CatalogPath (varchar)', 'DeploymentConfigPath (varchar)', 'Returns Table[]'] },
                    '@UpdateLogging': { '1': ['Configuration (xml)', 'Returns Table[]'] },
                    '@Promote': { '0': ['Returns bit'] },
                    '@ValidatePartitioning': { '2': ['HashinatorType (int)', 'Config (varbinary)', 'Returns Table[]'] },
                    '@GetPartitionKeys': { '1': ['VoltType (varchar)', 'Returns Table[]'] }
                };

                var childConnectionQueue = connection.getQueue();
                childConnectionQueue.Start(true);
                childConnectionQueue.End(function (state) {
                    connection.Ready = true;
                    if (onConnectionAdded != null)
                        onConnectionAdded(connection, state);
                }, null);
            }, null);
        };

        var compileProcedureCommands = function (connection, procedureNames, parameters, values) {
            var i = 0;
            var lConnection = connection;
            lConnection.procedureCommands["procedures"] = {};
            for (i = 0; i < procedureNames.length; i++) {
                lConnection.procedureCommands["procedures"][i] = {};
                lConnection.procedureCommands["procedures"][i]["procedure"] = procedureNames[i];
                if (procedureNames[i] == '@SnapshotSave')
                    lConnection.procedureCommands["procedures"][i]["parameter"] = [parameters[i], parameters[i + 1], parameters[i + 2]];
                else if (procedureNames[i] == '@SnapshotRestore') {
                    lConnection.procedureCommands["procedures"][i]["parameter"] = [parameters[i], parameters[i + 1]];
                } else
                    lConnection.procedureCommands["procedures"][i]["parameter"] = parameters[i];
                lConnection.procedureCommands["procedures"][i]["value"] = values[i];
            }

        };
        return this;
    });
    window.VoltDBCore = VoltDBCore = new iVoltDbCore();

})(window);

jQuery.extend({
    postJSON: function (url, formData, callback, authorization, isSqlQuery) {
        if (isSqlQuery == false) {
            if (VoltDBCore.hostIP == "") {
                jQuery.ajax({
                    type: 'POST',
                    url: url,
                    data: formData,
                    dataType: 'json',
                    beforeSend: function (request) {
                        if (authorization != null) {
                            request.setRequestHeader("Authorization", authorization);
                        }
                    },
                    success: function (data, textStatus, request) {
                        var host = request.getResponseHeader("Host") != null ? request.getResponseHeader("Host").split(":")[0] : "-1";
                        callback(data, host);
                    },
                    error: function (e) {
                        console.log(e);
                    }
                });

            } else {
                jQuery.ajax({
                    type: 'POST',
                    url: url,
                    data: formData,
                    dataType: 'json',
                    beforeSend: function (request) {
                        if (authorization != null) {
                            request.setRequestHeader("Authorization", authorization);
                        }
                    },
                    success: callback,
                    error: function (e) {
                        console.log(e.message);
                    }
                });
            }
        }

        else {
            jQuery.ajax({
                type: 'POST',
                url: url,
                data: formData,
                dataType: 'text',
                beforeSend: function (request) {
                    if (authorization != null) {
                        request.setRequestHeader("Authorization", authorization);
                    }
                },
                success: function (data) {
                    callback(data);
                },
                error: function (e) {
                    console.log(e.message);
                }
            });
        }
    }

});

jQuery.extend({
    getJSON: function (url, formData, callback, authorization) {
        if (VoltDBCore.hostIP == "") {
            jQuery.ajax({
                type: 'GET',
                url: url,
                data: formData,
                dataType: 'jsonp',
                beforeSend: function (request) {
                    if (authorization != null) {
                        request.setRequestHeader("Authorization", authorization);
                    }
                },
                success: function (data, textStatus, request) {
                    var host = request.getResponseHeader("Host") != null ? request.getResponseHeader("Host").split(":")[0] : "-1";
                    callback(data, host);
                },
                error: function (e) {
                    console.log(e.message);
                }
            });

        } else {
            jQuery.ajax({
                type: 'GET',
                url: url,
                data: formData,
                dataType: 'jsonp',
                beforeSend: function (request) {
                    if (authorization != null) {
                        request.setRequestHeader("Authorization", authorization);
                    }
                },
                success: callback,
                error: function (e) {
                    console.log(e.message);
                }
            });
        }

    }

});

jQuery.extend({
    putJSON: function (url, formData, callback, authorization) {
        jQuery.ajax({
            type: 'PUT',
            url: url,
            data: formData,
            dataType: 'json',
            beforeSend: function (request) {
                if (authorization != null) {
                    request.setRequestHeader("Authorization", authorization);
                }
            },
            success: callback,
            error: function (e) {
                console.log(e.message);
            }
        });
    }
});

jQuery.extend({
    deleteJSON: function (url, formData, callback, authorization) {
        jQuery.ajax({
            type: 'DELETE',
            url: url,
            dataType: 'json',
            beforeSend: function (request) {
                if (authorization != null) {
                    request.setRequestHeader("Authorization", authorization);
                }
            },
            success: callback,
            error: function (e) {
                console.log(e.message);
            }
        });
    }
=======


(function (window, unused) {

    var iVoltDbCore = (function () {
        this.connections = {};
        this.isServerConnected = true;
        this.hostIP = "";
        this.shortApiCredentials = "";
        this.isLoginVerified = false;

        this.authorization = null;
        DbConnection = function (aServer, aPort, aAdmin, aUser, aPassword, aIsHashPassword, aProcess) {
            this.server = aServer == null ? 'localhost' : $.trim(aServer);
            this.port = aPort == null ? '8080' : $.trim(aPort);
            this.admin = (aAdmin == true || aAdmin == "true");
            this.user = (aUser == '' || aUser == 'null') ? null : aUser;
            this.password = (aPassword === '' || aPassword === 'null') ? null : (aIsHashPassword == false ? aPassword : null);
            this.isHashedPassword = (aPassword === '' || aPassword === 'null') ? null : (aIsHashPassword == true ? aPassword : null);
            this.process = aProcess;
            this.key = (this.server + '_' + (this.user == '' ? '' : this.user) + '_' + this.process).replace(/[^_a-zA-Z0-9]/g, "_");
            this.display = this.server + ':' + this.port + (this.user == '' ? '' : ' (' + this.user + ')') + (this.admin == true ? ' - Admin' : '');
            this.Metadata = {};
            this.ready = false;
            this.procedureCommands = {};
            this.authorization = VoltDBService.BuildAuthorization(this.user, this.isHashedPassword, this.password);

            this.getQueue = function () {
                return (new iQueue(this));
            };

            this.BuildParamSetForClusterState = function (procedure) {
                var credentials = [];
                credentials[credentials.length] = encodeURIComponent('Procedure') + '=' + encodeURIComponent(procedure);
                if (this.admin)
                    credentials[credentials.length] = 'admin=true';
                var param = '';
                param = credentials.join('&') + '&jsonp=?';

                return param;
            };

            this.BuildParamSet = function (procedure, parameters, shortApiCallDetails, isPostRequest, isSqlQuery, timeoutTime) {
                var s = [];
                if (!(shortApiCallDetails != null && shortApiCallDetails != null)) {
                    if (!this.procedures.hasOwnProperty(procedure)) {
                        return ['Procedure "' + procedure + '" is undefined.'];
                    }

                    var signatures = this.procedures[procedure];
                    var localParameters = [];
                    localParameters = localParameters.concat(parameters);

                    if (!(signatures['' + localParameters.length])) {
                        var retval = 'Invalid parameter count for procedure "' + procedure + '" (received: ' + localParameters.length + ', expected: ';
                        for (x in signatures) {
                            retval += x + ', ';
                        }
                        return [retval + ')'];
                    }
                    var signature = signatures['' + localParameters.length];

                    s[s.length] = encodeURIComponent('Procedure') + '=' + encodeURIComponent(procedure);
                    if (localParameters != null) {
                        var params = '[';
                        var i = 0;
                        for (i = 0; i < localParameters.length; i++) {
                            if (i > 0) {
                                params += ',';
                            }
                            switch (signature[i]) {
                                case 'tinyint':
                                case 'smallint':
                                case 'int':
                                case 'integer':
                                case 'bigint':
                                case 'float':
                                    params += localParameters[i];
                                    break;
                                case 'decimal':
                                    params += '"' + localParameters[i] + '"';
                                    break;
                                case 'bit':
                                    if (localParameters[i] == "'true'" || localParameters[i] == 'true' ||
                                        localParameters[i] == "'yes'" || localParameters[i] == 'yes' ||
                                        localParameters[i] == '1' || localParameters[i] == 1)
                                        params += '1';
                                    else
                                        params += '0';
                                    break;
                                case 'varbinary':
                                    params += localParameters[i];
                                    break;
                                default:
                                    if (procedure == '@SnapshotDelete')
                                        params += '["' + localParameters[i].replace(/^'|'$/g, '') + '"]';
                                    else
                                        params += (typeof (localParameters[i]) == 'string'
                                            ? '"' + localParameters[i].replace(/^'|'$/g, '') + '"'
                                            : localParameters[i]).replace(/''/g, "'");
                            }
                        }
                        params += ']';
                        s[s.length] = encodeURIComponent('Parameters') + '=' + encodeURIComponent(params);
                    }
                }
                if (this.admin)
                    s[s.length] = 'admin=true';
                var paramSet = '';
                if (!isPostRequest) {
                    paramSet = s.join('&') + '&jsonp=?';
                } else {
                    paramSet = s.join('&');
                }

                if(isSqlQuery && timeoutTime != undefined)
                    paramSet +=   '&Querytimeout=' + timeoutTime;

                if (VoltDBCore.shortApiCredentials == "" && VoltDBCore.isLoginVerified) {
                    var credentials = [];
                    if (this.user != null)
                        credentials[credentials.length] = encodeURIComponent('User') + '=' + encodeURIComponent(this.user);
                    if (this.password != null)
                        credentials[credentials.length] = encodeURIComponent('Password') + '=' + encodeURIComponent(this.password);
                    if (this.isHashedPassword != null)
                        credentials[credentials.length] = encodeURIComponent('Hashedpassword') + '=' + encodeURIComponent(this.isHashedPassword);
                    if (this.admin)
                        credentials[credentials.length] = 'admin=true';

                    VoltDBCore.shortApiCredentials = credentials.join('&');
                }

                return paramSet;
            };

            this.CallExecute = function (procedure, parameters, callback, shortApiCallDetails) {
                var uri;
                if (shortApiCallDetails != null && shortApiCallDetails.isShortApiCall) {
                    if (shortApiCallDetails.apiPath == null || shortApiCallDetails.apiPath == "") {
                        callback({ "status": -1, "statusstring": "Error: Please specify apiPath.", "results": [] });
                    }

                    uri = 'http://' + this.server + ':' + this.port + '/' + shortApiCallDetails.apiPath + '/';
                } else {
                    uri = 'http://' + this.server + ':' + this.port + '/api/1.0/';
                }
                var params = '';
                if (procedure == '@Pause' || procedure == '@Resume' || procedure == '@Shutdown' || procedure == '@Promote') {
                    params = this.BuildParamSetForClusterState(procedure);
                } else {
                    params = this.BuildParamSet(procedure, parameters, shortApiCallDetails, false);
                }
                if (typeof (params) == 'string') {
                    var headerLength = params.replace(/'/g, "%27").length;
                    if (headerLength > 5632) {
                        callback({ "status": -131, "statusstring": "SQL query is too long for the web interface. Use a shorter query or use the command line utility sqlcmd.", "results": [] });
                        return;
                    }
                    if (VoltDBCore.isServerConnected && VoltDbUI.hasPermissionToView) {
                        var ah = null;
                        if (this.authorization != null) {
                            ah = this.authorization;
                        } else {
                            VoltDBService.BuildAuthorization(this.user, this.isHashedPassword, this.password);
                        }
                        jQuery.getJSON(uri, params, callback, ah);
                    }
                } else if (callback != null)
                    callback({ "status": -1, "statusstring": "PrepareStatement error: " + params[0], "results": [] });
            };

            this.CallExecuteUpdate = function (procedure, parameters, callback, shortApiCallDetails, isSqlQuery, timeoutTime) {
                var uri;
                if (shortApiCallDetails != null && shortApiCallDetails.isShortApiCall) {
                    if (shortApiCallDetails.apiPath == null || shortApiCallDetails.apiPath == "") {
                        callback({ "status": -1, "statusstring": "Error: Please specify apiPath.", "results": [] });
                    }

                    if (shortApiCallDetails.updatedData == null) {
                        callback({ "status": -1, "statusstring": "Error: Please specify parameters", "results": [] });
                    }
                    uri = 'http://' + this.server + ':' + this.port + '/' + shortApiCallDetails.apiPath + '/?admin=true';

                    if (VoltDBCore.isServerConnected && VoltDbUI.hasPermissionToView) {
                        var ah = null;
                        if (this.authorization != null) {
                            ah = this.authorization;
                        } else {
                            VoltDBService.BuildAuthorization(this.user, this.isHashedPassword, this.password);
                        }
                        if (!shortApiCallDetails.hasOwnProperty("requestType")) {
                            jQuery.postJSON(uri, shortApiCallDetails.updatedData, callback, ah, isSqlQuery);
                        } else if (shortApiCallDetails.requestType.toLowerCase() == "put") {
                            jQuery.putJSON(uri, shortApiCallDetails.updatedData, callback, ah);
                        } else if (shortApiCallDetails.requestType.toLowerCase() == "delete") {
                            jQuery.deleteJSON(uri, shortApiCallDetails.updatedData, callback, ah);
                        } else {
                            jQuery.postJSON(uri, shortApiCallDetails.updatedData, callback, ah, isSqlQuery);
                        }
                    }
                } else {
                    uri = 'http://' + this.server + ':' + this.port + '/api/1.0/';
                    var params = this.BuildParamSet(procedure, parameters, shortApiCallDetails, true, isSqlQuery, timeoutTime);
                    if (typeof (params) == 'string') {
                        if (VoltDBCore.isServerConnected && VoltDbUI.hasPermissionToView) {
                            var ah = null;
                            if (this.authorization != null) {
                                ah = this.authorization;
                            } else {
                                VoltDBService.BuildAuthorization(this.user, this.isHashedPassword, this.password);
                            }
                            jQuery.postJSON(uri, params, callback, ah, isSqlQuery);
                        }
                    } else if (callback != null)
                        callback({ "status": -1, "statusstring": "PrepareStatement error: " + params[0], "results": [] });
                }
            };

            var callbackWrapper = function (userCallback, isHighTimeout) {
                var criticalErrorResponse = { "status": -1, "statusstring": "Query timeout.", "results": [] };
                var UserCallback = userCallback;
                var timeoutOccurred = 0;
                var timeout = setTimeout(function () {
                    timeoutOccurred = 1;
                    UserCallback(criticalErrorResponse);
                }, !isHighTimeout ? 20000 : 6000000);
                this.Callback = function (response, headerInfo) {
                    clearTimeout(timeout);
                    if (timeoutOccurred == 0) UserCallback(response, headerInfo);
                };
                return this;
            };

            this.BeginExecute = function (procedure, parameters, callback, shortApiCallDetails, isLongOutput, timeoutTime) {
                var isHighTimeout = (procedure == "@SnapshotRestore" || isLongOutput === true);
                this.CallExecute(procedure, parameters, (new callbackWrapper(callback, isHighTimeout)).Callback, shortApiCallDetails, timeoutTime);
            };

            var iQueue = function (connection) {
                var continueOnFailure = false;
                var executing = false;
                var success = false;
                var stack = [];
                var onCompleteHandler = null;
                var Connection = connection;
                this.Start = function (continueOnFailure) {
                    if (executing)
                        return null;
                    continueOnFailure = (continueOnFailure == true);
                    onCompleteHandler = null;
                    success = true;
                    stack.push(null);
                    return this;
                };

                this.BeginExecute = function (procedure, parameters, callback, shortApiCallDetails, isSqlQuery, timeoutTime) {
                    stack.push([procedure, parameters, callback, shortApiCallDetails, isSqlQuery, timeoutTime]);
                    return this;
                };
                this.EndExecute = function () {
                    if (stack.length > 0)
                        stack.splice(0, 1);
                    if (stack.length > 0 && (success || continueOnFailure)) {
                        var item = stack[0];
                        var shortApiCallDetails = item[3];
                        var isHighTimeout = (item[0] == "@SnapshotRestore" || item[0] == "@AdHoc" || item[4] === true);
                        var callback =
                        (new callbackWrapper(
                            (function (queue, item) {
                                return function (response, headerInfo) {
                                    try {
                                        if ($.type(response) == "string") {
                                            response = json_parse(response, function (key, value) {
                                                return value;
                                            });
                                        }
                                        if (VoltDBCore.hostIP == "") {
                                            VoltDBCore.hostIP = headerInfo;
                                        }

                                        if (response.status != 1)
                                            success = false;
                                        if (item[2] != null)
                                            item[2](response);

                                        queue.EndExecute();
                                    } catch (x) {
                                        success = false;
                                        queue.EndExecute();
                                    }
                                };
                            })(this, item), isHighTimeout)).Callback;

                        if ((shortApiCallDetails != null && shortApiCallDetails.isShortApiCall && shortApiCallDetails.isUpdateConfiguration) || item[4] === true) {
                            Connection.CallExecuteUpdate(item[0], item[1], callback, item[3], item[4], item[5]);
                        } else {
                            Connection.CallExecute(item[0], item[1], callback, item[3]);
                        }
                    } else {
                        executing = false;
                        if (onCompleteHandler != null) {
                            try {
                                onCompleteHandler[0](onCompleteHandler[1], success);
                            } catch (x) {
                                console.log(x.message);
                            }
                        }
                    }
                    return this;
                };
                this.End = function (fcn, state) {
                    onCompleteHandler = [fcn, state];
                    if (!executing) {
                        executing = true;
                        this.EndExecute();
                    }
                };

            };
            this.procedures = {
                '@AdHoc': { '1': ['varchar'] },
                '@Explain': { '1': ['varchar'] },
                '@ExplainProc': { '1': ['varchar'] },
                '@Pause': { '0': [] },
                '@Promote': { '0': [] },
                '@Quiesce': { '0': [] },
                '@Resume': { '0': [] },
                '@Shutdown': { '0': [] },
                '@SnapshotDelete': { '2': ['varchar', 'varchar'] },
                '@SnapshotRestore': { '1': ['varchar'], '2': ['varchar', 'varchar'] },
                '@SnapshotSave': { '3': ['varchar', 'varchar', 'bit'], '1': ['varchar'] },
                '@SnapshotScan': { '1': ['varchar'] },
                '@SnapshotStatus': { '0': [] },
                '@Statistics': { '2': ['StatisticsComponent', 'bit'] },
                '@SystemCatalog': { '1': ['CatalogComponent'] },
                '@SystemInformation': { '1': ['SysInfoSelector'] },
                '@UpdateApplicationCatalog': { '2': ['varchar', 'varchar'] },
                '@UpdateLogging': { '1': ['xml'] },
                '@ValidatePartitioning': { '2': ['int', 'varbinary'] },
                '@GetPartitionKeys': { '1': ['varchar'] },
                '@GC': { '0': [] },
                '@StopNode': { '1': ['int'] }
            };
            return this;
        };

        this.BuildParamSet = function (procedure, parameters, shortApiCallDetails) {
            var s = [];

            if (!(shortApiCallDetails != null && shortApiCallDetails != null)) {
                if (!procedures.hasOwnProperty(procedure)) {
                    return ['Procedure "' + procedure + '" is undefined.'];
                }

                var signatures = procedures[procedure];
                var localParameters = [];
                localParameters = localParameters.concat(parameters);

                if (!(signatures['' + localParameters.length])) {
                    var retval = 'Invalid parameter count for procedure "' + procedure + '" (received: ' + localParameters.length + ', expected: ';
                    for (x in signatures) {
                        retval += x + ', ';
                    }
                    return [retval + ')'];
                }
                var signature = signatures['' + localParameters.length];

                s[s.length] = encodeURIComponent('Procedure') + '=' + encodeURIComponent(procedure);
                if (localParameters != null) {
                    var params = '[';
                    var i = 0;
                    for (i = 0; i < localParameters.length; i++) {
                        if (i > 0) {
                            params += ',';
                        }
                        switch (signature[i]) {
                            case 'tinyint':
                            case 'smallint':
                            case 'int':
                            case 'integer':
                            case 'bigint':
                            case 'float':
                                params += localParameters[i];
                                break;
                            case 'decimal':
                                params += '"' + localParameters[i] + '"';
                                break;
                            case 'bit':
                                if (localParameters[i] == "'true'" || localParameters[i] == 'true' ||
                                    localParameters[i] == "'yes'" || localParameters[i] == 'yes' ||
                                    localParameters[i] == '1' || localParameters[i] == 1)
                                    params += '1';
                                else
                                    params += '0';
                                break;
                            case 'varbinary':
                                params += localParameters[i];
                                break;
                            default:
                                if (procedure == '@SnapshotDelete')
                                    params += '["' + localParameters[i].replace(/^'|'$/g, '') + '"]';
                                else
                                    params += (typeof (localParameters[i]) == 'string'
                                        ? '"' + localParameters[i].replace(/^'|'$/g, '') + '"'
                                        : localParameters[i]).replace(/''/g, "'");
                        }
                    }
                    params += ']';
                    s[s.length] = encodeURIComponent('Parameters') + '=' + encodeURIComponent(params);
                }
            }
            if (this.User != null)
                s[s.length] = encodeURIComponent('User') + '=' + encodeURIComponent(this.User);
            if (this.Password != null)
                s[s.length] = encodeURIComponent('Password') + '=' + encodeURIComponent(this.Password);
            if (this.HashedPassword != null)
                s[s.length] = encodeURIComponent('Hashedpassword') + '=' + encodeURIComponent(this.HashedPassword);
            if (this.Admin)
                s[s.length] = 'admin=true';
            var paramSet = '';
            paramSet = s.join('&') + '&jsonp=?';

            return paramSet;
        };

        this.TestConnection = function (server, port, admin, user, password, isHashedPassword, processName, onConnectionTested, isLoginTest) {

            var callback = function (result, response, loginTest) {
                if (loginTest == true) {
                    onConnectionTested(result, response);
                } else {
                    onConnectionTested(result);
                }
            };

            var callbackTimeout = isLoginTest ? 10000 : 5000;
            var conn = new DbConnection(server, port, admin, user, password, isHashedPassword, processName);
            var timeout = setTimeout(function () {
                callback(false, { "status": -100, "statusstring": "Server is not available." }, isLoginTest);
            }, callbackTimeout);

            conn.BeginExecute('@Statistics', ['TABLE', 0], function (response) {
                try {
                    clearTimeout(timeout);
                    if (response.status == 1) {
                        VoltDBCore.isLoginVerified = true;
                        callback(true, response, isLoginTest);
                    } else {
                        callback(false, response, isLoginTest);
                    }
                } catch (x) {
                    clearTimeout(timeout);
                    callback(true, response, isLoginTest);
                }
            });
        };

        this.CheckServerConnection = function (server, port, admin, user, password, isHashedPassword, processName, checkConnection) {
            var conn = new DbConnection(server, port, admin, user, password, isHashedPassword, processName);
            var uri = 'http://' + server + ':' + port + '/api/1.0/';
            var params = conn.BuildParamSet('@Statistics', ['TABLE', 0]);
            $.ajax({
                url: uri + '?' + params,
                dataType: "jsonp",
                beforeSend: function (request) {
                    if (conn.authorization != null) {
                        request.setRequestHeader("Authorization", conn.authorization);
                    }
                },
                success: function (e) {
                    if (e.status === 200) {
                        checkConnection(true);
                    }
                },
                complete: function (e) {
                    if (e.status === 200) {
                        checkConnection(true);
                    }
                },
                error: function (e) {
                    if (e.status != 200) {
                        checkConnection(false);
                    }
                },
                timeout: 60000
            });

        };

        this.AddConnection = function (server, port, admin, user, password, isHashedPassword, procedureNames, parameters, values, processName, onConnectionAdded, shortApiCallDetails, isExecutionRequired) {
            var conn = new DbConnection(server, port, admin, user, password, isHashedPassword, processName);
            compileProcedureCommands(conn, procedureNames, parameters, values);
            this.connections[conn.key] = conn;

            if (isExecutionRequired !== false)
                loadConnectionMetadata(this.connections[conn.key], onConnectionAdded, processName, shortApiCallDetails);
        };

        this.updateConnection = function (server, port, admin, user, password, isHashedPassword, procedureNames, parameters, values, processName, connection, onConnectionAdded, shortApiCallDetails) {
            compileProcedureCommands(connection, procedureNames, parameters, values);
            loadConnectionMetadata(connection, onConnectionAdded, processName, shortApiCallDetails);
        };

        this.HasConnection = function (server, port, admin, user, processName) {
            var serverName = server == null ? 'localhost' : $.trim(server);
            var portId = port == null ? '8080' : $.trim(port);
            var userName = user == '' ? null : user;
            var key = (serverName + '_' + (userName == '' ? '' : userName) + '_' + processName).replace(/[^_a-zA-Z0-9]/g, "_");

            if (this.connections[key] != undefined) {
                var conn = this.connections[key];
                if (conn.key in this.connections) {
                    return conn;
                }
            }
            return null;
        };

        var loadConnectionMetadata = function (connection, onConnectionAdded, processName, shortApiCallDetails) {
            var i = 0;
            var connectionQueue = connection.getQueue();
            connectionQueue.Start();

            if (shortApiCallDetails != null && shortApiCallDetails.isShortApiCall) {
                connectionQueue.BeginExecute([], [], function (data) {
                    connection.Metadata[processName] = data;

                }, shortApiCallDetails);
            } else {
                jQuery.each(connection.procedureCommands.procedures, function (id, procedure) {
                    connectionQueue.BeginExecute(procedure['procedure'], (procedure['value'] === undefined ? procedure['parameter'] : [procedure['parameter'], procedure['value']]), function (data) {
                        var suffix = (processName == "GRAPH_MEMORY" || processName == "GRAPH_TRANSACTION") || processName == "TABLE_INFORMATION" || processName == "TABLE_INFORMATION_CLIENTPORT" || processName == "CLUSTER_INFORMATION" || processName == "CLUSTER_REPLICA_INFORMATION" || processName == "GET_HOST_SITE_COUNT" ? "_" + processName : "";

                        if (processName == "SYSTEMINFORMATION_STOPSERVER") {
                            connection.Metadata[procedure['procedure'] + "_" + procedure['parameter'] + suffix + "_status"] = data.status;
                            connection.Metadata[procedure['procedure'] + "_" + procedure['parameter'] + suffix + "_statusString"] = data.statusstring;
                        }
                        else if (processName == "SYSTEMINFORMATION_PAUSECLUSTER" || processName == "SYSTEMINFORMATION_RESUMECLUSTER" || processName == "SYSTEMINFORMATION_SHUTDOWNCLUSTER") {
                            connection.Metadata[procedure['procedure'] + "_" + "status"] = data.status;
                        }
                        else if (processName == "SYSTEMINFORMATION_SAVESNAPSHOT" || processName == "SYSTEMINFORMATION_RESTORESNAPSHOT") {
                            connection.Metadata[procedure['procedure'] + "_" + "status"] = data.status;
                            connection.Metadata[procedure['procedure'] + "_data"] = data.results[0];
                            connection.Metadata[procedure['procedure'] + "_statusstring"] = data.statusstring;
                        }
                        else if (processName == "SYSTEMINFORMATION_SCANSNAPSHOTS") {
                            connection.Metadata[procedure['procedure'] + "_" + "status"] = data.status;
                            connection.Metadata[procedure['procedure'] + "_data"] = data.results;
                            connection.Metadata[procedure['procedure'] + "_statusstring"] = data.statusstring;
                        }
                        else if (processName == "SYSTEMINFORMATION_PROMOTECLUSTER") {
                            connection.Metadata[procedure['procedure'] + "_" + "status"] = data.status;
                            connection.Metadata[procedure['procedure'] + "_statusstring"] = data.statusstring;
                        }
                        else {
                            connection.Metadata[procedure['procedure'] + "_" + procedure['parameter'] + suffix] = data.results[0];
                            connection.Metadata[procedure['procedure'] + "_" + procedure['parameter'] + suffix + "_status"] = data.status;
                            connection.Metadata[procedure['procedure'] + "_" + procedure['parameter'] + suffix + "_completeData"] = data.results;
                        }
                    });
                });
            }

            connectionQueue.End(function (state) {
                connection.Metadata['sysprocs'] = {
                    '@Explain': { '1': ['SQL (varchar)', 'Returns Table[]'] },
                    '@ExplainProc': { '1': ['Stored Procedure Name (varchar)', 'Returns Table[]'] },
                    '@Pause': { '0': ['Returns bit'] },
                    '@Quiesce': { '0': ['Returns bit'] },
                    '@Resume': { '0': ['Returns bit'] },
                    '@Shutdown': { '0': ['Returns bit'] },
                    '@SnapshotDelete': { '2': ['DirectoryPath (varchar)', 'UniqueId (varchar)', 'Returns Table[]'] },
                    '@SnapshotRestore': { '2': ['DirectoryPath (varchar)', 'UniqueId (varchar)', 'Returns Table[]'], '1': ['JSON (varchar)', 'Returns Table[]'] },
                    '@SnapshotSave': { '3': ['DirectoryPath (varchar)', 'UniqueId (varchar)', 'Blocking (bit)', 'Returns Table[]'], '1': ['JSON (varchar)', 'Returns Table[]'] },
                    '@SnapshotScan': { '1': ['DirectoryPath (varchar)', 'Returns Table[]'] },
                    '@SnapshotStatus': { '0': ['Returns Table[]'] },
                    '@Statistics': { '2': ['Statistic (StatisticsComponent)', 'Interval (bit)', 'Returns Table[]'] },
                    '@SystemCatalog': { '1': ['SystemCatalog (CatalogComponent)', 'Returns Table[]'] },
                    '@SystemInformation': { '1': ['Selector (SysInfoSelector)', 'Returns Table[]'] },
                    '@UpdateApplicationCatalog': { '2': ['CatalogPath (varchar)', 'DeploymentConfigPath (varchar)', 'Returns Table[]'] },
                    '@UpdateLogging': { '1': ['Configuration (xml)', 'Returns Table[]'] },
                    '@Promote': { '0': ['Returns bit'] },
                    '@ValidatePartitioning': { '2': ['HashinatorType (int)', 'Config (varbinary)', 'Returns Table[]'] },
                    '@GetPartitionKeys': { '1': ['VoltType (varchar)', 'Returns Table[]'] }
                };

                var childConnectionQueue = connection.getQueue();
                childConnectionQueue.Start(true);
                childConnectionQueue.End(function (state) {
                    connection.Ready = true;
                    if (onConnectionAdded != null)
                        onConnectionAdded(connection, state);
                }, null);
            }, null);
        };

        var compileProcedureCommands = function (connection, procedureNames, parameters, values) {
            var i = 0;
            var lConnection = connection;
            lConnection.procedureCommands["procedures"] = {};
            for (i = 0; i < procedureNames.length; i++) {
                lConnection.procedureCommands["procedures"][i] = {};
                lConnection.procedureCommands["procedures"][i]["procedure"] = procedureNames[i];
                if (procedureNames[i] == '@SnapshotSave')
                    lConnection.procedureCommands["procedures"][i]["parameter"] = [parameters[i], parameters[i + 1], parameters[i + 2]];
                else if (procedureNames[i] == '@SnapshotRestore') {
                    lConnection.procedureCommands["procedures"][i]["parameter"] = [parameters[i], parameters[i + 1]];
                } else
                    lConnection.procedureCommands["procedures"][i]["parameter"] = parameters[i];
                lConnection.procedureCommands["procedures"][i]["value"] = values[i];
            }

        };
        return this;
    });
    window.VoltDBCore = VoltDBCore = new iVoltDbCore();

})(window);

jQuery.extend({
    postJSON: function (url, formData, callback, authorization, isSqlQuery) {
        if (isSqlQuery == false) {
            if (VoltDBCore.hostIP == "") {
                jQuery.ajax({
                    type: 'POST',
                    url: url,
                    data: formData,
                    dataType: 'json',
                    beforeSend: function (request) {
                        if (authorization != null) {
                            request.setRequestHeader("Authorization", authorization);
                        }
                    },
                    success: function (data, textStatus, request) {
                        var host = request.getResponseHeader("Host") != null ? request.getResponseHeader("Host").split(":")[0] : "-1";
                        callback(data, host);
                    },
                    error: function (e) {
                        console.log(e);
                    }
                });

            } else {
                jQuery.ajax({
                    type: 'POST',
                    url: url,
                    data: formData,
                    dataType: 'json',
                    beforeSend: function (request) {
                        if (authorization != null) {
                            request.setRequestHeader("Authorization", authorization);
                        }
                    },
                    success: callback,
                    error: function (e) {
                        console.log(e.message);
                    }
                });
            }
        }

        else {
            jQuery.ajax({
                type: 'POST',
                url: url,
                data: formData,
                dataType: 'text',
                beforeSend: function (request) {
                    if (authorization != null) {
                        request.setRequestHeader("Authorization", authorization);
                    }
                },
                success: function (data) {
                    callback(data);
                },
                error: function (e) {
                    console.log(e.message);
                }
            });
        }
    }

});

jQuery.extend({
    getJSON: function (url, formData, callback, authorization) {
        if (VoltDBCore.hostIP == "") {
            jQuery.ajax({
                type: 'GET',
                url: url,
                data: formData,
                dataType: 'jsonp',
                beforeSend: function (request) {
                    if (authorization != null) {
                        request.setRequestHeader("Authorization", authorization);
                    }
                },
                success: function (data, textStatus, request) {
                    var host = request.getResponseHeader("Host") != null ? request.getResponseHeader("Host").split(":")[0] : "-1";
                    callback(data, host);
                },
                error: function (e) {
                    console.log(e.message);
                }
            });

        } else {
            jQuery.ajax({
                type: 'GET',
                url: url,
                data: formData,
                dataType: 'jsonp',
                beforeSend: function (request) {
                    if (authorization != null) {
                        request.setRequestHeader("Authorization", authorization);
                    }
                },
                success: callback,
                error: function (e) {
                    console.log(e.message);
                }
            });
        }

    }

});

jQuery.extend({
    putJSON: function (url, formData, callback, authorization) {
        jQuery.ajax({
            type: 'PUT',
            url: url,
            data: formData,
            dataType: 'json',
            beforeSend: function (request) {
                if (authorization != null) {
                    request.setRequestHeader("Authorization", authorization);
                }
            },
            success: callback,
            error: function (e) {
                console.log(e.message);
            }
        });
    }
});

jQuery.extend({
    deleteJSON: function (url, formData, callback, authorization) {
        jQuery.ajax({
            type: 'DELETE',
            url: url,
            dataType: 'json',
            beforeSend: function (request) {
                if (authorization != null) {
                    request.setRequestHeader("Authorization", authorization);
                }
            },
            success: callback,
            error: function (e) {
                console.log(e.message);
            }
        });
    }
>>>>>>> 3441c87c
});<|MERGE_RESOLUTION|>--- conflicted
+++ resolved
@@ -1,6 +1,3 @@
-<<<<<<< HEAD
-
-
 (function (window, unused) {
 
     var iVoltDbCore = (function () {
@@ -764,771 +761,4 @@
             }
         });
     }
-=======
-
-
-(function (window, unused) {
-
-    var iVoltDbCore = (function () {
-        this.connections = {};
-        this.isServerConnected = true;
-        this.hostIP = "";
-        this.shortApiCredentials = "";
-        this.isLoginVerified = false;
-
-        this.authorization = null;
-        DbConnection = function (aServer, aPort, aAdmin, aUser, aPassword, aIsHashPassword, aProcess) {
-            this.server = aServer == null ? 'localhost' : $.trim(aServer);
-            this.port = aPort == null ? '8080' : $.trim(aPort);
-            this.admin = (aAdmin == true || aAdmin == "true");
-            this.user = (aUser == '' || aUser == 'null') ? null : aUser;
-            this.password = (aPassword === '' || aPassword === 'null') ? null : (aIsHashPassword == false ? aPassword : null);
-            this.isHashedPassword = (aPassword === '' || aPassword === 'null') ? null : (aIsHashPassword == true ? aPassword : null);
-            this.process = aProcess;
-            this.key = (this.server + '_' + (this.user == '' ? '' : this.user) + '_' + this.process).replace(/[^_a-zA-Z0-9]/g, "_");
-            this.display = this.server + ':' + this.port + (this.user == '' ? '' : ' (' + this.user + ')') + (this.admin == true ? ' - Admin' : '');
-            this.Metadata = {};
-            this.ready = false;
-            this.procedureCommands = {};
-            this.authorization = VoltDBService.BuildAuthorization(this.user, this.isHashedPassword, this.password);
-
-            this.getQueue = function () {
-                return (new iQueue(this));
-            };
-
-            this.BuildParamSetForClusterState = function (procedure) {
-                var credentials = [];
-                credentials[credentials.length] = encodeURIComponent('Procedure') + '=' + encodeURIComponent(procedure);
-                if (this.admin)
-                    credentials[credentials.length] = 'admin=true';
-                var param = '';
-                param = credentials.join('&') + '&jsonp=?';
-
-                return param;
-            };
-
-            this.BuildParamSet = function (procedure, parameters, shortApiCallDetails, isPostRequest, isSqlQuery, timeoutTime) {
-                var s = [];
-                if (!(shortApiCallDetails != null && shortApiCallDetails != null)) {
-                    if (!this.procedures.hasOwnProperty(procedure)) {
-                        return ['Procedure "' + procedure + '" is undefined.'];
-                    }
-
-                    var signatures = this.procedures[procedure];
-                    var localParameters = [];
-                    localParameters = localParameters.concat(parameters);
-
-                    if (!(signatures['' + localParameters.length])) {
-                        var retval = 'Invalid parameter count for procedure "' + procedure + '" (received: ' + localParameters.length + ', expected: ';
-                        for (x in signatures) {
-                            retval += x + ', ';
-                        }
-                        return [retval + ')'];
-                    }
-                    var signature = signatures['' + localParameters.length];
-
-                    s[s.length] = encodeURIComponent('Procedure') + '=' + encodeURIComponent(procedure);
-                    if (localParameters != null) {
-                        var params = '[';
-                        var i = 0;
-                        for (i = 0; i < localParameters.length; i++) {
-                            if (i > 0) {
-                                params += ',';
-                            }
-                            switch (signature[i]) {
-                                case 'tinyint':
-                                case 'smallint':
-                                case 'int':
-                                case 'integer':
-                                case 'bigint':
-                                case 'float':
-                                    params += localParameters[i];
-                                    break;
-                                case 'decimal':
-                                    params += '"' + localParameters[i] + '"';
-                                    break;
-                                case 'bit':
-                                    if (localParameters[i] == "'true'" || localParameters[i] == 'true' ||
-                                        localParameters[i] == "'yes'" || localParameters[i] == 'yes' ||
-                                        localParameters[i] == '1' || localParameters[i] == 1)
-                                        params += '1';
-                                    else
-                                        params += '0';
-                                    break;
-                                case 'varbinary':
-                                    params += localParameters[i];
-                                    break;
-                                default:
-                                    if (procedure == '@SnapshotDelete')
-                                        params += '["' + localParameters[i].replace(/^'|'$/g, '') + '"]';
-                                    else
-                                        params += (typeof (localParameters[i]) == 'string'
-                                            ? '"' + localParameters[i].replace(/^'|'$/g, '') + '"'
-                                            : localParameters[i]).replace(/''/g, "'");
-                            }
-                        }
-                        params += ']';
-                        s[s.length] = encodeURIComponent('Parameters') + '=' + encodeURIComponent(params);
-                    }
-                }
-                if (this.admin)
-                    s[s.length] = 'admin=true';
-                var paramSet = '';
-                if (!isPostRequest) {
-                    paramSet = s.join('&') + '&jsonp=?';
-                } else {
-                    paramSet = s.join('&');
-                }
-
-                if(isSqlQuery && timeoutTime != undefined)
-                    paramSet +=   '&Querytimeout=' + timeoutTime;
-
-                if (VoltDBCore.shortApiCredentials == "" && VoltDBCore.isLoginVerified) {
-                    var credentials = [];
-                    if (this.user != null)
-                        credentials[credentials.length] = encodeURIComponent('User') + '=' + encodeURIComponent(this.user);
-                    if (this.password != null)
-                        credentials[credentials.length] = encodeURIComponent('Password') + '=' + encodeURIComponent(this.password);
-                    if (this.isHashedPassword != null)
-                        credentials[credentials.length] = encodeURIComponent('Hashedpassword') + '=' + encodeURIComponent(this.isHashedPassword);
-                    if (this.admin)
-                        credentials[credentials.length] = 'admin=true';
-
-                    VoltDBCore.shortApiCredentials = credentials.join('&');
-                }
-
-                return paramSet;
-            };
-
-            this.CallExecute = function (procedure, parameters, callback, shortApiCallDetails) {
-                var uri;
-                if (shortApiCallDetails != null && shortApiCallDetails.isShortApiCall) {
-                    if (shortApiCallDetails.apiPath == null || shortApiCallDetails.apiPath == "") {
-                        callback({ "status": -1, "statusstring": "Error: Please specify apiPath.", "results": [] });
-                    }
-
-                    uri = 'http://' + this.server + ':' + this.port + '/' + shortApiCallDetails.apiPath + '/';
-                } else {
-                    uri = 'http://' + this.server + ':' + this.port + '/api/1.0/';
-                }
-                var params = '';
-                if (procedure == '@Pause' || procedure == '@Resume' || procedure == '@Shutdown' || procedure == '@Promote') {
-                    params = this.BuildParamSetForClusterState(procedure);
-                } else {
-                    params = this.BuildParamSet(procedure, parameters, shortApiCallDetails, false);
-                }
-                if (typeof (params) == 'string') {
-                    var headerLength = params.replace(/'/g, "%27").length;
-                    if (headerLength > 5632) {
-                        callback({ "status": -131, "statusstring": "SQL query is too long for the web interface. Use a shorter query or use the command line utility sqlcmd.", "results": [] });
-                        return;
-                    }
-                    if (VoltDBCore.isServerConnected && VoltDbUI.hasPermissionToView) {
-                        var ah = null;
-                        if (this.authorization != null) {
-                            ah = this.authorization;
-                        } else {
-                            VoltDBService.BuildAuthorization(this.user, this.isHashedPassword, this.password);
-                        }
-                        jQuery.getJSON(uri, params, callback, ah);
-                    }
-                } else if (callback != null)
-                    callback({ "status": -1, "statusstring": "PrepareStatement error: " + params[0], "results": [] });
-            };
-
-            this.CallExecuteUpdate = function (procedure, parameters, callback, shortApiCallDetails, isSqlQuery, timeoutTime) {
-                var uri;
-                if (shortApiCallDetails != null && shortApiCallDetails.isShortApiCall) {
-                    if (shortApiCallDetails.apiPath == null || shortApiCallDetails.apiPath == "") {
-                        callback({ "status": -1, "statusstring": "Error: Please specify apiPath.", "results": [] });
-                    }
-
-                    if (shortApiCallDetails.updatedData == null) {
-                        callback({ "status": -1, "statusstring": "Error: Please specify parameters", "results": [] });
-                    }
-                    uri = 'http://' + this.server + ':' + this.port + '/' + shortApiCallDetails.apiPath + '/?admin=true';
-
-                    if (VoltDBCore.isServerConnected && VoltDbUI.hasPermissionToView) {
-                        var ah = null;
-                        if (this.authorization != null) {
-                            ah = this.authorization;
-                        } else {
-                            VoltDBService.BuildAuthorization(this.user, this.isHashedPassword, this.password);
-                        }
-                        if (!shortApiCallDetails.hasOwnProperty("requestType")) {
-                            jQuery.postJSON(uri, shortApiCallDetails.updatedData, callback, ah, isSqlQuery);
-                        } else if (shortApiCallDetails.requestType.toLowerCase() == "put") {
-                            jQuery.putJSON(uri, shortApiCallDetails.updatedData, callback, ah);
-                        } else if (shortApiCallDetails.requestType.toLowerCase() == "delete") {
-                            jQuery.deleteJSON(uri, shortApiCallDetails.updatedData, callback, ah);
-                        } else {
-                            jQuery.postJSON(uri, shortApiCallDetails.updatedData, callback, ah, isSqlQuery);
-                        }
-                    }
-                } else {
-                    uri = 'http://' + this.server + ':' + this.port + '/api/1.0/';
-                    var params = this.BuildParamSet(procedure, parameters, shortApiCallDetails, true, isSqlQuery, timeoutTime);
-                    if (typeof (params) == 'string') {
-                        if (VoltDBCore.isServerConnected && VoltDbUI.hasPermissionToView) {
-                            var ah = null;
-                            if (this.authorization != null) {
-                                ah = this.authorization;
-                            } else {
-                                VoltDBService.BuildAuthorization(this.user, this.isHashedPassword, this.password);
-                            }
-                            jQuery.postJSON(uri, params, callback, ah, isSqlQuery);
-                        }
-                    } else if (callback != null)
-                        callback({ "status": -1, "statusstring": "PrepareStatement error: " + params[0], "results": [] });
-                }
-            };
-
-            var callbackWrapper = function (userCallback, isHighTimeout) {
-                var criticalErrorResponse = { "status": -1, "statusstring": "Query timeout.", "results": [] };
-                var UserCallback = userCallback;
-                var timeoutOccurred = 0;
-                var timeout = setTimeout(function () {
-                    timeoutOccurred = 1;
-                    UserCallback(criticalErrorResponse);
-                }, !isHighTimeout ? 20000 : 6000000);
-                this.Callback = function (response, headerInfo) {
-                    clearTimeout(timeout);
-                    if (timeoutOccurred == 0) UserCallback(response, headerInfo);
-                };
-                return this;
-            };
-
-            this.BeginExecute = function (procedure, parameters, callback, shortApiCallDetails, isLongOutput, timeoutTime) {
-                var isHighTimeout = (procedure == "@SnapshotRestore" || isLongOutput === true);
-                this.CallExecute(procedure, parameters, (new callbackWrapper(callback, isHighTimeout)).Callback, shortApiCallDetails, timeoutTime);
-            };
-
-            var iQueue = function (connection) {
-                var continueOnFailure = false;
-                var executing = false;
-                var success = false;
-                var stack = [];
-                var onCompleteHandler = null;
-                var Connection = connection;
-                this.Start = function (continueOnFailure) {
-                    if (executing)
-                        return null;
-                    continueOnFailure = (continueOnFailure == true);
-                    onCompleteHandler = null;
-                    success = true;
-                    stack.push(null);
-                    return this;
-                };
-
-                this.BeginExecute = function (procedure, parameters, callback, shortApiCallDetails, isSqlQuery, timeoutTime) {
-                    stack.push([procedure, parameters, callback, shortApiCallDetails, isSqlQuery, timeoutTime]);
-                    return this;
-                };
-                this.EndExecute = function () {
-                    if (stack.length > 0)
-                        stack.splice(0, 1);
-                    if (stack.length > 0 && (success || continueOnFailure)) {
-                        var item = stack[0];
-                        var shortApiCallDetails = item[3];
-                        var isHighTimeout = (item[0] == "@SnapshotRestore" || item[0] == "@AdHoc" || item[4] === true);
-                        var callback =
-                        (new callbackWrapper(
-                            (function (queue, item) {
-                                return function (response, headerInfo) {
-                                    try {
-                                        if ($.type(response) == "string") {
-                                            response = json_parse(response, function (key, value) {
-                                                return value;
-                                            });
-                                        }
-                                        if (VoltDBCore.hostIP == "") {
-                                            VoltDBCore.hostIP = headerInfo;
-                                        }
-
-                                        if (response.status != 1)
-                                            success = false;
-                                        if (item[2] != null)
-                                            item[2](response);
-
-                                        queue.EndExecute();
-                                    } catch (x) {
-                                        success = false;
-                                        queue.EndExecute();
-                                    }
-                                };
-                            })(this, item), isHighTimeout)).Callback;
-
-                        if ((shortApiCallDetails != null && shortApiCallDetails.isShortApiCall && shortApiCallDetails.isUpdateConfiguration) || item[4] === true) {
-                            Connection.CallExecuteUpdate(item[0], item[1], callback, item[3], item[4], item[5]);
-                        } else {
-                            Connection.CallExecute(item[0], item[1], callback, item[3]);
-                        }
-                    } else {
-                        executing = false;
-                        if (onCompleteHandler != null) {
-                            try {
-                                onCompleteHandler[0](onCompleteHandler[1], success);
-                            } catch (x) {
-                                console.log(x.message);
-                            }
-                        }
-                    }
-                    return this;
-                };
-                this.End = function (fcn, state) {
-                    onCompleteHandler = [fcn, state];
-                    if (!executing) {
-                        executing = true;
-                        this.EndExecute();
-                    }
-                };
-
-            };
-            this.procedures = {
-                '@AdHoc': { '1': ['varchar'] },
-                '@Explain': { '1': ['varchar'] },
-                '@ExplainProc': { '1': ['varchar'] },
-                '@Pause': { '0': [] },
-                '@Promote': { '0': [] },
-                '@Quiesce': { '0': [] },
-                '@Resume': { '0': [] },
-                '@Shutdown': { '0': [] },
-                '@SnapshotDelete': { '2': ['varchar', 'varchar'] },
-                '@SnapshotRestore': { '1': ['varchar'], '2': ['varchar', 'varchar'] },
-                '@SnapshotSave': { '3': ['varchar', 'varchar', 'bit'], '1': ['varchar'] },
-                '@SnapshotScan': { '1': ['varchar'] },
-                '@SnapshotStatus': { '0': [] },
-                '@Statistics': { '2': ['StatisticsComponent', 'bit'] },
-                '@SystemCatalog': { '1': ['CatalogComponent'] },
-                '@SystemInformation': { '1': ['SysInfoSelector'] },
-                '@UpdateApplicationCatalog': { '2': ['varchar', 'varchar'] },
-                '@UpdateLogging': { '1': ['xml'] },
-                '@ValidatePartitioning': { '2': ['int', 'varbinary'] },
-                '@GetPartitionKeys': { '1': ['varchar'] },
-                '@GC': { '0': [] },
-                '@StopNode': { '1': ['int'] }
-            };
-            return this;
-        };
-
-        this.BuildParamSet = function (procedure, parameters, shortApiCallDetails) {
-            var s = [];
-
-            if (!(shortApiCallDetails != null && shortApiCallDetails != null)) {
-                if (!procedures.hasOwnProperty(procedure)) {
-                    return ['Procedure "' + procedure + '" is undefined.'];
-                }
-
-                var signatures = procedures[procedure];
-                var localParameters = [];
-                localParameters = localParameters.concat(parameters);
-
-                if (!(signatures['' + localParameters.length])) {
-                    var retval = 'Invalid parameter count for procedure "' + procedure + '" (received: ' + localParameters.length + ', expected: ';
-                    for (x in signatures) {
-                        retval += x + ', ';
-                    }
-                    return [retval + ')'];
-                }
-                var signature = signatures['' + localParameters.length];
-
-                s[s.length] = encodeURIComponent('Procedure') + '=' + encodeURIComponent(procedure);
-                if (localParameters != null) {
-                    var params = '[';
-                    var i = 0;
-                    for (i = 0; i < localParameters.length; i++) {
-                        if (i > 0) {
-                            params += ',';
-                        }
-                        switch (signature[i]) {
-                            case 'tinyint':
-                            case 'smallint':
-                            case 'int':
-                            case 'integer':
-                            case 'bigint':
-                            case 'float':
-                                params += localParameters[i];
-                                break;
-                            case 'decimal':
-                                params += '"' + localParameters[i] + '"';
-                                break;
-                            case 'bit':
-                                if (localParameters[i] == "'true'" || localParameters[i] == 'true' ||
-                                    localParameters[i] == "'yes'" || localParameters[i] == 'yes' ||
-                                    localParameters[i] == '1' || localParameters[i] == 1)
-                                    params += '1';
-                                else
-                                    params += '0';
-                                break;
-                            case 'varbinary':
-                                params += localParameters[i];
-                                break;
-                            default:
-                                if (procedure == '@SnapshotDelete')
-                                    params += '["' + localParameters[i].replace(/^'|'$/g, '') + '"]';
-                                else
-                                    params += (typeof (localParameters[i]) == 'string'
-                                        ? '"' + localParameters[i].replace(/^'|'$/g, '') + '"'
-                                        : localParameters[i]).replace(/''/g, "'");
-                        }
-                    }
-                    params += ']';
-                    s[s.length] = encodeURIComponent('Parameters') + '=' + encodeURIComponent(params);
-                }
-            }
-            if (this.User != null)
-                s[s.length] = encodeURIComponent('User') + '=' + encodeURIComponent(this.User);
-            if (this.Password != null)
-                s[s.length] = encodeURIComponent('Password') + '=' + encodeURIComponent(this.Password);
-            if (this.HashedPassword != null)
-                s[s.length] = encodeURIComponent('Hashedpassword') + '=' + encodeURIComponent(this.HashedPassword);
-            if (this.Admin)
-                s[s.length] = 'admin=true';
-            var paramSet = '';
-            paramSet = s.join('&') + '&jsonp=?';
-
-            return paramSet;
-        };
-
-        this.TestConnection = function (server, port, admin, user, password, isHashedPassword, processName, onConnectionTested, isLoginTest) {
-
-            var callback = function (result, response, loginTest) {
-                if (loginTest == true) {
-                    onConnectionTested(result, response);
-                } else {
-                    onConnectionTested(result);
-                }
-            };
-
-            var callbackTimeout = isLoginTest ? 10000 : 5000;
-            var conn = new DbConnection(server, port, admin, user, password, isHashedPassword, processName);
-            var timeout = setTimeout(function () {
-                callback(false, { "status": -100, "statusstring": "Server is not available." }, isLoginTest);
-            }, callbackTimeout);
-
-            conn.BeginExecute('@Statistics', ['TABLE', 0], function (response) {
-                try {
-                    clearTimeout(timeout);
-                    if (response.status == 1) {
-                        VoltDBCore.isLoginVerified = true;
-                        callback(true, response, isLoginTest);
-                    } else {
-                        callback(false, response, isLoginTest);
-                    }
-                } catch (x) {
-                    clearTimeout(timeout);
-                    callback(true, response, isLoginTest);
-                }
-            });
-        };
-
-        this.CheckServerConnection = function (server, port, admin, user, password, isHashedPassword, processName, checkConnection) {
-            var conn = new DbConnection(server, port, admin, user, password, isHashedPassword, processName);
-            var uri = 'http://' + server + ':' + port + '/api/1.0/';
-            var params = conn.BuildParamSet('@Statistics', ['TABLE', 0]);
-            $.ajax({
-                url: uri + '?' + params,
-                dataType: "jsonp",
-                beforeSend: function (request) {
-                    if (conn.authorization != null) {
-                        request.setRequestHeader("Authorization", conn.authorization);
-                    }
-                },
-                success: function (e) {
-                    if (e.status === 200) {
-                        checkConnection(true);
-                    }
-                },
-                complete: function (e) {
-                    if (e.status === 200) {
-                        checkConnection(true);
-                    }
-                },
-                error: function (e) {
-                    if (e.status != 200) {
-                        checkConnection(false);
-                    }
-                },
-                timeout: 60000
-            });
-
-        };
-
-        this.AddConnection = function (server, port, admin, user, password, isHashedPassword, procedureNames, parameters, values, processName, onConnectionAdded, shortApiCallDetails, isExecutionRequired) {
-            var conn = new DbConnection(server, port, admin, user, password, isHashedPassword, processName);
-            compileProcedureCommands(conn, procedureNames, parameters, values);
-            this.connections[conn.key] = conn;
-
-            if (isExecutionRequired !== false)
-                loadConnectionMetadata(this.connections[conn.key], onConnectionAdded, processName, shortApiCallDetails);
-        };
-
-        this.updateConnection = function (server, port, admin, user, password, isHashedPassword, procedureNames, parameters, values, processName, connection, onConnectionAdded, shortApiCallDetails) {
-            compileProcedureCommands(connection, procedureNames, parameters, values);
-            loadConnectionMetadata(connection, onConnectionAdded, processName, shortApiCallDetails);
-        };
-
-        this.HasConnection = function (server, port, admin, user, processName) {
-            var serverName = server == null ? 'localhost' : $.trim(server);
-            var portId = port == null ? '8080' : $.trim(port);
-            var userName = user == '' ? null : user;
-            var key = (serverName + '_' + (userName == '' ? '' : userName) + '_' + processName).replace(/[^_a-zA-Z0-9]/g, "_");
-
-            if (this.connections[key] != undefined) {
-                var conn = this.connections[key];
-                if (conn.key in this.connections) {
-                    return conn;
-                }
-            }
-            return null;
-        };
-
-        var loadConnectionMetadata = function (connection, onConnectionAdded, processName, shortApiCallDetails) {
-            var i = 0;
-            var connectionQueue = connection.getQueue();
-            connectionQueue.Start();
-
-            if (shortApiCallDetails != null && shortApiCallDetails.isShortApiCall) {
-                connectionQueue.BeginExecute([], [], function (data) {
-                    connection.Metadata[processName] = data;
-
-                }, shortApiCallDetails);
-            } else {
-                jQuery.each(connection.procedureCommands.procedures, function (id, procedure) {
-                    connectionQueue.BeginExecute(procedure['procedure'], (procedure['value'] === undefined ? procedure['parameter'] : [procedure['parameter'], procedure['value']]), function (data) {
-                        var suffix = (processName == "GRAPH_MEMORY" || processName == "GRAPH_TRANSACTION") || processName == "TABLE_INFORMATION" || processName == "TABLE_INFORMATION_CLIENTPORT" || processName == "CLUSTER_INFORMATION" || processName == "CLUSTER_REPLICA_INFORMATION" || processName == "GET_HOST_SITE_COUNT" ? "_" + processName : "";
-
-                        if (processName == "SYSTEMINFORMATION_STOPSERVER") {
-                            connection.Metadata[procedure['procedure'] + "_" + procedure['parameter'] + suffix + "_status"] = data.status;
-                            connection.Metadata[procedure['procedure'] + "_" + procedure['parameter'] + suffix + "_statusString"] = data.statusstring;
-                        }
-                        else if (processName == "SYSTEMINFORMATION_PAUSECLUSTER" || processName == "SYSTEMINFORMATION_RESUMECLUSTER" || processName == "SYSTEMINFORMATION_SHUTDOWNCLUSTER") {
-                            connection.Metadata[procedure['procedure'] + "_" + "status"] = data.status;
-                        }
-                        else if (processName == "SYSTEMINFORMATION_SAVESNAPSHOT" || processName == "SYSTEMINFORMATION_RESTORESNAPSHOT") {
-                            connection.Metadata[procedure['procedure'] + "_" + "status"] = data.status;
-                            connection.Metadata[procedure['procedure'] + "_data"] = data.results[0];
-                            connection.Metadata[procedure['procedure'] + "_statusstring"] = data.statusstring;
-                        }
-                        else if (processName == "SYSTEMINFORMATION_SCANSNAPSHOTS") {
-                            connection.Metadata[procedure['procedure'] + "_" + "status"] = data.status;
-                            connection.Metadata[procedure['procedure'] + "_data"] = data.results;
-                            connection.Metadata[procedure['procedure'] + "_statusstring"] = data.statusstring;
-                        }
-                        else if (processName == "SYSTEMINFORMATION_PROMOTECLUSTER") {
-                            connection.Metadata[procedure['procedure'] + "_" + "status"] = data.status;
-                            connection.Metadata[procedure['procedure'] + "_statusstring"] = data.statusstring;
-                        }
-                        else {
-                            connection.Metadata[procedure['procedure'] + "_" + procedure['parameter'] + suffix] = data.results[0];
-                            connection.Metadata[procedure['procedure'] + "_" + procedure['parameter'] + suffix + "_status"] = data.status;
-                            connection.Metadata[procedure['procedure'] + "_" + procedure['parameter'] + suffix + "_completeData"] = data.results;
-                        }
-                    });
-                });
-            }
-
-            connectionQueue.End(function (state) {
-                connection.Metadata['sysprocs'] = {
-                    '@Explain': { '1': ['SQL (varchar)', 'Returns Table[]'] },
-                    '@ExplainProc': { '1': ['Stored Procedure Name (varchar)', 'Returns Table[]'] },
-                    '@Pause': { '0': ['Returns bit'] },
-                    '@Quiesce': { '0': ['Returns bit'] },
-                    '@Resume': { '0': ['Returns bit'] },
-                    '@Shutdown': { '0': ['Returns bit'] },
-                    '@SnapshotDelete': { '2': ['DirectoryPath (varchar)', 'UniqueId (varchar)', 'Returns Table[]'] },
-                    '@SnapshotRestore': { '2': ['DirectoryPath (varchar)', 'UniqueId (varchar)', 'Returns Table[]'], '1': ['JSON (varchar)', 'Returns Table[]'] },
-                    '@SnapshotSave': { '3': ['DirectoryPath (varchar)', 'UniqueId (varchar)', 'Blocking (bit)', 'Returns Table[]'], '1': ['JSON (varchar)', 'Returns Table[]'] },
-                    '@SnapshotScan': { '1': ['DirectoryPath (varchar)', 'Returns Table[]'] },
-                    '@SnapshotStatus': { '0': ['Returns Table[]'] },
-                    '@Statistics': { '2': ['Statistic (StatisticsComponent)', 'Interval (bit)', 'Returns Table[]'] },
-                    '@SystemCatalog': { '1': ['SystemCatalog (CatalogComponent)', 'Returns Table[]'] },
-                    '@SystemInformation': { '1': ['Selector (SysInfoSelector)', 'Returns Table[]'] },
-                    '@UpdateApplicationCatalog': { '2': ['CatalogPath (varchar)', 'DeploymentConfigPath (varchar)', 'Returns Table[]'] },
-                    '@UpdateLogging': { '1': ['Configuration (xml)', 'Returns Table[]'] },
-                    '@Promote': { '0': ['Returns bit'] },
-                    '@ValidatePartitioning': { '2': ['HashinatorType (int)', 'Config (varbinary)', 'Returns Table[]'] },
-                    '@GetPartitionKeys': { '1': ['VoltType (varchar)', 'Returns Table[]'] }
-                };
-
-                var childConnectionQueue = connection.getQueue();
-                childConnectionQueue.Start(true);
-                childConnectionQueue.End(function (state) {
-                    connection.Ready = true;
-                    if (onConnectionAdded != null)
-                        onConnectionAdded(connection, state);
-                }, null);
-            }, null);
-        };
-
-        var compileProcedureCommands = function (connection, procedureNames, parameters, values) {
-            var i = 0;
-            var lConnection = connection;
-            lConnection.procedureCommands["procedures"] = {};
-            for (i = 0; i < procedureNames.length; i++) {
-                lConnection.procedureCommands["procedures"][i] = {};
-                lConnection.procedureCommands["procedures"][i]["procedure"] = procedureNames[i];
-                if (procedureNames[i] == '@SnapshotSave')
-                    lConnection.procedureCommands["procedures"][i]["parameter"] = [parameters[i], parameters[i + 1], parameters[i + 2]];
-                else if (procedureNames[i] == '@SnapshotRestore') {
-                    lConnection.procedureCommands["procedures"][i]["parameter"] = [parameters[i], parameters[i + 1]];
-                } else
-                    lConnection.procedureCommands["procedures"][i]["parameter"] = parameters[i];
-                lConnection.procedureCommands["procedures"][i]["value"] = values[i];
-            }
-
-        };
-        return this;
-    });
-    window.VoltDBCore = VoltDBCore = new iVoltDbCore();
-
-})(window);
-
-jQuery.extend({
-    postJSON: function (url, formData, callback, authorization, isSqlQuery) {
-        if (isSqlQuery == false) {
-            if (VoltDBCore.hostIP == "") {
-                jQuery.ajax({
-                    type: 'POST',
-                    url: url,
-                    data: formData,
-                    dataType: 'json',
-                    beforeSend: function (request) {
-                        if (authorization != null) {
-                            request.setRequestHeader("Authorization", authorization);
-                        }
-                    },
-                    success: function (data, textStatus, request) {
-                        var host = request.getResponseHeader("Host") != null ? request.getResponseHeader("Host").split(":")[0] : "-1";
-                        callback(data, host);
-                    },
-                    error: function (e) {
-                        console.log(e);
-                    }
-                });
-
-            } else {
-                jQuery.ajax({
-                    type: 'POST',
-                    url: url,
-                    data: formData,
-                    dataType: 'json',
-                    beforeSend: function (request) {
-                        if (authorization != null) {
-                            request.setRequestHeader("Authorization", authorization);
-                        }
-                    },
-                    success: callback,
-                    error: function (e) {
-                        console.log(e.message);
-                    }
-                });
-            }
-        }
-
-        else {
-            jQuery.ajax({
-                type: 'POST',
-                url: url,
-                data: formData,
-                dataType: 'text',
-                beforeSend: function (request) {
-                    if (authorization != null) {
-                        request.setRequestHeader("Authorization", authorization);
-                    }
-                },
-                success: function (data) {
-                    callback(data);
-                },
-                error: function (e) {
-                    console.log(e.message);
-                }
-            });
-        }
-    }
-
-});
-
-jQuery.extend({
-    getJSON: function (url, formData, callback, authorization) {
-        if (VoltDBCore.hostIP == "") {
-            jQuery.ajax({
-                type: 'GET',
-                url: url,
-                data: formData,
-                dataType: 'jsonp',
-                beforeSend: function (request) {
-                    if (authorization != null) {
-                        request.setRequestHeader("Authorization", authorization);
-                    }
-                },
-                success: function (data, textStatus, request) {
-                    var host = request.getResponseHeader("Host") != null ? request.getResponseHeader("Host").split(":")[0] : "-1";
-                    callback(data, host);
-                },
-                error: function (e) {
-                    console.log(e.message);
-                }
-            });
-
-        } else {
-            jQuery.ajax({
-                type: 'GET',
-                url: url,
-                data: formData,
-                dataType: 'jsonp',
-                beforeSend: function (request) {
-                    if (authorization != null) {
-                        request.setRequestHeader("Authorization", authorization);
-                    }
-                },
-                success: callback,
-                error: function (e) {
-                    console.log(e.message);
-                }
-            });
-        }
-
-    }
-
-});
-
-jQuery.extend({
-    putJSON: function (url, formData, callback, authorization) {
-        jQuery.ajax({
-            type: 'PUT',
-            url: url,
-            data: formData,
-            dataType: 'json',
-            beforeSend: function (request) {
-                if (authorization != null) {
-                    request.setRequestHeader("Authorization", authorization);
-                }
-            },
-            success: callback,
-            error: function (e) {
-                console.log(e.message);
-            }
-        });
-    }
-});
-
-jQuery.extend({
-    deleteJSON: function (url, formData, callback, authorization) {
-        jQuery.ajax({
-            type: 'DELETE',
-            url: url,
-            dataType: 'json',
-            beforeSend: function (request) {
-                if (authorization != null) {
-                    request.setRequestHeader("Authorization", authorization);
-                }
-            },
-            success: callback,
-            error: function (e) {
-                console.log(e.message);
-            }
-        });
-    }
->>>>>>> 3441c87c
 });