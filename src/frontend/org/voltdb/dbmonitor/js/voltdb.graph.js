--- conflicted
+++ resolved
@@ -54,16 +54,11 @@
         var ChartOutTrans = nv.models.lineChart();
         var ChartSuccessRate =  nv.models.lineChart();
         var ChartFailureRate = nv.models.lineChart();
-<<<<<<< HEAD
-        var ChartLatencyAnalysis = nv.models.multiBarHorizontalChart();
-        var ChartFrequencyAnalysis = nv.models.multiBarHorizontalChart();
-        var ChartCombinedAnalysis = nv.models.multiBarHorizontalChart();
-        var ChartLatencyDetailAnalysis = nv.models.multiBarHorizontalChart();
-=======
         var ChartLatencyAnalysis = nv.models.multiBarHorizontalChart().showLegend(false).stacked(false).showControls(false);
         var ChartFrequencyAnalysis = nv.models.multiBarHorizontalChart().showLegend(false).stacked(false).showControls(false);
         var ChartCombinedAnalysis = nv.models.multiBarHorizontalChart().showLegend(false).stacked(false).showControls(false);
->>>>>>> 6c2b480a
+        var ChartLatencyDetailAnalysis = nv.models.multiBarHorizontalChart().showLegend(false).stacked(false).showControls(false);
+
         var drChartList = {}
         var ChartCommandlog = nv.models.lineChart();
         var dataMapperSec = {};
