/* This file is part of VoltDB.
 * Copyright (C) 2008-2012 VoltDB Inc.
 *
 * VoltDB is free software: you can redistribute it and/or modify
 * it under the terms of the GNU General Public License as published by
 * the Free Software Foundation, either version 3 of the License, or
 * (at your option) any later version.
 *
 * VoltDB is distributed in the hope that it will be useful,
 * but WITHOUT ANY WARRANTY; without even the implied warranty of
 * MERCHANTABILITY or FITNESS FOR A PARTICULAR PURPOSE.  See the
 * GNU General Public License for more details.
 *
 * You should have received a copy of the GNU General Public License
 * along with VoltDB.  If not, see <http://www.gnu.org/licenses/>.
 */

package org.voltdb;

import java.util.HashSet;

import org.voltcore.messaging.Mailbox;
import org.voltcore.logging.VoltLogger;

/**
 * A class that instantiates an ExecutionSite and then waits for notification before
 * running the execution site. Would it be better if this extended Thread
 * so we don't have to have m_runners and m_siteThreads?
 */
public class ExecutionSiteRunner implements Runnable {

    volatile boolean m_isSiteCreated = false;
    long m_siteId;
    private final String m_serializedCatalog;
    volatile ExecutionSite m_siteObj;
    private final boolean m_recovering;
    private final boolean m_replicationActive;
    private final HashSet<Integer> m_failedHostIds;
    private final long m_txnId;
<<<<<<< HEAD
    private final VoltLogger m_hostLog;
    private final Mailbox m_mailbox;
=======
>>>>>>> 131baec2

    public ExecutionSiteRunner(
            Mailbox mailbox,
            final CatalogContext context,
            final String serializedCatalog,
            boolean recovering,
            boolean replicationActive,
            HashSet<Integer> failedHostIds,
            VoltLogger hostLog) {
        m_mailbox = mailbox;
        m_serializedCatalog = serializedCatalog;
        m_recovering = recovering;
        m_replicationActive = replicationActive;
        m_failedHostIds = failedHostIds;
        m_txnId = context.m_transactionId;
    }

    @Override
    public void run() {
        m_siteId = m_mailbox.getHSId();

        try {
            m_siteObj = new ExecutionSite(VoltDB.instance(),
                                          m_mailbox,
                                          m_serializedCatalog,
                                          null,
                                          m_recovering,
                                          m_replicationActive,
                                          m_failedHostIds,
                                          m_txnId);
        } catch (Exception e) {
            VoltDB.crashLocalVoltDB(e.getMessage(), true, e);
        }

        synchronized (this) {
            m_isSiteCreated = true;
            this.notifyAll();
            try {
                wait();
            } catch (InterruptedException e) {
                throw new RuntimeException(e);
            }
        }
        try
        {
            m_siteObj.run();
        }
        catch (OutOfMemoryError e)
        {
            // Even though OOM should be caught by the Throwable section below,
            // it sadly needs to be handled seperately. The goal here is to make
            // sure VoltDB crashes.

            String errmsg = "ExecutionSite: " + m_siteId + " ran out of Java memory. " +
                "This node will shut down.";
            VoltDB.crashLocalVoltDB(errmsg, true, e);
        }
        catch (Throwable t)
        {
            String errmsg = "ExecutionSite: " + m_siteId + " encountered an " +
                "unexpected error and will die, taking this VoltDB node down.";
            VoltDB.crashLocalVoltDB(errmsg, true, t);
        }
    }

}<|MERGE_RESOLUTION|>--- conflicted
+++ resolved
@@ -37,11 +37,7 @@
     private final boolean m_replicationActive;
     private final HashSet<Integer> m_failedHostIds;
     private final long m_txnId;
-<<<<<<< HEAD
-    private final VoltLogger m_hostLog;
     private final Mailbox m_mailbox;
-=======
->>>>>>> 131baec2
 
     public ExecutionSiteRunner(
             Mailbox mailbox,
